#Word document drafts.
*~$*.docx

# Byte-compiled / optimized / DLL files
__pycache__/
*.py[cod]
*$py.class

# C extensions
*.so

# Distribution / packaging
.Python
build/
develop-eggs/
dist/
downloads/
eggs/
.eggs/
lib/
lib64/
parts/
sdist/
var/
wheels/
pip-wheel-metadata/
share/python-wheels/
*.egg-info/
.installed.cfg
*.egg
MANIFEST

# PyInstaller
#  Usually these files are written by a python script from a template
#  before PyInstaller builds the exe, so as to inject date/other infos into it.
*.manifest
*.spec

# Installer logs
pip-log.txt
pip-delete-this-directory.txt

# Unit test / coverage reports
htmlcov/
.tox/
.nox/
.coverage
.coverage.*
.cache
nosetests.xml
coverage.xml
*.cover
*.py,cover
.hypothesis/
.pytest_cache/

# Translations
*.mo
*.pot

# Django stuff:
*.log
local_settings.py
db.sqlite3
db.sqlite3-journal

# Flask stuff:
instance/
.webassets-cache

# Scrapy stuff:
.scrapy

# Sphinx documentation
docs/_build/

# PyBuilder
target/

# Jupyter Notebook
.ipynb_checkpoints

# IPython
profile_default/
ipython_config.py

# pyenv
.python-version

# pipenv
#   According to pypa/pipenv#598, it is recommended to include Pipfile.lock in version control.
#   However, in case of collaboration, if having platform-specific dependencies or dependencies
#   having no cross-platform support, pipenv may install dependencies that don't work, or not
#   install all needed dependencies.
#Pipfile.lock

# PEP 582; used by e.g. github.com/David-OConnor/pyflow
__pypackages__/

# Celery stuff
celerybeat-schedule
celerybeat.pid

# SageMath parsed files
*.sage.py

# Environments
.env
.venv
env/
venv/
ENV/
env.bak/
venv.bak/

# Spyder project settings
.spyderproject
.spyproject

# Rope project settings
.ropeproject

# mkdocs documentation
/site

# mypy
.mypy_cache/
.dmypy.json
dmypy.json

# Pyre type checker
.pyre/
<<<<<<< HEAD
*.pyc
=======
*.tmp
>>>>>>> 993dc911
<|MERGE_RESOLUTION|>--- conflicted
+++ resolved
@@ -130,8 +130,5 @@
 
 # Pyre type checker
 .pyre/
-<<<<<<< HEAD
 *.pyc
-=======
-*.tmp
->>>>>>> 993dc911
+*.tmp
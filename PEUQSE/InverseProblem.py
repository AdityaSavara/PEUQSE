import numpy as np
#from mpl_toolkits.mplot3d import Axes3D
#import scipy
from scipy.stats import multivariate_normal
#from scipy.integrate import odeint
import sys
import time
import copy
from collections.abc import Iterable 
#import mumce_py.Project as mumce_pyProject #FIXME: Eric to fix plotting/graphing issue described in issue 9 -- https://github.com/AdityaSavara/ODE-KIN-BAYES-SG-EW/issues/9
#import mumce_py.solution mumce_pySolution
try:
    import CiteSoft
    from CiteSoft import function_call_cite
except:
    import os #The below lines are to allow CiteSoftLocal to be called regardless of user's working directory.
    lenOfFileName = len(os.path.basename(__file__)) #This is the name of **this** file.
    absPathWithoutFileName = os.path.abspath(__file__)[0:-1*lenOfFileName]
    sys.path.append(absPathWithoutFileName)
    import CiteSoftLocal as CiteSoft
try:
    import UnitTesterSG.nestedObjectsFunctions as nestedObjectsFunctions
except:
    import PEUQSE.nestedObjectsFunctionsLocal as nestedObjectsFunctions

class parameter_estimation:
    #Inside this class, a UserInput namespace is provided. This has dictionaries of UserInput choices.
    #However, the code initally parses those choices and then puts processed versions in the SAME name space, but no longer in the dictionaries.
    #So functions in this class should (when possible) call the namespace variables that are not in dictionaries, unless the original userinput is desired.
    #'inverse problem'. Initialize chain with initial guess (prior if not provided) as starting point, chain burn-in length and total length, and Q (for proposal samples).  Initialize experimental data.  Theta is initialized as the starting point of the chain.  
    
    
    software_name = "PEUQSE Bayesian Parameter Estimation"
    software_version = "1.0.0"
    software_unique_id = "https://doi.org/10.1002/cctc.202000953"
    software_kwargs = {"version": software_version, "author": ["Aditya Savara", "Eric A. Walker"], "doi": "https://doi.org/10.1002/cctc.202000953", "cite": "Savara, A. and Walker, E.A. (2020), PEUQSE Intro 1: Bayesian Parameter Estimation Considering Uncertainty or Error from both Experiments and Theory. ChemCatChem. Accepted. doi:10.1002/cctc.202000953"} 
    @CiteSoft.after_call_compile_consolidated_log()
    @CiteSoft.function_call_cite(unique_id=software_unique_id, software_name=software_name, **software_kwargs)
    def __init__(self, UserInput = None):
        #TODO: settings that are supposed to be Booleans should get Boolean cast in here. Otherwise if they are strings they will cause problems in "or" statements (where strings can return true even if the string is 'False').        
        self.UserInput = UserInput #Note that this is a pointer, so the later lines are within this object.
        #Now will automatically populate some variables from UserInput
        #make subdirectories as needed.
        import os
        for directoryName in UserInput.directories:
            if not os.path.exists(directoryName):
                os.makedirs(directoryName)

        #Populate variables for bounds and reduced parameter space.
        self.parameterBoundsOn = bool(len(UserInput.model['InputParameterPriorValues_upperBounds']) + len(UserInput.model['InputParameterPriorValues_lowerBounds']))
        UserInput.InputParameterPriorValues_lowerBounds = UserInput.model['InputParameterPriorValues_lowerBounds']
        UserInput.InputParameterPriorValues_upperBounds = UserInput.model['InputParameterPriorValues_upperBounds']
        self.reducedParameterSpaceOn = bool(len(UserInput.model['reducedParameterSpace']))
        
        #Check for deprecated UserInput choices.
        if hasattr(UserInput.parameter_estimation_settings, 'multistart_gridsearchToSamples'):
            print("The UserInput feature parameter_estimation_settings['multistart_gridsearchToSamples'] has been renamed. Use parameter_estimation_settings['multistart_permutationsToSamples'].")
            if hasattr(UserInput.parameter_estimation_settings, 'multistart_permutationsToSamples') == False:    
                UserInput.parameter_estimation_settings['multistart_permutationsToSamples']= UserInput.parameter_estimation_settings['multistart_gridsearchToSamples']
        if hasattr(UserInput.parameter_estimation_settings, 'multistart_gridsearch_threshold_filter_coefficient'):
            print("The UserInput feature parameter_estimation_settings['multistart_gridsearch_threshold_filter_coefficient'] has been renamed. Use parameter_estimation_settings['multistart_permutationsToSamples_threshold_filter_coefficient'].")
            if hasattr(UserInput.parameter_estimation_settings, 'multistart_permutationsToSamples_threshold_filter_coefficient') == False:    
                UserInput.parameter_estimation_settings['multistart_permutationsToSamples_threshold_filter_coefficient']= UserInput.parameter_estimation_settings['multistart_gridsearch_threshold_filter_coefficient']
        #Check if EnsembleJumpSampling specification for multistart and change type to EnsembleModifiedMHSampling
        if UserInput.parameter_estimation_settings['multistart_searchType'] == 'doEnsembleJumpSampling':
            self.UserInput.parameter_estimation_settings['multistart_searchType'] = 'doEnsembleModifiedMHSampling'

        #Check if there are parameterNames provided. If not, we will make some.
        if len(UserInput.model['parameterNamesAndMathTypeExpressionsDict']) == 0:
            numParameters = len(UserInput.model['InputParameterPriorValues'])
            for parameterIndex in range(0,numParameters):
                UserInput.model['parameterNamesAndMathTypeExpressionsDict'][str(parameterIndex)]= 'ParInd_'+str(parameterIndex)
        elif type(UserInput.model['parameterNamesAndMathTypeExpressionsDict']) == type([1]): # if it's a list, make a dictionary.
                listToMakeDictionary = UserInput.model['parameterNamesAndMathTypeExpressionsDict']
                newDictionary = {}
                for paramName in listToMakeDictionary:
                    newDictionary[str(paramName)] = str(paramName)
                UserInput.model['parameterNamesAndMathTypeExpressionsDict'] = newDictionary
        UserInput.parameterNamesList = list(UserInput.model['parameterNamesAndMathTypeExpressionsDict'].keys())
        UserInput.stringOfParameterNames = str(UserInput.parameterNamesList).replace("'","")[1:-1]
        UserInput.parameterNamesAndMathTypeExpressionsDict = UserInput.model['parameterNamesAndMathTypeExpressionsDict']
        if self.UserInput.parameter_estimation_settings['verbose']: 
            print("Parameter Estimation Object Initialized")
        
        if type(UserInput.parameter_estimation_settings['checkPointFrequency']) != type(None): #This is for backwards compatibility.
            UserInput.parameter_estimation_settings['mcmc_checkPointFrequency'] = UserInput.parameter_estimation_settings['checkPointFrequency']
            UserInput.parameter_estimation_settings['multistart_checkPointFrequency'] = UserInput.parameter_estimation_settings['checkPointFrequency']
        UserInput.request_mpi = False #Set as false as default.
        if ( \
            UserInput.parameter_estimation_settings['mcmc_parallel_sampling'] or \
            UserInput.parameter_estimation_settings['multistart_parallel_sampling'] or \
            UserInput.doe_settings['parallel_conditions_exploration'] or  \
            UserInput.doe_settings['parallel_parameter_modulation'] \
            ) \
            == True:
            UserInput.request_mpi = True
            if (UserInput.doe_settings['parallel_conditions_exploration'] or UserInput.doe_settings['parallel_parameter_modulation']) and (UserInput.parameter_estimation_settings['mcmc_parallel_sampling'] or UserInput.parameter_estimation_settings['multistart_parallel_sampling']):
                print("Warning: Parallelization of Design of experiments is not compatible with parallelization of either mcmc_parallel_sampling or multistart_parallel_sampling.  Those other features are being turned off.")
                UserInput.parameter_estimation_settings['multistart_parallel_sampling'] = False
                UserInput.parameter_estimation_settings['mcmc_parallel_sampling'] = False
                
        if UserInput.request_mpi == True: #Rank zero needs to clear out the mpi_cached_files directory (unless we are continuing sampling), so check if we are using rank 0.
            import os; #import sys
            import PEUQSE.parallel_processing
            if PEUQSE.parallel_processing.currentProcessorNumber == 0:
                if not os.path.exists('./mpi_cached_files'):
                    os.makedirs('./mpi_cached_files')
                if not os.path.exists(UserInput.directories['graphs']+"mpi_cached_files"):
                    os.makedirs(UserInput.directories['graphs']+"mpi_cached_files")                
                if not os.path.exists(UserInput.directories['logs_and_csvs']+"mpi_cached_files"):
                    os.makedirs(UserInput.directories['logs_and_csvs']+"mpi_cached_files")                
                if not os.path.exists(UserInput.directories['pickles']+"mpi_cached_files"):
                    os.makedirs(UserInput.directories['pickles']+"mpi_cached_files")                
                if ('mcmc_continueSampling' not in UserInput.parameter_estimation_settings) or (UserInput.parameter_estimation_settings['mcmc_continueSampling'] == False) or (UserInput.parameter_estimation_settings['mcmc_continueSampling'] == 'auto'):
                    os.chdir("./mpi_cached_files")                
                    deleteAllFilesInDirectory()
                    os.chdir("./..")
                    if UserInput.directories['graphs'] != "./":
                        os.chdir(UserInput.directories['graphs']+"mpi_cached_files")
                        deleteAllFilesInDirectory()
                        os.chdir("./../..")
                    if UserInput.directories['logs_and_csvs'] != "./":
                        os.chdir(UserInput.directories['graphs']+"mpi_cached_files")
                        deleteAllFilesInDirectory()
                        os.chdir("./../..")
                    if UserInput.directories['pickles'] != "./":
                        os.chdir(UserInput.directories['graphs']+"mpi_cached_files")
                        deleteAllFilesInDirectory()
                        os.chdir("./../..")
                
                #Now check the number of processor ranks to see if the person really is using parallel processing.
                if PEUQSE.parallel_processing.numProcessors > 1:    #This is the normal case.
                    sys.exit() #TODO: right now, processor zero just exits after making and emptying the directory. In the future, things will be more complex for the processor zero.
                elif PEUQSE.parallel_processing.numProcessors == 1: #This is the case where the person has only one process rank, so probably does not want code execution to stop just yet. (This is an intentional case for gridsearch for example, where running without mpi will print the number of grid Permutations).
                    print("Notice: you have requested parallel processing by MPI but have only 1 processor rank enabled or are not using mpi for this run. Parallel processing is being disabled for this run. If you are running to find the number of process ranks to use, another message will be printed out with the number of processor ranks to provide to mpi.")
                    UserInput.request_mpi = False
                    if UserInput.parameter_estimation_settings['mcmc_parallel_sampling']:
                        print("Your settings suggest that you are trying to use mcmc_parallel_sampling. Please use the mpi command from the prompt.  To do N parallel samplings requires N+1 process ranks. For example, if you wanted to have 4 parallel samplings, you would need 5 process ranks and would use: mpiexec -n 5 python runfile_for_your_analysis.py")
                        sys.exit()
                    
        
        #Setting this object so that we can make changes to it below without changing UserInput dictionaries.
        self.UserInput.mu_prior = np.array(UserInput.model['InputParameterPriorValues'], dtype='float')
        #Below code is mainly for allowing uniform distributions in priors.
        UserInput.InputParametersPriorValuesUncertainties = np.array(UserInput.model['InputParametersPriorValuesUncertainties'],dtype='float') #Doing this so that the -1.0 check below should work.
        if -1.0 in UserInput.InputParametersPriorValuesUncertainties: #This means that at least one of the uncertainties has been set to "-1" which means a uniform distribution. 
            UserInput.InputParametersPriorValuesUniformDistributionsIndices = [] #intializing.
            if len(np.shape(UserInput.InputParametersPriorValuesUncertainties)) != 1:
                print("A value of '-1' in the uncertainties signifies a uniform distribution for PEUQSE. As of July 1st 2020, the uniform distribution feature is only compatible with a 1D of array for uncertainties and not compatible with providing a full covariance matrix. If you need such a feature, contact the developers because it could be implemented. Eventually, a more sophisiticated back end may be used which would allow such a feature.")
            # If there is a uniform distribution, that means two actions need to be taken:
             #First, we will populate InputParametersPriorValuesUncertainties with the standard deviation of a uniform distribution. This is so that the MCMC steps can be taken of the right size.
             #Second, that we will need to make a custom calculation when calculating the prior probability that effectively excludes this variable.  So we'll create an array of indices to help us with that.        
            #We will do both in a loop.
            UserInput.InputParametersPriorValuesUniformDistributionsKey  = UserInput.InputParametersPriorValuesUncertainties *1.0 #Just initalizing
            for parameterIndex, uncertaintyValue in enumerate(UserInput.InputParametersPriorValuesUncertainties):
                if uncertaintyValue == -1.0:
                    UserInput.InputParametersPriorValuesUniformDistributionsKey[parameterIndex] = 1.0 #This is setting the parameter as "True" for having a uniform distribution. 
                    UserInput.InputParametersPriorValuesUniformDistributionsIndices.append(parameterIndex)
                    #In the case of a uniform distribution, the standard deviation and variance are given by sigma = (b−a)/ √12 :   
                    #See for example  https://www.quora.com/What-is-the-standard-deviation-of-a-uniform-distribution-How-is-this-formula-determined
                    if self.parameterBoundsOn == False:
                        print("ERROR: An uncertaintyValue of -1.0 has been provided which indicates a Uniform distribution. Uniform distributions require both upper and lower bounds, but these have not been provided. CheKiPUEQ is exiting the program."); sys.exit()
                    std_prior_single_parameter = (UserInput.InputParameterPriorValues_upperBounds[parameterIndex] - UserInput.InputParameterPriorValues_lowerBounds[parameterIndex])/(12**0.5)
                    UserInput.InputParametersPriorValuesUncertainties[parameterIndex] = std_prior_single_parameter #Note that going forward the array InputParametersPriorValuesUncertainties cannot be checked to see if the parameter is from a uniform distribution. Instead, InputParametersPriorValuesUniformDistributionsKey must be checked. 
                    #We will also fill the model['InputParameterPriorValues'] to have the mean of the two bounds. This can matter for some of the scaling that occurs later.
                    self.UserInput.mu_prior[parameterIndex] = (UserInput.InputParameterPriorValues_upperBounds[parameterIndex] + UserInput.InputParameterPriorValues_lowerBounds[parameterIndex])/2
        
        #Now to make covmat. Leaving the original dictionary object intact, but making a new object to make covmat_prior.
        if len(np.shape(UserInput.InputParametersPriorValuesUncertainties)) == 1 and (len(UserInput.InputParametersPriorValuesUncertainties) > 0): #If it's a 1D array/list that is filled, we'll diagonalize it.
            UserInput.std_prior = np.array(UserInput.InputParametersPriorValuesUncertainties, dtype='float') #using 32 since not everyone has 64.
            UserInput.var_prior = np.power(UserInput.InputParametersPriorValuesUncertainties,2)
            UserInput.covmat_prior = np.diagflat(self.UserInput.var_prior) 
        elif len(np.shape(UserInput.InputParametersPriorValuesUncertainties)) > 1: #If it's non-1D, we assume it's already a covariance matrix.
            UserInput.covmat_prior = np.array(UserInput.InputParametersPriorValuesUncertainties, dtype='float')
            UserInput.var_prior = np.diagonal(UserInput.covmat_prior)
            UserInput.std_prior = np.power(UserInput.covmat_prior,0.5)
        else: #If a blank list is received, that means the user
            print("The covariance matrix of the priors is undefined because InputParametersPriorValuesUncertainties is blank.")
        #    cov_prior = np.array([[200.0, 0., 0., 0., 0., 0.], 
        #                          [0., 200.0, 0., 0., 0., 0.],
        #                          [0., 0., 13.0, 0., 0., 0.],
        #                          [0., 0., 0., 13.0, 0., 0.],
        #                          [0., 0., 0., 0., 0.1, 0.],
        #                          [0., 0., 0., 0., 0., 0.1]])
        #Making things at least 2d.  Also changing it to a purely internal variable because that way we don't edit the user input dictionary going forward.
        
        #Below, we are generating samples of the prior for info gain purposes.  This requires considering random seeds.
        if 'mcmc_random_seed' in self.UserInput.parameter_estimation_settings:
            if type(self.UserInput.parameter_estimation_settings['mcmc_random_seed']) == type(1): #if it's an integer, then it's not a "None" type or string, and we will use it.
                np.random.seed(self.UserInput.parameter_estimation_settings['mcmc_random_seed'])
        self.samples_of_prior = np.random.multivariate_normal(self.UserInput.mu_prior,UserInput.covmat_prior,UserInput.parameter_estimation_settings['mcmc_length'])
        
        #Now do some processing on the responses formatting and uncertainties.
        #Make them 2dNested if needed..

        UserInput.responses_observed = np.array(nestedObjectsFunctions.makeAtLeast_2dNested(UserInput.responses['responses_observed']))
        if UserInput.responses['num_responses']=='auto':
            self.UserInput.num_response_dimensions = np.shape(UserInput.responses_observed)[0]
        else:
            self.UserInput.num_response_dimensions = UserInput.responses['num_responses']
        if len(UserInput.responses['responses_abscissa']) == 0: #This means it has not been provided and we will make one.
            UserInput.responses_abscissa = [] #the one from input should already be a list, but we start a fresh one.
            for responseIndex in range(0,self.UserInput.num_response_dimensions):
                numPoints = len(UserInput.responses_observed[responseIndex])
                UserInput.responses_abscissa.append(np.linspace(0, numPoints,numPoints))
        else:
            UserInput.responses_abscissa = UserInput.responses['responses_abscissa']
        UserInput.responses_abscissa = np.array(nestedObjectsFunctions.makeAtLeast_2dNested(UserInput.responses_abscissa))        
        #Make sure all objects inside are arrays (if they are lists we convert them). This is needed to apply the heurestic.
        UserInput.responses_abscissa = nestedObjectsFunctions.convertInternalToNumpyArray_2dNested(UserInput.responses_abscissa)
        UserInput.responses_observed = nestedObjectsFunctions.convertInternalToNumpyArray_2dNested(UserInput.responses_observed)

        #Now to process responses_observed_uncertainties, there are several options so we need to process it according to the cases.
        #The normal case:
        if isinstance(self.UserInput.responses['responses_observed_uncertainties'], Iterable): #If it's an array or like one, we take it as is. The other options are a none object or a function.
            UserInput.responses_observed_uncertainties = UserInput.responses['responses_observed_uncertainties']
            #Processing of responses_observed_uncertainties for case that a blank list is received and not zeros.
            if len(UserInput.responses['responses_observed_uncertainties']) == 0:
                #if the response uncertainties is blank, we will use the heurestic of sigma = 5% of the observed value, and then add an orthogonal uncertainty of 2% of the maximum for that response. 
                #Note that we are actually checking in index[0], that is because as an atleast_2d array even a blank list / array in it will give a length of 1.
                UserInput.responses_observed_uncertainties = np.abs( UserInput.responses_observed) * 0.05
                for responseIndex in range(0,UserInput.num_response_dimensions): #need to cycle through to apply the "minimum" uncertainty of 0.02 times the max value.
                    maxResponseAbsValue = np.max(np.abs(UserInput.responses_observed[responseIndex]))
                    UserInput.responses_observed_uncertainties[responseIndex] = ( UserInput.responses_observed_uncertainties[responseIndex]**2 + (maxResponseAbsValue*0.02)**2 ) ** 0.5
                    #The below deprecated syntax is a bit hard to read, but it is similar to this: a[a==2] = 10 #replace all 2's with 10's                    #UserInput.responses_observed_uncertainties[responseIndex][UserInput.responses_observed_uncertainties[responseIndex] < maxResponseAbsValue * 0.02] = maxResponseAbsValue * 0.02
            elif nestedObjectsFunctions.sumNested(UserInput.responses['responses_observed_uncertainties']) == 0: #If a 0 (or list summing to 0) is provided, we will make the uncertainties zero.
                UserInput.responses_observed_uncertainties = UserInput.responses_observed * 0.0 #This will work because we've converted the internals to array already.
                #Below two lines not needed. Should be removed if everythig is working fine after Nov 2020.
                #for responseIndex in range(0,len(UserInput.responses_observed[0])):
                #    UserInput.responses_observed_uncertainties[0][responseIndex]= UserInput.responses_observed[0][responseIndex]*0.0
            UserInput.responses_observed_uncertainties = np.array(nestedObjectsFunctions.makeAtLeast_2dNested(UserInput.responses_observed_uncertainties))
            UserInput.responses_observed_uncertainties = nestedObjectsFunctions.convertInternalToNumpyArray_2dNested(UserInput.responses_observed_uncertainties)
            #If the feature of self.UserInput.responses['responses_observed_weighting'] has been used, then we need to apply that weighting to the uncertainties.
            if len(self.UserInput.responses['responses_observed_weighting']) > 0:
                UserInput.responses_observed_weighting = np.array(nestedObjectsFunctions.makeAtLeast_2dNested(UserInput.responses['responses_observed_weighting']))
                UserInput.responses_observed_weighting = nestedObjectsFunctions.convertInternalToNumpyArray_2dNested(UserInput.responses_observed_weighting)
                UserInput.responses_observed_weighting = UserInput.responses_observed_weighting.astype(np.float)
                UserInput.responses_observed_weight_coefficients = copy.deepcopy(UserInput.responses_observed_weighting).astype(np.float) #initialize the weight_coefficients
                #We'll apply it 1 response at a time.
                for responseIndex, responseWeightingArray in enumerate(UserInput.responses_observed_weighting):
                    if 0 in responseWeightingArray: #we can't have zeros in weights. So if we have any zeros, we will set the weighting of those to 1E6 times less than other values.
                        #Originally, used minNonZero/1E6. Now, use eps which is the smallest non-zero value allowed.
                        #minNonZero = np.min(UserInput.responses_observed_weighting[UserInput.responses_observed_weighting>0])
                        responseWeightingArray[responseWeightingArray==0] = np.finfo(float).eps #minNonZero/1E6  #set the 0 values to be 1E6 times smaller than minNonZero.
                        UserInput.responses_observed_weighting[responseIndex] = responseWeightingArray 
                #now calculate and apply the weight coefficients.
                for responseIndex in range(len(UserInput.responses_observed_weighting)):
                    UserInput.responses_observed_weight_coefficients[responseIndex] = (UserInput.responses_observed_weighting[responseIndex])**(-0.5) #this is analagous to the sigma of a variance weighted heuristic.
                UserInput.responses_observed_uncertainties = UserInput.responses_observed_uncertainties*UserInput.responses_observed_weight_coefficients
        else: #The other possibilities are a None object or a function. For either of thtose cases, we simply set UserInput.responses_observed_uncertainties equal to what the user provided.
            UserInput.responses_observed_uncertainties = copy.deepcopy(self.UserInput.responses['responses_observed_uncertainties'])

        #Now to process responses_simulation_uncertainties, there are several options so we need to process it according to the cases.
        #The normal case:
        if isinstance(self.UserInput.model['responses_simulation_uncertainties'], Iterable): #If it's an array or like one, we take it as is. The other options are a none object or a function.
            UserInput.responses_simulation_uncertainties = np.array(nestedObjectsFunctions.makeAtLeast_2dNested(self.UserInput.model['responses_simulation_uncertainties']))
            UserInput.responses_simulation_uncertainties = nestedObjectsFunctions.convertInternalToNumpyArray_2dNested(UserInput.responses_simulation_uncertainties)
            #TODO: allow a length of zero 'responses_simulation_uncertainties' to mean that the heurestic function should be called after each simulation. That is not what it is doing right now (Dec 2020). Right now it is just using a static value from the heurestic applied to the observed_responses.
            #Processing of responses_simulation_uncertainties for case that a blank list is received and not zeros.
            if len(UserInput.responses_simulation_uncertainties[0]) == 0: 
                #if the response uncertainties is blank, we will use the heurestic of sigma = 5% of the observed value, with a floor of 2% of the maximum for that response. 
                #Note that we are actually checking in index[0], that is because as an atleast_2d array even a blank list / array in it will give a length of 1.
                UserInput.responses_simulation_uncertainties = np.abs(UserInput.responses_observed) * 0.05
                for responseIndex in range(0,UserInput.num_response_dimensions): #need to cycle through to apply the "minimum" uncertainty of 0.02 times the max value.
                    maxResponseAbsValue = np.max(np.abs(UserInput.responses_observed[responseIndex])) #Because of the "at_least2D" we actually need to use index 0.
                    #The below syntax is a bit hard to read, but it is similar to this: a[a==2] = 10 #replace all 2's with 10's
                    UserInput.responses_simulation_uncertainties[responseIndex][UserInput.responses_simulation_uncertainties[responseIndex] < maxResponseAbsValue * 0.02] = maxResponseAbsValue * 0.02
            elif nestedObjectsFunctions.sumNested(UserInput.responses_simulation_uncertainties) == 0: #If a 0 (or list summing to 0) is provided, we will make the uncertainties zero.
                UserInput.responses_simulation_uncertainties = UserInput.responses_observed * 0.0 #This will work because we've converted the internals to array already.
        else: #The other possibilities are a None object or a function. For either of thtose cases, we simply set UserInput.responses_simulation_uncertainties equal to what the user provided.
            UserInput.responses_simulation_uncertainties = copy.deepcopy(self.UserInput.model['responses_simulation_uncertainties'])

        #Now to process simulatedResponses_upperBounds and simulatedResponses_lowerBounds. Can be a blank list or a nested list.
        if len(UserInput.model['simulatedResponses_upperBounds']) > 0:
            UserInput.model['simulatedResponses_upperBounds'] = np.array(nestedObjectsFunctions.makeAtLeast_2dNested(self.UserInput.model['simulatedResponses_upperBounds']))
            UserInput.model['simulatedResponses_upperBounds'] = nestedObjectsFunctions.convertInternalToNumpyArray_2dNested(UserInput.model['simulatedResponses_upperBounds'])
        if len(UserInput.model['simulatedResponses_lowerBounds']) > 0:
            UserInput.model['simulatedResponses_lowerBounds'] = np.array(nestedObjectsFunctions.makeAtLeast_2dNested(self.UserInput.model['simulatedResponses_lowerBounds']))
            UserInput.model['simulatedResponses_lowerBounds'] = nestedObjectsFunctions.convertInternalToNumpyArray_2dNested(UserInput.model['simulatedResponses_lowerBounds'])
            
        self.UserInput.num_data_points = len(nestedObjectsFunctions.flatten_2dNested(UserInput.responses_observed)) #This works if there is a single response series.
        #We need to figure out if the abscissa has length equal to the responses or not.
        if len(UserInput.responses_abscissa) == len(UserInput.responses_observed):
            self.separate_abscissa_per_response = True  #This means we **will** iterate across the abscissa when iterating across each response.
        else:
            self.separate_abscissa_per_response = False #This means we **won't** iterate across the abscissa when iterating across each response.

        self.staggeredResponses = nestedObjectsFunctions.checkIfStaggered_2dNested(UserInput.responses_observed)
        #TODO: This currently only is programmed for if the uncertainties are uncorrelated standard deviaions (so is not compatible with a directly fed cov_mat). Also, we need to figure out what do when they are not gaussian/symmetric.
        UserInput.responses_observed_transformed, UserInput.responses_observed_transformed_uncertainties  = self.transform_responses(UserInput.responses_observed, UserInput.responses_observed_uncertainties) #This creates transforms for any data that we might need it. The same transforms will also be applied during parameter estimation.
            
        #The below unusual code is because during doeParameterModulationPermutationsScanner, populate synthetic data calls init again.
        #So we will only call populateIndependentVariablesFunction if we're not in the middle of design of experiments.
        if not hasattr(self, 'middle_of_doe_flag'): #We check of the middle_of_doe_flag exists. #If the flag is not there and the populate function exists, we call it.
            if type(UserInput.model['populateIndependentVariablesFunction']) != type(None):
                UserInput.model['populateIndependentVariablesFunction'](UserInput.responses['independent_variables_values']) 
        if hasattr(self, 'middle_of_doe_flag'): #We check of the middle_of_doe_flag exists. If it's there, no problem.
            if self.middle_of_doe_flag == False: #If the flag is there, we only proceed to call the function if the flag is set to false.
                if type(UserInput.model['populateIndependentVariablesFunction']) != type(None):
                    UserInput.model['populateIndependentVariablesFunction'](UserInput.responses['independent_variables_values']) 
                
        #Now scale things as needed:
        if UserInput.parameter_estimation_settings['scaling_uncertainties_type'] == "off":
            self.UserInput.mu_prior_scaled = UserInput.mu_prior*1.0
            self.UserInput.var_prior_scaled = UserInput.var_prior*1.0
            self.UserInput.covmat_prior_scaled = UserInput.covmat_prior*1.0
        else:            
            if UserInput.parameter_estimation_settings['scaling_uncertainties_type'] == "std":
                self.UserInput.scaling_uncertainties = UserInput.std_prior #Could also be by mu_prior.  The reason a separate variable is made is because this will be used in the getPrior function as well, and having a separate variable makes it easier to trace. This scaling helps prevent numerical errors in returning the pdf.
            elif UserInput.parameter_estimation_settings['scaling_uncertainties_type'] == "mu":
                self.UserInput.scaling_uncertainties = UserInput.mu_prior
            else: #Else we assume that UserInput.parameter_estimation_settings['scaling_uncertainties_type'] has been set to a fixed float or vector. For now, we'll just support float.
                scaling_factor = float(UserInput.parameter_estimation_settings['scaling_uncertainties_type'])
                self.UserInput.scaling_uncertainties = (UserInput.mu_prior/UserInput.mu_prior)*scaling_factor #This basically makes a vector of ones times the scaling factor.
            #TODO: consider a separate scaling for each variable, taking the greater of either mu_prior or std_prior.
            #TODO: Consider changing how self.UserInput.scaling_uncertainties is done to accommodate greater than 1D vector. Right now we use np.shape(self.UserInput.scaling_uncertainties)[0]==1, but we could use np.shape(self.UserInput.scaling_uncertainties)==np.shape(UserInput.mu_prior)
            if np.shape(nestedObjectsFunctions.makeAtLeast_2dNested(self.UserInput.scaling_uncertainties))[0]==1:  #In this case, the uncertainties is not a covariance matrix.
                pass
            elif np.shape(nestedObjectsFunctions.makeAtLeast_2dNested(self.UserInput.scaling_uncertainties))[0]==np.shape(nestedObjectsFunctions.makeAtLeast_2dNested(self.UserInput.scaling_uncertainties))[1]: #In his case, the uncertainties are a covariance matrix so we take the diagonal (which are variances) and the square root of them.
                self.UserInput.scaling_uncertainties = (np.diagonal(self.UserInput.scaling_uncertainties))**0.5 #Take the diagonal which is variances, and            
            else:
                print("There is an unsupported shape somewhere in the prior.  The prior is currently expected to be 1 dimensional.")
                print(np.shape(self.UserInput.scaling_uncertainties))
                sys.exit()
            self.UserInput.mu_prior_scaled = np.array(UserInput.mu_prior/UserInput.scaling_uncertainties)
            self.UserInput.var_prior_scaled = np.array(UserInput.var_prior/(UserInput.scaling_uncertainties*UserInput.scaling_uncertainties))
            self.UserInput.covmat_prior_scaled = self.UserInput.covmat_prior*1.0 #First initialize, then fill.
            for parameterIndex, parameterValue in enumerate(UserInput.scaling_uncertainties):
                UserInput.covmat_prior_scaled[parameterIndex,:] = UserInput.covmat_prior[parameterIndex,:]/parameterValue
                #The next line needs to be on UserInput.covmat_prior_scaled and not UserInput.covmat_prior, since we're stacking the divisions.
                UserInput.covmat_prior_scaled[:,parameterIndex] = UserInput.covmat_prior_scaled[:,parameterIndex]/parameterValue        
        
        #To find the *observed* responses covariance matrix, meaning based on the uncertainties reported by the users, we take the uncertainties from the points. This is needed for the likelihood. However, it will be transformed again at that time.
        #First, we have to make sure self.UserInput.responses_observed_transformed_uncertainties is an iterable. It could be a none-type or a function.
        if isinstance(self.UserInput.responses_observed_transformed_uncertainties, Iterable):
            self.observed_responses_covmat_transformed = returnShapedResponseCovMat(self.UserInput.num_response_dimensions, self.UserInput.responses_observed_transformed_uncertainties)
        else: #If responses_observed_transformed_uncertainties is a None type, then we don't need observed_responses_covmat_transformed.  If it is a function, then we have to create the object on the fly so can't create it now.
            pass

        #self.covmat_prior = UserInput.covmat_prior
        self.Q_mu = self.UserInput.mu_prior*0 # Q samples the next step at any point in the chain.  The next step may be accepted or rejected.  Q_mu is centered (0) around the current theta.  
        self.Q_covmat = self.UserInput.covmat_prior # Take small steps. 
        #TODO: Make initial guess handle a string, then assume that it is a pickle file
        # check if InputParameterInitialGuess is a string
        # if so, read the pickle file in the same way as the sampling functions (look for file, then read)
        # After reading it, slice the matrix to only the first walker is saved.
        if isinstance(self.UserInput.model['InputParameterInitialGuess'], str):
            # try to read from current directory and pickle directory
            start_point_pkl_file_name = self.UserInput.model['InputParameterInitialGuess']
            if '.pkl' in start_point_pkl_file_name: # remove '.pkl' from string if it is there
                start_point_pkl_file_name = start_point_pkl_file_name.replace('.pkl', '')
            from os.path import exists
            # check if file exists in current working directory
            if exists(start_point_pkl_file_name + '.pkl'):
                initialGuessUnfiltered = unpickleAnObject(start_point_pkl_file_name)
            # check if file exists in pickle directory
            elif exists(self.UserInput.directories['pickles'] + start_point_pkl_file_name + '.pkl'):
                initialGuessUnfiltered = unpickleAnObject(self.UserInput.directories['pickles'] + start_point_pkl_file_name)
            else:
                print('The pickled object for initial guess points must exist in base directory or pickles directory. The pickled file should have extension of ".pkl"')
                sys.exit()
            # make sure the initial guess is a numpy array
            initialGuessUnfiltered = np.array(initialGuessUnfiltered)
            # check if the shape of the loaded initial guess is a single point or a list of walkers
            if len(initialGuessUnfiltered.shape) == 1:
                self.UserInput.InputParameterInitialGuess = initialGuessUnfiltered
            elif len(initialGuessUnfiltered.shape) == 2:
                # this is assumed to have the shape (num_walkers, num_parameters)
                self.UserInput.InputParameterInitialGuess = initialGuessUnfiltered[0] # take only the first walker as the initial points
            else:
                print('The shape of the initial guess pickled array should be (num_walkers, num_parameters). The current pickled array does not have this shape and has:', initialGuessUnfiltered.shape)
                sys.exit()
        else:
            #Getting initial guess of parameters and populating the internal variable for it.
            if ('InputParameterInitialGuess' not in self.UserInput.model) or (len(self.UserInput.model['InputParameterInitialGuess'])== 0): #if an initial guess is not provided, we use the prior.
                self.UserInput.model['InputParameterInitialGuess'] = np.array(self.UserInput.mu_prior, dtype='float')
            #From now, we switch to self.UserInput.InputParameterInitialGuess because this is needed in case we're going to do reducedParameterSpace or grid sampling.
            self.UserInput.InputParameterInitialGuess = np.array(self.UserInput.model['InputParameterInitialGuess'], dtype='float')
            # reassure the initial guess is a numpy array
            # check the shape to make sure it is a 1D array
            self.UserInput.InputParameterInitialGuess = np.array(self.UserInput.InputParameterInitialGuess)
            if len(self.UserInput.InputParameterInitialGuess.shape) > 1:
                if self.UserInput.InputParameterInitialGuess.shape[0] == 1: # make sure that the array was not double nested by accident
                    self.UserInput.InputParameterInitialGuess = np.ndarray.flatten(self.UserInput.InputParameterInitialGuess)
                else:
                    print('The Initial guess must be either a 1D array or pickle file string.')
                    sys.exit()
        #Now populate the simulation Functions. #NOTE: These will be changed if a reduced parameter space is used.
        self.UserInput.simulationFunction = self.UserInput.model['simulateByInputParametersOnlyFunction']
        self.UserInput.simulationOutputProcessingFunction = self.UserInput.model['simulationOutputProcessingFunction']

        #Check the shapes of the arrays for UserInput.responses_observed and UserInput.responses_observed_uncertainties by doing a simulation. Warn the user if the shapes don't match.
        initialGuessSimulatedResponses = self.getSimulatedResponses(self.UserInput.InputParameterInitialGuess)
        if np.shape(initialGuessSimulatedResponses) != np.shape(UserInput.responses_observed):
            print("PEUQSE Warning: the shape of the responses_observed is", np.shape(UserInput.responses_observed), ", but the shape using your provided simulation function is", np.shape(initialGuessSimulatedResponses), " .  PEUQSE is probably going to crash when trying to calculate the likelihood.")

        #Now reduce the parameter space if requested by the user. #Considered having this if statement as a function called outside of init.  However, using it in init is the best practice since it forces correct ordering of reduceParameterSpace and reduceResponseSpace
        if len(self.UserInput.model['reducedParameterSpace']) > 0:
            print("Notification: the UserInput.model['reducedParameterSpace'] is not blank. That means the only parameters allowed to change will be the ones in the indices inside 'reducedParameterSpace'.   All others will be held constant.  The values inside  'InputParameterInitialGuess will be used', and 'InputParameterPriorValues' if an initial guess was not provided.")
            self.reduceParameterSpace()
    
        #Now reduce the parameter space if requested by the user. #Considered having this if statement as a function called outside of init.  However, using it in init is the best practice since it forces correct ordering of reduceParameterSpace and reduceResponseSpace
        #This code must be **after** the reduceParameterSpace because this makes a wrapper for the simulationOutputProcessingFunction
        if len(self.UserInput.responses['reducedResponseSpace']) > 0:
            print("Important: the UserInput.model['reducedResponseSpace'] is not blank. That means the only responses examined will be the ones in the indices inside 'reducedReponseSpace'.   The values of all others will be discarded during each simulation.")
            self.reduceResponseSpace()
        
        #Check if we should plan to split the responses into separate likelihood terms. 
        self.prepareResponsesForSplitLikelihood = False #initialized as false, will change to True if needed.
        #First check if it is a single response, then if so a singlepoint with the initial values and see if it turns out okay.
        if len(self.UserInput.responses_observed_transformed)==1: #this means single response
            initialLogP = self.getLogP(self.UserInput.InputParameterInitialGuess)
            if (np.isnan(initialLogP) or initialLogP < -1E90):    
                if np.shape(UserInput.responses_observed) == np.shape(UserInput.responses_observed_uncertainties):
                    #this if statement only occurs if uncertainties are standard deviations and not covmat, 
                    #which means we can prepare the responses for split likelihood and should plan to.
                    self.prepareResponsesForSplitLikelihood = True
        
        self.permutation_and_doOptimizeNegLogP = False #just initializing this flag with its default.
        self.permutation_and_doOptimizeSSR = False #just initializing this flag with its default.
        self.permutation_and_doOptimizeLogP = False
    
    #fills the samples etc. By default, for multistart, it will also perform filtering and then create the post_burn_in_samples.
    def reload_samples(self, sampling_type='', filepath = ''):
        if (sampling_type != 'multistart') and (sampling_type != 'mcmc'):
            print("ERROR: reload_samples requires specifying either 'multistart' or 'mcmc' as the first argument"); sys.exit()
        if filepath == '':
            filepath = self.UserInput.directories['logs_and_csvs'] #take the default.
        #in both cases, multstart or mcmc, it's really an array of logP_and_parameter_values, just slightly different meanings.
        if sampling_type == 'multistart':  #load from the unfiltered values.
            self.permutations_MAP_logP_and_parameters_values = np.genfromtxt(filepath + "\\multistart_MAP_logP_and_parameters_values.csv", delimiter=",")
            multistart_permutationsToSamples_threshold_filter_coefficient = self.UserInput.parameter_estimation_settings['multistart_permutationsToSamples_threshold_filter_coefficient']
            permutations_to_samples_with_logP = convertPermutationsToSamples(self.permutations_MAP_logP_and_parameters_values, relativeFilteringThreshold = 10**(-1*multistart_permutationsToSamples_threshold_filter_coefficient))
            self.post_burn_in_samples = permutations_to_samples_with_logP[:,1:] #drop the first column which is logP.
            logP_and_parameter_values = np.array(permutations_to_samples_with_logP)
            self.post_burn_in_log_posteriors_un_normed_vec = permutations_to_samples_with_logP[:,0]
            self.post_burn_in_log_posteriors_un_normed_vec = np.array(nestedObjectsFunctions.makeAtLeast_2dNested(self.post_burn_in_log_posteriors_un_normed_vec)).transpose()
            #need to populate post_burn_in_log_priors_vec this with an object, otherwise calculatePostBurnInStatistics will try to calculate all the priors.
            self.post_burn_in_log_priors_vec = None
            #Below is needed to avoid causing an error in the calculatePostBurnInStatistics since we don't have a real priors vec.
            self.UserInput.parameter_estimation_settings['mcmc_threshold_filter_samples'] = False
            self.calculatePostBurnInStatistics(calculate_post_burn_in_log_priors_vec = False)    
        if sampling_type == 'mcmc':
            mcmc_logP_and_parameters_values = np.genfromtxt(filepath + "\\mcmc_logP_and_parameter_samples.csv", delimiter=",")
            logP_and_parameter_values = np.array(mcmc_logP_and_parameters_values)
            try:
                self.calculatePostBurnInStatistics(calculate_post_burn_in_log_priors_vec = True)
            except:
                self.calculatePostBurnInStatistics(calculate_post_burn_in_log_priors_vec = False)
        # below are not needed because they occur in self.calculatePostBurnInStatistics
        # self.map_logP = max(np.array(logP_and_parameter_values[:,0]))
        # index_of_map_logP = np.where(logP_and_parameter_values[:,0] == self.map_logP)
        # self.map_parameter_set = logP_and_parameter_values[index_of_map_logP,1:]
        
        
    
    def reduceResponseSpace(self):
        #This function has no explicit arguments, but takes everything in self.UserInput as an implied argument.
        #In particular, self.UserInput.responses['reducedResponseSpace']
        #it has two implied returns: 1) self.UserInput.simulationOutputProcessingFunction, 2) self.responses_covmat becomes reduced in size.
        
        UserInput = self.UserInput
        #First, we need to make a function that is going to reduce the dimensionality of the outputs outputs when there are simulations.
        #Make a deep copy of the existing function, so that we can use it if needed.
        self.UserInput.beforeReducedResponseSpaceSimulationOutputProcessingFunction = copy.deepcopy(self.UserInput.simulationOutputProcessingFunction)
        self.UserInput.beforeReducedResponseSpace_num_response_dimensions = self.UserInput.num_response_dimensions
        def extractReducedResponsesOutputsWrapper(simulatedOutput):
            #The simulatedOuput is an exlicit argument, the self.UserInput.model['reducedResponseSpace'] is an implicit argument.    
            #First, check if there is an OutputProcessing function to use on the simulatedOutput.
            if type(self.UserInput.beforeReducedResponseSpaceSimulationOutputProcessingFunction) != type(None):
                fullResponseOutput = self.UserInput.beforeReducedResponseSpaceSimulationOutputProcessingFunction(simulatedOutput) #We use the processing function to convert the simulated output to the actual responses, then we trim them as above.
            elif type(self.UserInput.beforeReducedResponseSpaceSimulationOutputProcessingFunction) == type(None): #if not, we take the output directly.
                fullResponseOutput = simulatedOutput
                                    
            #We could calculate the number of responses from fullResponseOutput, but we use self.UserInput.beforeReducedResponseSpace_num_response_dimensions as an implicit argument.
            reducedResponseOutput = []#Just intializing, then will append to it.
            for responseDimIndex in range(self.UserInput.beforeReducedResponseSpace_num_response_dimensions):
                #We'll only keep a responsDim if the responseDimIndex is named in self.UserInput.model['reducedResponseSpace']
                if responseDimIndex in self.UserInput.responses['reducedResponseSpace']:
                    reducedResponseOutput.append(fullResponseOutput[responseDimIndex])
            return reducedResponseOutput

        #Now get our first "implied return" by using the above function as the processing function.
        self.UserInput.simulationOutputProcessingFunction = extractReducedResponsesOutputsWrapper
    
        #Now we get our second "implied return" by reducing the response_abscissa, transformed response values, and their uncertainties.
        #TODO: consider making a different variable so that the dictionary does not need to get overwritten.
        self.UserInput.responses_abscissa = returnReducedIterable(self.UserInput.responses_abscissa, self.UserInput.responses['reducedResponseSpace'])
        self.UserInput.responses_observed_transformed = returnReducedIterable(self.UserInput.responses_observed_transformed, self.UserInput.responses['reducedResponseSpace'])
        self.UserInput.responses_observed_transformed_uncertainties = returnReducedIterable(self.UserInput.responses_observed_transformed, self.UserInput.responses['reducedResponseSpace'])
        self.UserInput.num_response_dimensions = np.shape(UserInput.responses_abscissa)[0]
    
        #Now we get our third "implied return" by reducing the response_covmat.
        self.observed_responses_covmat_transformed = returnReducedIterable(self.observed_responses_covmat_transformed, self.UserInput.responses['reducedResponseSpace'])
        return

    
    #This function reduces the parameter space. The only parameters allowed to change will be the ones in the indices inside 'reducedParameterSpace'.   All others will be held constant.  The values inside  'InputParameterInitialGuess will be used', and 'InputParameterPriorValues' if an initial guess was not provided.")    
    #These lines of code started in __init__ was moved outside of initializing the class so that someday people can call it later on after making the class object, if desired.
    #That way people can change to a different reduced parameter space without making a new object by updating what is in UserInput.model['reducedParameterSpace']
    #However, that 'later changing' is currently not supported. The indices *at present* only work out correctly when this is called at end of initialization.
    def reduceParameterSpace(self): 
        UserInput = self.UserInput
        
        self.UserInput.simulationFunction = self.simulateWithSubsetOfParameters #Now simulateWithSubsetOfParameters will be called as the simulation function.
        self.UserInput.simulationOutputProcessingFunction = None #We will use self.UserInput.model['simulationOutputProcessingFunction'], but we'll do it inside subsetOfParameterSpaceWrapper. So during parameter estimation there will be no separate call to a simulation output processing function.
        #Now start reducing various inputs...
        reducedIndices = UserInput.model['reducedParameterSpace']
        UserInput.InputParameterInitialGuess = returnReducedIterable(UserInput.InputParameterInitialGuess, reducedIndices)
        UserInput.parameterNamesList = returnReducedIterable(UserInput.parameterNamesList, reducedIndices)
        #We need to reparse to populate UserInput.stringOfParameterNames, can't use return Reduced Iterable.
        UserInput.stringOfParameterNames = str(UserInput.parameterNamesList).replace("'","")[1:-1]
        #To make UserInput.parameterNamesAndMathTypeExpressionsDict we use a for loop to remove keys that should not be there anymore.
        #need to trim the dictionary based on what is in the UserInput.parameterNamesList variable
        parameterNamesAndMathTypeExpressionsDict = copy.deepcopy(self.UserInput.model['parameterNamesAndMathTypeExpressionsDict'])
        for keyIndex in range(len(parameterNamesAndMathTypeExpressionsDict)):
            key = list(self.UserInput.model['parameterNamesAndMathTypeExpressionsDict'])[keyIndex] #Need to call it out separately from original dictionary due to loop making the new dictionary smaller.
            if key not in self.UserInput.parameterNamesList:
                del parameterNamesAndMathTypeExpressionsDict[key] #Remove any parameters that were not in reduced parameter space.
        UserInput.parameterNamesAndMathTypeExpressionsDict = parameterNamesAndMathTypeExpressionsDict
        UserInput.InputParametersPriorValuesUncertainties = returnReducedIterable(UserInput.InputParametersPriorValuesUncertainties, reducedIndices)
        if self.parameterBoundsOn: #only need to reduce the iterables for the parameter bounds if they exist.
            UserInput.InputParameterPriorValues_lowerBounds = returnReducedIterable( UserInput.InputParameterPriorValues_lowerBounds    , reducedIndices )
            UserInput.InputParameterPriorValues_upperBounds = returnReducedIterable( UserInput.InputParameterPriorValues_upperBounds    , reducedIndices )
        #We have a list that keeps track of InputParameters which have Uniform Prior distributions. The logic for how to update that is a bit different.
        if hasattr(self.UserInput, 'InputParametersPriorValuesUniformDistributionsIndices') == True:
            NewInputParametersPriorValuesUniformDistributionsIndices = []
            for indexNumber, indexValue in enumerate(reducedIndices): #we need to know which position it has in the reducedIndices, and we'll append **that** position if the item is a uniform distribution.
                if indexValue in UserInput.InputParametersPriorValuesUniformDistributionsIndices:
                    NewInputParametersPriorValuesUniformDistributionsIndices.append(indexNumber)
                #else pass.
            UserInput.InputParametersPriorValuesUniformDistributionsIndices = NewInputParametersPriorValuesUniformDistributionsIndices
        UserInput.std_prior     = returnReducedIterable( UserInput.std_prior    , reducedIndices )
        UserInput.var_prior     = returnReducedIterable( UserInput.var_prior   , reducedIndices  )
        UserInput.covmat_prior     = returnReducedIterable( UserInput.covmat_prior    , reducedIndices )
        self.UserInput.scaling_uncertainties     = returnReducedIterable( self.UserInput.scaling_uncertainties    , reducedIndices )
        self.UserInput.mu_prior     = returnReducedIterable( self.UserInput.mu_prior    , reducedIndices )
        self.UserInput.mu_prior_scaled     = returnReducedIterable( self.UserInput.mu_prior_scaled    , reducedIndices )
        self.UserInput.var_prior_scaled     = returnReducedIterable( self.UserInput.var_prior_scaled    , reducedIndices )
        self.UserInput.covmat_prior_scaled     = returnReducedIterable( self.UserInput.covmat_prior_scaled    , reducedIndices )
        self.Q_mu     = returnReducedIterable( self.Q_mu    , reducedIndices )
        self.Q_covmat     = returnReducedIterable( self.Q_covmat    , reducedIndices )
        #There are no returns. Everything above is an implied return.
        return

    def get_responses_simulation_uncertainties(self, discreteParameterVector): #FIXME: Make sure this works with responses['reducedResponseSpace']  and model['reducedParameterSpace']. I don't think it does.
        if isinstance(self.UserInput.responses_simulation_uncertainties, Iterable): #If it's an array or like one, we take it as is. The other options are a non object or a function.
            responses_simulation_uncertainties = np.array(self.UserInput.responses_simulation_uncertainties)*1.0
        elif type(self.UserInput.responses_simulation_uncertainties) == type(None):
            responses_simulation_uncertainties = self.UserInput.responses_simulation_uncertainties
        else:  #Else we assume it's a function taking the discreteParameterVector.
            responses_simulation_uncertainties = self.UserInput.responses_simulation_uncertainties(discreteParameterVector) #This is passing an argument to a function.
            responses_simulation_uncertainties = np.array(nestedObjectsFunctions.makeAtLeast_2dNested(responses_simulation_uncertainties))
            responses_simulation_uncertainties = nestedObjectsFunctions.convertInternalToNumpyArray_2dNested(responses_simulation_uncertainties)
        return responses_simulation_uncertainties

    def simulateWithSubsetOfParameters(self,reducedParametersVector): #This is a wrapper.
        #This function has implied arguments of ...
        #self.UserInput.model['InputParameterInitialGuess'] for the parameters to start with
        #self.UserInput.model['reducedParameterSpace'] a list of indices for which parameters are the only ones to change.
        #simulationFunction = self.UserInput.model['simulateByInputParametersOnlyFunction']
        #simulationOutputProcessingFunction = self.UserInput.model['simulationOutputProcessingFunction']
        #When this wrapper is used, EVERYWHERE ELSE will call it to do the simulation, by calling self.UserInput.simulationFunction and self.UserInput.simulationOutputProcessingFunction
        simulationFunction = self.UserInput.model['simulateByInputParametersOnlyFunction'] #This is making a local simulation function. The global will be set ot simulateWithSubsetOfParameters.
        simulationOutputProcessingFunction = self.UserInput.model['simulationOutputProcessingFunction'] #This is making a local simulation function. The global will be set to None.
        
        #now populate the discreteParameterVector first with the initial guess, then with the new reducedParameters vector.
        discreteParameterVector = copy.deepcopy(self.UserInput.model['InputParameterInitialGuess']) #This is the original one from the user, before any reduction.
        for reducedParameterIndex, parameterValue in enumerate(reducedParametersVector):
            #we find which index to put things into from #self.UserInput.model['reducedParameterSpace'], which is a list of indices.
            regularParameterIndex = self.UserInput.model['reducedParameterSpace'][reducedParameterIndex]
            discreteParameterVector[regularParameterIndex] = parameterValue
        if type(simulationFunction) != type(None):#This is the normal case.
            simulationOutput = simulationFunction(discreteParameterVector) 
        if type(simulationOutput) == type(None):
            return None #This is for the case that the simulation fails. User can have simulationOutput return a None type in case of failure. Perhaps should be made better in future. 
        if len(simulationOutput) == 1: #if a 'nan' is returned, then we'll treat the simulation like a failed simulation.
            if simulationOutput == np.float('nan'):
                return None 

            
        if type(simulationOutputProcessingFunction) == type(None):
            simulatedResponses = simulationOutput #Is this the log of the rate? If so, Why?
        if type(simulationOutputProcessingFunction) != type(None):
            simulatedResponses = simulationOutputProcessingFunction(simulationOutput) 
        
        simulatedResponses = nestedObjectsFunctions.makeAtLeast_2dNested(simulatedResponses)
        #This is not needed:
        #observedResponses = nestedObjectsFunctions.makeAtLeast_2dNested(self.UserInput.responses_observed)
        return simulatedResponses
    
    def transform_responses(self, nestedAllResponsesArray, nestedAllResponsesUncertainties = []):
        nestedAllResponsesArray_transformed = copy.deepcopy(nestedAllResponsesArray) #First make a copy to populate with transformed values.
        nestedAllResponsesUncertainties_transformed = copy.deepcopy(nestedAllResponsesUncertainties) #First make a copy to populate with transformed values. If blank, we won't populate it.        
        UserInput = self.UserInput
        #TODO: Make little function for interpolation in case it's necessary (see below).
#        def littleInterpolator():
#            abscissaRange = UserInput.responses_abscissa[responseIndex][-1] - UserInput.responses_abscissa[responseIndex][0] #Last value minus first value.
#            UserInput.responses_observed = nestedObjectsFunctions.makeAtLeast_2dNested(UserInput.responses_observed)
#            UserInput.responses_observed_uncertainties = nestedObjectsFunctions.makeAtLeast_2dNested(UserInput.responses_observed_uncertainties)
        if 'data_overcategory' not in UserInput.responses:  #To make backwards compatibility.
            UserInput.responses['data_overcategory'] = ''
        if UserInput.responses['data_overcategory'] == 'transient_kinetics': #This assumes that the abscissa is always time.
            for responseIndex, response in enumerate(UserInput.responses_observed):
                #We will need the abscissa also, so need to check if there are independent abscissa or not:
                if len(UserInput.responses_abscissa) == 1: #This means there is only one abscissa.
                    abscissaIndex = 0
                else:
                    abscissaIndex = responseIndex
                #Now to do the transforms.
                if UserInput.responses['response_types'][responseIndex] == 'I':	 #For intermediate
                    if UserInput.responses['response_data_types'][responseIndex] == 'c':
                        t_values, nestedAllResponsesArray_transformed[responseIndex], dydt_values = littleEulerGivenArray(0, UserInput.responses_abscissa[abscissaIndex], nestedAllResponsesArray[responseIndex])
                        if len(nestedAllResponsesUncertainties) > 0:
                            nestedAllResponsesUncertainties_transformed[responseIndex] = littleEulerUncertaintyPropagation(nestedAllResponsesUncertainties[responseIndex], UserInput.responses_abscissa[abscissaIndex], np.mean(nestedAllResponsesUncertainties[responseIndex])/10) 
                    if UserInput.responses['response_data_types'][responseIndex] == 'r':
                        #Perform the littleEuler twice.
                        t_values, nestedAllResponsesArray_transformed[responseIndex], dydt_values = littleEulerGivenArray(0, UserInput.responses_abscissa[abscissaIndex], nestedAllResponsesArray[responseIndex])
                        if len(nestedAllResponsesUncertainties) > 0:
                            nestedAllResponsesUncertainties_transformed[responseIndex] = littleEulerUncertaintyPropagation(nestedAllResponsesUncertainties[responseIndex], UserInput.responses_abscissa[abscissaIndex], np.mean(nestedAllResponsesUncertainties[responseIndex])/10) 
                        t_values, nestedAllResponsesArray_transformed[responseIndex], dydt_values = littleEulerGivenArray(0, UserInput.responses_abscissa[abscissaIndex], nestedAllResponsesArray_transformed[responseIndex])
                        if len(nestedAllResponsesUncertainties) > 0:
                            nestedAllResponsesUncertainties_transformed[responseIndex] = littleEulerUncertaintyPropagation(nestedAllResponsesUncertainties_transformed[responseIndex], UserInput.responses_abscissa[abscissaIndex], np.mean(nestedAllResponsesUncertainties[responseIndex])/10) 
                if UserInput.responses['response_types'][responseIndex] == 'R':	#For reactant
                    if UserInput.responses['response_data_types'][responseIndex] == 'c':
                        pass
                    if UserInput.responses['response_data_types'][responseIndex] == 'r':
                        #TODO: use responses['points_if_transformed'] variable to interpolate the right number of points. This is for data that's not already evenly spaced.
                        t_values, nestedAllResponsesArray_transformed[responseIndex], dydt_values = littleEulerGivenArray(0, UserInput.responses_abscissa[abscissaIndex], nestedAllResponsesArray[responseIndex])
                        if len(nestedAllResponsesUncertainties) > 0:
                            nestedAllResponsesUncertainties_transformed[responseIndex] = littleEulerUncertaintyPropagation(nestedAllResponsesUncertainties[responseIndex], UserInput.responses_abscissa[abscissaIndex], np.mean(nestedAllResponsesUncertainties[responseIndex])/10) 
                if UserInput.responses['response_types'][responseIndex] == 'P':	 #For product
                    
                    if UserInput.responses['response_data_types'][responseIndex] == 'c':
                        pass
                    if UserInput.responses['response_data_types'][responseIndex] == 'r':
                        #TODO: use responses['points_if_transformed'] variable to interpolate the right number of points. This is for data that's not already evenly spaced.
                        t_values, nestedAllResponsesArray_transformed[responseIndex], dydt_values = littleEulerGivenArray(0, UserInput.responses_abscissa[abscissaIndex], nestedAllResponsesArray[responseIndex])
                        if len(nestedAllResponsesUncertainties) > 0:
                            nestedAllResponsesUncertainties_transformed[responseIndex] = littleEulerUncertaintyPropagation(nestedAllResponsesUncertainties[responseIndex], UserInput.responses_abscissa[abscissaIndex], np.mean(nestedAllResponsesUncertainties[responseIndex])/10) 
                if UserInput.responses['response_types'][responseIndex] == 'O': #O is for other.
                    if UserInput.responses['response_data_types'][responseIndex] == 'o': #other
                        pass
                    if UserInput.responses['response_data_types'][responseIndex] == 'c': #concentration
                        LittleEuler
                    if UserInput.responses['response_data_types'][responseIndex] == 'r':
                        LittleEulerTwice
        if UserInput.responses['data_overcategory'] == 'steady_state_kinetics': #TODO: so far, this does not do anything. It assumes that the abscissa is never time.
            for responseIndex, response in enumerate(UserInput.responses_observed):
                if UserInput.responses['response_types'][responseIndex] == 'T':	 #For abscissa of temperature dependence. Will probably do a log transform.
                    if UserInput.responses['response_data_types'][responseIndex] == 'c':
                        pass
                    if UserInput.responses['response_data_types'][responseIndex] == 'r':
                        pass
                if UserInput.responses['response_types'][responseIndex] == 'I' or UserInput.responses['response_types'][responseIndex] == 'P' or UserInput.responses['response_types'][responseIndex] == 'R': #For abscissa of concentration dependence.
                    if UserInput.responses['response_data_types'][responseIndex] == 'c':
                        pass
                    if UserInput.responses['response_data_types'][responseIndex] == 'r':
                        pass
        return nestedAllResponsesArray_transformed, nestedAllResponsesUncertainties_transformed  

    #Throughout this file, this function is called to generate initialStartPoint distributions or walkerInitialDistributions. 
    #    These are **not** identical variables and should not be messed up during editing. walkerInitialDistributions are a special case of initialStartPoints
    #    The distinction is hierarchical. Somebody could do a multiStart search with a uniformInitialDistributionType and have a walkerInitialDistribution started around each case within that.
    #    Effectively, the initialDistributionPoints are across parameter space, while the walkerInitialDistribution **could** be designed to find local modes using a smaller spread.
    
    def generateInitialPoints(self, numStartPoints=0, initialPointsDistributionType='uniform', relativeInitialDistributionSpread=1.0, numParameters = 0, centerPoint=None, gridsearchSamplingInterval = [], gridsearchSamplingRadii = []):
        #The initial points will be generated from a distribution based on the number of walkers and the distributions of the parameters.
        #The variable UserInput.std_prior has been populated with 1 sigma values, even for cases with uniform distributions.
        #The random generation at the front of the below expression is from the zeus example https://zeus-mcmc.readthedocs.io/en/latest/
        #The multiplication is based on the randn function using a sigma of one (which we then scale up) and then advising to add mu after: https://docs.scipy.org/doc/numpy-1.15.1/reference/generated/numpy.random.randn.html
        #The actual numParameters cannot be 0. We just use 0 to mean not provided, in which case we pull it from the initial guess.
        #The arguments gridsearchSamplingInterval and gridsearchSamplingRadii are only for the distribution type 'grid', and correspond to the variables  gridsearchSamplingInterval = [], gridsearchSamplingRadii = [] inside getGridPermutations.
        if str(centerPoint).lower() == str(None).lower():
            centerPoint = np.array(self.UserInput.InputParameterInitialGuess)*1.0 #This may be a reduced parameter space.
        if initialPointsDistributionType.lower() not in ['grid', 'uniform', 'identical', 'gaussian', 'astroidal', 'sobol', 'shell']:
            print("Warning: initialPointsDistributionType must be from: 'grid', 'uniform', 'identical', 'gaussian', 'astroidal', 'sobol', 'shell'.  A different choice was received and is not understood.  initialPointsDistributionType is being set as 'sobol'.")
            initialPointsDistributionType = 'sobol'
        #For a multi-start with a grid, our algorithm is completely different than other cases.
        if initialPointsDistributionType.lower() =='grid':
            gridPermutations, numPermutations = self.getGridPermutations(centerPoint, gridsearchSamplingInterval=gridsearchSamplingInterval, gridsearchSamplingRadii=gridsearchSamplingRadii)
            initialPoints = gridPermutations
        #Below lines are for non-grid cases.
        if numParameters == 0:
            numParameters = len(centerPoint)
        if numStartPoints == 0: #This is a deprecated line. The function was originally designed for making mcmc walkers and then was generalized.
            numStartPoints = self.mcmc_nwalkers
        if initialPointsDistributionType.lower() =='uniform':
            initialPointsFirstTerm = np.random.uniform(-2,2, [numStartPoints,numParameters]) #<-- this is from me, trying to remove bias. This way we get sampling from a uniform distribution from -2 standard deviations to +2 standard deviations. That way the sampling is over 95% of the prior and is (according to the prior) likely to include the HPD region.
        elif initialPointsDistributionType.lower()  == 'identical':
            initialPointsFirstTerm = np.zeros((numStartPoints, numParameters)) #Make the first term all zeros.
        elif initialPointsDistributionType.lower() =='gaussian':
            initialPointsFirstTerm = np.random.randn(numStartPoints, numParameters) #<--- this was from the zeus example. TODO: change this to rng.standard_normal
        elif (initialPointsDistributionType.lower() == 'astroidal') or (initialPointsDistributionType.lower() == 'shell'):
            # The idea is to create a hypercube around the origin then apply a power law factor.
            # This factor is set as the numParameters to create an interesting distribution for Euclidean distance that starts as a uniform distribution then decays by a power law if the exponent is the number of dimensions. 
            from scipy.stats import qmc
            from warnings import catch_warnings, simplefilter #used to suppress warnings when sobol samples are not base2.
            # A sobol object has to be created to then extract points from the object.
            # The scramble (Owen Scramble) is always True. This option helps convergence and creates a more unbiased sampling.
            sobol_object = qmc.Sobol(d=numParameters, scramble=True)
            with catch_warnings():
                simplefilter("ignore")
                sobol_samples = sobol_object.random(numStartPoints)
            # now we must translate the sequence (from range(0,1) to range(-2,2)). This is analagous to the way we get sampling from a uniform distribution from -2 standard deviations to +2 standard deviations.
            initialPointsFirstTerm = -1 + 2*sobol_samples
            # This section assures that positive and negative values are generated.
            # create mapping scheme of negative values, then make matrix completely positive, apply negatives back later
            neg_map = np.ones((numStartPoints,numParameters), dtype=int)
            neg_map[initialPointsFirstTerm < 0] = -1
            initialPointsFirstTerm = np.abs(initialPointsFirstTerm)
            if initialPointsDistributionType.lower() == 'astroidal':
                initialPointsFirstTerm = initialPointsFirstTerm**numParameters
            elif initialPointsDistributionType.lower() == 'shell':
                initialPointsFirstTerm = initialPointsFirstTerm**(1/numParameters)
            initialPointsFirstTerm = neg_map*initialPointsFirstTerm
            # Apply a proportional factor of 2 to get bounds of 2 sigma. This is analagous to the way we get sampling from a uniform distribution from -2 standard deviations to +2 standard deviations.
            initialPointsFirstTerm *= 2
        elif initialPointsDistributionType.lower() == 'sobol':
            from scipy.stats import qmc
            from warnings import catch_warnings, simplefilter #used to suppress warnings when sobol samples are not base2.
            # A sobol object has to be created to then extract points from the object.
            # The scramble (Owen Scramble) is always True. This option helps convergence and creates a more unbiased sampling.
            sobol_object = qmc.Sobol(d=numParameters, scramble=True)
            with catch_warnings():
                simplefilter("ignore")
                sobol_samples = sobol_object.random(numStartPoints)
            # now we must translate the sequence (from range(0,1) to range(-2,2)). This is analagous to the way we get sampling from a uniform distribution from -2 standard deviations to +2 standard deviations.
            initialPointsFirstTerm = -2 + 4*sobol_samples
        if initialPointsDistributionType !='grid':
            #Now we add to centerPoint, usually self.UserInput.InputParameterInitialGuess. We don't use the UserInput initial guess directly because gridsearch and other things can change it -- so we need to use this one.
            initialPoints = relativeInitialDistributionSpread*initialPointsFirstTerm*self.UserInput.std_prior + centerPoint
        return initialPoints

    #This helper function has been made so that gridSearch and design of experiments can call it.
    #Although at first glance it may seem like it should be in the CombinationsGeneratorModule, that is a misconception. This is just a wrapper setting defaults for calling that module, such as using the prior for the grid interval when none is provided.
    #note that a blank list is okay for gridsearchSamplingInterval if doing a parameter grid, but not for other types of grids.
    def getGridPermutations(self, gridCenterVector, gridsearchSamplingInterval, gridsearchSamplingRadii, SpreadType="Addition",toFile=False):
        import PEUQSE.CombinationGeneratorModule as CombinationGeneratorModule
        numParameters = len(gridCenterVector)
        if len(gridsearchSamplingRadii) == 0:
            gridsearchSamplingRadii = np.ones(numParameters, dtype='int') #By default, will make ones.
            numPermutations = 3**numParameters
        else: 
            gridsearchSamplingRadii = np.array(gridsearchSamplingRadii, dtype='int')
            numPermutations = 1 #just initializing.
            for radius in gridsearchSamplingRadii:
                numPermutations=numPermutations*(2*radius+1)
        if len(gridsearchSamplingInterval) == 0:
            gridsearchSamplingInterval = self.UserInput.std_prior #By default, we use the standard deviations associated with the priors.
        else: gridsearchSamplingInterval = np.array(gridsearchSamplingInterval, dtype='float')
        gridPermutations = CombinationGeneratorModule.combinationGenerator(gridCenterVector, gridsearchSamplingInterval, gridsearchSamplingRadii, SpreadType=SpreadType,toFile=toFile)
        return gridPermutations, numPermutations  
        
    def doListOfPermutationsSearch(self, listOfPermutations, numPermutations = None, searchType='getLogP', exportLog = True, walkerInitialDistribution='UserChoice', passThroughArgs = {}, calculatePostBurnInStatistics=True,  keep_cumulative_post_burn_in_data = False, centerPoint=None, permutationsToSamples=False): #This is the 'engine' used by doGridSearch and  doMultiStartSearch
    #The listOfPermutations can also be another type of iterable.
        #Possible searchTypes are: 'getLogP', 'doEnsembleSliceSampling', 'doEnsembleJumpSampling', 'doMetropolisHastings', 'doOptimizeNegLogP', 'doOptimizeLogP' 'doOptimizeSSR'
        #permutationsToSamples should normally only be True if somebody is using gridsearch or uniform multistart with getLogP.
        self.listOfPermutations = listOfPermutations #This is being made into a class variable so that it can be used during parallelization
        if str(numPermutations).lower() == str(None).lower():
            numPermutations = len(self.listOfPermutations)
        if str(centerPoint).lower() == str(None).lower():
            centerPoint = self.UserInput.InputParameterInitialGuess*1.0
        if searchType == 'doGetLogP' or searchType == 'doSinglePoint': #Fixing a common input mistake.
            searchType = 'getLogP'
        if searchType == 'doEnsembleJumpSampling': #Fix the frontend name to the backend name. 
            searchType = 'doEnsembleModifiedMHSampling'
        self.permutation_searchType = searchType #This is mainly for consolidate_parallel_sampling_data
        verbose = self.UserInput.parameter_estimation_settings['verbose']
        if verbose:
            print("Starting multistart/permutations search.")
        file_name_prefix, file_name_suffix, directory_name_suffix = self.getParallelProcessingPrefixAndSuffix() #As of Nov 21st 2020, these should always be '' since multiStart_continueSampling is not intended to be used with parallel sampling.
        if (self.UserInput.parameter_estimation_settings['mcmc_continueSampling']  == 'auto') or (self.UserInput.parameter_estimation_settings['mcmc_continueSampling']  == False):
            mcmc_continueSampling = False #need to set this variable to false if it's an auto. The only time mcmc_continue sampling should be on for multistart is if someone is doing it intentionally, which would normally only be during an MPI case.
        if (self.UserInput.parameter_estimation_settings['mcmc_continueSampling']  == True):
            mcmc_continueSampling = True #The only time mcmc_continue sampling should be on for multistart is if someone is doing it intentionally, which would normally only be during an MPI case.
        #Check if we need to do multistart_continueSampling, and prepare for it if we need to.
        if ('multistart_continueSampling' not in self.UserInput.parameter_estimation_settings) or (self.UserInput.parameter_estimation_settings['multistart_continueSampling']  == 'auto'):
            if hasattr(self, 'multistart_MAP_logP_and_parameters_values'):
                multistart_continueSampling = True
            else:
                multistart_continueSampling = False
        else: multistart_continueSampling = self.UserInput.parameter_estimation_settings['multistart_continueSampling']
        if multistart_continueSampling == True:
            if hasattr(self, 'multistart_MAP_logP_and_parameters_values'): #if we are continuing from old results in the same instance
                self.last_permutations_MAP_logP_and_parameters_values = copy.deepcopy(self.permutations_MAP_logP_and_parameters_values)
            else: #Else we need to read from the file.
                self.last_permutations_MAP_logP_and_parameters_values_filename = file_name_prefix + "multistart_MAP_logP_and_parameters_values" + file_name_suffix
                self.last_permutations_MAP_logP_and_parameters_values = unpickleAnObject(self.UserInput.directories['pickles']+self.last_permutations_MAP_logP_and_parameters_values_filename)
            #extract he last_listOfPermutations from the array object.
            self.last_listOfPermutations =   np.array(nestedObjectsFunctions.makeAtLeast_2dNested(self.last_permutations_MAP_logP_and_parameters_values[:,1:])) #later columns are the permutations.
            if np.shape(self.last_listOfPermutations)[0] == 1: #In this case, need to transpose.
                self.last_listOfPermutations = self.last_listOfPermutations.transpose()
            #unlike in mcmc_continueSampling, we don't need the last_InputParameterInitialGuess information.
        #Initialize some things before permutations loop.
        allPermutationsResults = []
        self.permutations_MAP_logP_and_parameters_values = [] #Just initializing as fresh.
        if (type(self.UserInput.parameter_estimation_settings['multistart_checkPointFrequency']) != type(None)) or (verbose == True):
                timeAtPermutationSearchStart = time.time()
                timeAtLastPermutation = timeAtPermutationSearchStart #just initializing
        self.highest_logP = float('-inf') #just initializing
        highest_logP_parameter_set = np.ones(len(self.UserInput.InputParameterInitialGuess))*float('nan') #just initializing
        #bestResultSoFar has this form: [self.map_parameter_set, self.mu_AP_parameter_set, self.stdap_parameter_set, self.evidence, self.info_gain, self.post_burn_in_samples, self.post_burn_in_log_posteriors_un_normed_vec]   
        bestResultSoFar = [highest_logP_parameter_set, None, None, None, None, None, None] #just initializing. 
        highest_MAP_initial_point_index = None #just initializing
        highest_MAP_initial_point_parameters = None #just initializing
        if self.UserInput.parameter_estimation_settings['exportAllSimulatedOutputs'] == True:
            self.permutations_unfiltered_map_simulated_outputs = []
        if (searchType == 'doEnsembleSliceSampling') or (searchType == 'doEnsembleModifiedMHSampling'):
            if str(self.UserInput.parameter_estimation_settings['mcmc_nwalkers']).lower() == 'auto':
                permutationSearch_mcmc_nwalkers = 2*len(centerPoint) #Lowest possible is 2 times num parameters for ESS.
            else:
                permutationSearch_mcmc_nwalkers = int(self.UserInput.parameter_estimation_settings['mcmc_nwalkers'])
        #Start grid search loop.
        if (searchType == 'doEnsembleSliceSampling') or (searchType == 'doMetropolisHastings') or (searchType == 'doEnsembleModifiedMHSampling'): #Choose the walker distribution type.
                if walkerInitialDistribution == 'UserChoice': #UserChoice comes from UserInput. It can still be auto.
                    walkerInitialDistribution = self.UserInput.parameter_estimation_settings['mcmc_walkerInitialDistribution']
                #The identical distribution is used by default because otherwise the walkers may be spread out too far and it could defeat the purpose of a gridsearch.
                if walkerInitialDistribution.lower() == 'auto':
                    walkerInitialDistribution = 'sobol'
        for permutationIndex,permutation in enumerate(self.listOfPermutations):
            #####Begin PEUQSE Parallel Processing During Loop Block####
            if (self.UserInput.parameter_estimation_settings['multistart_parallel_sampling'])== True:
                #We will only execute the sampling the permutationIndex matches the processor rank.
                #Additionally, if the rank is 0 and the simulation got here, it will be assumed the person is running this just to find the number of Permutations, so that will be spit out and the simulation ended.
                import PEUQSE.parallel_processing
                if PEUQSE.parallel_processing.currentProcessorNumber == 0:
                    print("For the user input settings provided, the number of Permutations+1 will be",  numPermutations+1, ". Please use mpiexec or mpirun with this number for N. If you are not expecting to see this message, change your UserInput choices. You have chosen parallel processing for gridsearch and have run PEUQSE without mpi, which is a procedure to retrieve the number of processor ranks to use for parallelized gridsearch. A typical syntax now would be: mpiexec -n ",  numPermutations+1, " python runfile_for_your_analysis.py" )
                    sys.exit()
                elif PEUQSE.parallel_processing.currentProcessorNumber != permutationIndex+1:
                    continue #This means the permutation index does not match the processor rank so nothing should be executed.
                #elif PEUQSE.parallel_processing.currentProcessorNumber == permutationIndex+1:
                #    pass  #This is the "normal" case and is implied, so is commented out.
            #####End PEUQSE Parallel Processing During Loop Block####
            self.UserInput.InputParameterInitialGuess = permutation #We need to fill the variable InputParameterInitialGuess with the permutation being checked.
            if (searchType == 'getLogP'):
                self.map_logP = self.getLogP(permutation) #The getLogP function does not fill map_logP by itself.
                self.map_parameter_set = permutation
                thisResult = [self.map_parameter_set, None, None, None, None, None, None]
                #thisResultStr = [self.map_logP, str(self.map_parameter_set).replace(",","|").replace("[","").replace('(','').replace(')',''), 'None', 'None', 'None', 'None', 'None', 'None']
            if searchType == 'doMetropolisHastings':
                self.map_logP = np.float('-inf') #initializing as -inf to have a 'pure' mcmc sampling.
                thisResult = self.doMetropolisHastings(calculatePostBurnInStatistics=calculatePostBurnInStatistics, continueSampling=mcmc_continueSampling)
                #self.map_logP gets done by itself in doMetropolisHastings
                #Note that "thisResult" has the form: [self.map_parameter_set, self.mu_AP_parameter_set, self.stdap_parameter_set, self.evidence, self.info_gain, self.post_burn_in_samples, self.post_burn_in_log_posteriors_un_normed_vec]
                if keep_cumulative_post_burn_in_data == True:
                    if permutationIndex == 0:
                        self.cumulative_post_burn_in_samples = self.post_burn_in_samples
                        self.cumulative_post_burn_in_log_priors_vec = self.post_burn_in_log_priors_vec
                        self.cumulative_post_burn_in_log_posteriors_un_normed_vec = self.post_burn_in_log_posteriors_un_normed_vec
                    else: #This is basically elseif permutationIndex > 0:
                        self.cumulative_post_burn_in_samples = np.vstack((self.cumulative_post_burn_in_samples, self.post_burn_in_samples))
                        self.cumulative_post_burn_in_log_priors_vec = np.vstack((self.cumulative_post_burn_in_log_priors_vec, self.post_burn_in_log_priors_vec))
                        self.cumulative_post_burn_in_log_posteriors_un_normed_vec = np.vstack((self.cumulative_post_burn_in_log_posteriors_un_normed_vec, self.post_burn_in_log_posteriors_un_normed_vec))
            if searchType == 'doEnsembleSliceSampling':
                self.map_logP = np.float('-inf') #initializing as -inf to have a 'pure' mcmc sampling.
                thisResult = self.doEnsembleSliceSampling(mcmc_nwalkers_direct_input=permutationSearch_mcmc_nwalkers, calculatePostBurnInStatistics=calculatePostBurnInStatistics, walkerInitialDistribution=walkerInitialDistribution, continueSampling=mcmc_continueSampling) 
                #Note that "thisResult" has the form: [self.map_parameter_set, self.mu_AP_parameter_set, self.stdap_parameter_set, self.evidence, self.info_gain, self.post_burn_in_samples, self.post_burn_in_log_posteriors_un_normed_vec]
                #self.map_logP gets done by itself in doEnsembleSliceSampling
                if keep_cumulative_post_burn_in_data == True:
                    if permutationIndex == 0:
                        self.cumulative_post_burn_in_samples = self.post_burn_in_samples
                        self.cumulative_post_burn_in_log_priors_vec = self.post_burn_in_log_priors_vec
                        self.cumulative_post_burn_in_log_posteriors_un_normed_vec = self.post_burn_in_log_posteriors_un_normed_vec
                    else: #This is basically elseif permutationIndex > 0:
                        self.cumulative_post_burn_in_samples = np.vstack((self.cumulative_post_burn_in_samples, self.post_burn_in_samples))
                        self.cumulative_post_burn_in_log_priors_vec = np.vstack((self.cumulative_post_burn_in_log_priors_vec, self.post_burn_in_log_priors_vec))
                        self.cumulative_post_burn_in_log_posteriors_un_normed_vec = np.vstack((self.cumulative_post_burn_in_log_posteriors_un_normed_vec, self.post_burn_in_log_posteriors_un_normed_vec))                    
            if searchType == 'doEnsembleModifiedMHSampling':
                self.map_logP = np.float('-inf') #initializing as -inf to have a 'pure' mcmc sampling.
                thisResult = self.doEnsembleModifiedMHSampling(mcmc_nwalkers_direct_input=permutationSearch_mcmc_nwalkers, calculatePostBurnInStatistics=calculatePostBurnInStatistics, walkerInitialDistribution=walkerInitialDistribution, continueSampling=mcmc_continueSampling) 
                #Note that "thisResult" has the form: [self.map_parameter_set, self.mu_AP_parameter_set, self.stdap_parameter_set, self.evidence, self.info_gain, self.post_burn_in_samples, self.post_burn_in_log_posteriors_un_normed_vec]
                #self.map_logP gets done by itself in doEnsembleJumpSampling
                if keep_cumulative_post_burn_in_data == True:
                    if permutationIndex == 0:
                        self.cumulative_post_burn_in_samples = self.post_burn_in_samples
                        self.cumulative_post_burn_in_log_priors_vec = self.post_burn_in_log_priors_vec
                        self.cumulative_post_burn_in_log_posteriors_un_normed_vec = self.post_burn_in_log_posteriors_un_normed_vec
                    else: #This is basically elseif permutationIndex > 0:
                        self.cumulative_post_burn_in_samples = np.vstack((self.cumulative_post_burn_in_samples, self.post_burn_in_samples))
                        self.cumulative_post_burn_in_log_priors_vec = np.vstack((self.cumulative_post_burn_in_log_priors_vec, self.post_burn_in_log_priors_vec))
                        self.cumulative_post_burn_in_log_posteriors_un_normed_vec = np.vstack((self.cumulative_post_burn_in_log_posteriors_un_normed_vec, self.post_burn_in_log_posteriors_un_normed_vec))
            if searchType == 'doOptimizeLogP':
                optimizationOutput = self.doOptimizeLogP(**passThroughArgs)
                self.map_logP = optimizationOutput[1] 
                self.map_parameter_set = optimizationOutput[0]
                thisResult = [self.map_parameter_set, None, None, None, None, None, None]
            if searchType == 'doOptimizeNegLogP':
                optimizationOutput = self.doOptimizeNegLogP(**passThroughArgs)
                self.map_logP = -1.0*optimizationOutput[1] #need to times by negative 1 to convert negLogP into P.
                self.map_parameter_set = optimizationOutput[0]
                thisResult = [self.map_parameter_set, None, None, None, None, None, None]
            if searchType == 'doOptimizeSSR':
                optimizationOutput = self.doOptimizeSSR(**passThroughArgs)
                self.map_logP = -1.0*optimizationOutput[1]  #The SSR is a minimizing objective function, so we multiply by -1 to make it analagous to a log_P.
                self.map_parameter_set = optimizationOutput[0]
                thisResult = [self.map_parameter_set, None, None, None, None, None, None]
            if (type(self.UserInput.parameter_estimation_settings['multistart_checkPointFrequency']) != type(None)) or (verbose == True):
                timeAtThisPermutation = time.time()
                timeOfThisPermutation = timeAtThisPermutation - timeAtLastPermutation
                averageTimePerPermutation = (timeAtThisPermutation - timeAtPermutationSearchStart)/(permutationIndex+1)
                numRemainingPermutations = numPermutations - permutationIndex+1
                timeAtLastPermutation = timeAtThisPermutation #Updating.
            if self.map_logP > self.highest_logP: #This is the grid point in space with the highest value found so far and will be kept.
                bestResultSoFar = thisResult #for mcmc: [self.map_parameter_set, self.mu_AP_parameter_set, self.stdap_parameter_set, self.evidence, self.info_gain, self.post_burn_in_samples, self.post_burn_in_log_posteriors_un_normed_vec]
                self.highest_logP = np.copy(self.map_logP)
                highest_logP_parameter_set = np.copy(self.map_parameter_set)
                highest_MAP_initial_point_index = permutationIndex
                highest_MAP_initial_point_parameters = permutation
            allPermutationsResults.append(thisResult)
            if self.UserInput.parameter_estimation_settings['exportAllSimulatedOutputs'] == True:
                if (searchType == 'doEnsembleSliceSampling') or (searchType=='doMetropolisHastings') or (searchType == 'doEnsembleModifiedMHSampling'): #we need to run the map again, outside of mcmc, to populate 
                    self.map_logP = self.getLogP(self.map_parameter_set) #this has an implied return of self.lastSimulatedResponses.
                #else no extra work needs to be done since the last simulation was the map.
                self.permutations_unfiltered_map_simulated_outputs.append(np.array(self.lastSimulatedResponses).flatten())
            self.permutations_MAP_logP_and_parameters_values.append(np.hstack((self.map_logP, self.map_parameter_set)))    
            if verbose == True:
                print("Permutation", permutation, "number", permutationIndex+1, "out of", numPermutations, "timeOfThisPermutation", timeOfThisPermutation)
                print("Permutation", permutationIndex+1, "averageTimePerPermutation", "%.2f" % round(averageTimePerPermutation,2), "estimated time remaining", "%.2f" % round( numRemainingPermutations*averageTimePerPermutation,2), "s" )
                print("Permutation", permutationIndex+1, "current logP", self.map_logP, "highest logP", self.highest_logP, "highest logP Parameter Set", highest_logP_parameter_set)
            elif type(self.UserInput.parameter_estimation_settings['multistart_checkPointFrequency']) != type(None): #If verbose off but checkpoint frequency is on.
                if (permutationIndex ==0 or ((permutationIndex+1)/self.UserInput.parameter_estimation_settings['multistart_checkPointFrequency']).is_integer()):
                    print("Permutation", permutation, "number", permutationIndex+1, "out of", numPermutations, "timeOfThisPermutation", timeOfThisPermutation)
                    print("Permutation", permutationIndex+1, "averageTimePerPermutation", "%.2f" % round(averageTimePerPermutation,2), "estimated time remaining", "%.2f" % round( numRemainingPermutations*averageTimePerPermutation,2), "s" )
                    print("Permutation", permutationIndex+1, "current logP", self.map_logP, "highest logP", self.highest_logP)
        ####START BLOCK RELATED TO PARALLEL SAMPLING####
        if (self.UserInput.parameter_estimation_settings['multistart_parallel_sampling']) == True: #This is the parallel sampling mpi case. #Consider later adding self.UserInput.parameter_estimation_settings['permutation_parallel_sampling'])
            #We are going to export all of the relevant statistics for each permutation.
            self.exportPostPermutationStatistics(searchType = searchType) #this is needed for **each** permutation if parallel sampling is being done.
            self.checkIfAllParallelSimulationsDone("permutation"+"_map_logP_") #This checks if we are on the final process and also sets the global variable for it accordingly.
            if PEUQSE.parallel_processing.finalProcess == False:
                return self.map_logP #This is sortof like a sys.exit(), we are just ending the PermutationSearch function here if we are not on the finalProcess. 
            if PEUQSE.parallel_processing.finalProcess == True:
                self.UserInput.parameter_estimation_settings['multistart_parallel_sampling'] = False ##We are turning off the parallel sampling variable because the parallel sampling is over now. The export log will become export extra things if we keep this on for the next step.
                self.consolidate_parallel_sampling_data(parallelizationType="permutation", mpi_cached_files_prefix='permutation') #this parallelizationType means "keep only the best, don't average"
                
        ####END BLOCK RELATED TO PARALLEL SAMPLING####
        ####Doing some statistics across the full permutation set.  TODO: Consider merging this into exportPostPermutationStatistics and calling that same function again, which is what I think the mcmc parallel sampling does. But the filenames are different, so some care would be needed if that is going to be done.####
        #TODO: export the allPermutationsResults to file at end of search in a nicer format.        
        #set the initial guess back to the center of the grid.
        self.UserInput.InputParameterInitialGuess = centerPoint
        #populate the map etc. with those of the best result.
        self.map_logP = self.highest_logP 
        self.map_parameter_set = highest_logP_parameter_set 
        if (searchType == 'doEnsembleSliceSampling') or (searchType == 'doMetropolisHastings') or (searchType == 'doEnsembleModifiedMHSampling'):
            #For MCMC, we can now calculate the post_burn_in statistics for the best sampling from the full samplings done. We don't want to lump all together because that would not be unbiased.
            #Note that "thisResult" and thus "bestResultSoFar" has the form: [self.map_parameter_set, self.mu_AP_parameter_set, self.stdap_parameter_set, self.evidence, self.info_gain, self.post_burn_in_samples, self.post_burn_in_log_posteriors_un_normed_vec]
            self.map_parameter_set, self.mu_AP_parameter_set, self.stdap_parameter_set, self.evidence, self.info_gain, self.post_burn_in_samples, self.post_burn_in_log_posteriors_un_normed_vec = bestResultSoFar
            if calculatePostBurnInStatistics == True:
                #self.post_burn_in_samples = bestResultSoFar[5] #Setting the global variable will allow calculating the info gain and priors also.
                #self.post_burn_in_log_posteriors_un_normed_vec = bestResultSoFar[6]
                self.calculatePostBurnInStatistics(calculate_post_burn_in_log_priors_vec = True)
                self.exportPostBurnInStatistics()
            #One could call calculatePostBurnInStatistics() if one wanted the cumulative from all results. But we don't actually want that.
            #Below should not be used. These commented out lines are biased towards the center of the grid.
            #self.post_burn_in_samples = cumulative_post_burn_in_samples
            #self.post_burn_in_log_priors_vec = cumulative_post_burn_in_log_priors_vec
            #self.post_burn_in_log_posteriors_un_normed_vec = cumulative_post_burn_in_log_posteriors_un_normed_vec
            #implied return bestResultSoFar # [self.map_parameter_set, self.mu_AP_parameter_set, self.stdap_parameter_set, self.evidence, self.info_gain, self.post_burn_in_samples, self.post_burn_in_log_posteriors_un_normed_vec] 
        if (searchType == 'getLogP') or (searchType == 'doOptimizeNegLogP') or (searchType == 'doOptimizeSSR') or (searchType == 'doOptimizeLogP'):
            if (searchType == 'doOptimizeNegLogP'):
                self.permutation_and_doOptimizeNegLogP = True #turning on this flag for case of permutation_and_doOptimize. This is needed so that a warning can be put in the mcmc_log.
            if (searchType == 'doOptimizeSSR'): 
                self.permutation_and_doOptimizeSSR = True
            if (searchType == 'doOptimizeLogP'):
                self.permutation_and_doOptimizeLogP = True                
            #if it's getLogP gridsearch, we are going to convert it to samples if requested.
            if permutationsToSamples == True:
                self.permutations_MAP_logP_and_parameters_values = np.vstack( self.permutations_MAP_logP_and_parameters_values) #Note that vstack actually requires a tuple with multiple elements as an argument. So this list or array like structure is being converted to a tuple of many elements and then being stacked.
                #now stack with earlier results for multistart_continueSampling if needed.
                if multistart_continueSampling == True:
                        self.permutations_MAP_logP_and_parameters_values = np.vstack((self.last_permutations_MAP_logP_and_parameters_values,self.permutations_MAP_logP_and_parameters_values))                        
                        self.listOfPermutations = np.vstack((self.last_listOfPermutations, self.listOfPermutations))
                        highest_MAP_initial_point_index = "Not provided with continueSampling." #TODO: take self.map_parameter_set from after calculatePostBurnIn Statistics highest_MAP_initial_point_index and search for the right row in listOfPermutations.
                #First set the multistart_permutationsToSamples_threshold_filter_coefficient. We will take 10**-(thisnumber) later.
                if str(self.UserInput.parameter_estimation_settings['multistart_permutationsToSamples_threshold_filter_coefficient']).lower() == 'auto':
                    multistart_permutationsToSamples_threshold_filter_coefficient = 2.0
                else:
                    multistart_permutationsToSamples_threshold_filter_coefficient = self.UserInput.parameter_estimation_settings['multistart_permutationsToSamples_threshold_filter_coefficient']
                try:
                    logP_values_and_samples = convertPermutationsToSamples(self.permutations_MAP_logP_and_parameters_values, maxLogP=float(self.map_logP), relativeFilteringThreshold = 10**(-1*multistart_permutationsToSamples_threshold_filter_coefficient))
                    self.post_burn_in_log_posteriors_un_normed_vec = logP_values_and_samples[:,0]
                    self.post_burn_in_log_posteriors_un_normed_vec = np.array(nestedObjectsFunctions.makeAtLeast_2dNested(self.post_burn_in_log_posteriors_un_normed_vec)).transpose()
                    self.post_burn_in_samples = logP_values_and_samples[:,1:]
                    #need to populate post_burn_in_log_priors_vec this with an object, otherwise calculatePostBurnInStatistics will try to calculate all the priors.
                    self.post_burn_in_log_priors_vec = None
                    #Below is needed to avoid causing an error in the calculatePostBurnInStatistics since we don't have a real priors vec.
                    self.UserInput.parameter_estimation_settings['mcmc_threshold_filter_samples'] = False
                    self.calculatePostBurnInStatistics()
                    # create discrete_chains_post_burn_in_samples
                    self.discrete_chains_post_burn_in_samples = np.expand_dims(self.post_burn_in_samples, axis=1)
                    if self.UserInput.parameter_estimation_settings['convergence_diagnostics']: #Run convergence diagnostics if UserInput defines it as True
                        self.getConvergenceDiagnostics(self.discrete_chains_post_burn_in_samples)
                except:
                    print("Could not convertPermutationsToSamples. This usually means there were no finite probability points sampled.")
                    permutationsToSamples = False #changing to false to prevent errors during exporting.
                
            #implied return bestResultSoFar# [self.map_parameter_set, self.map_logP]
        #This has to be below the later parts so that permutationsToSamples can occur first.
        if exportLog == True:
            pass #Later will do something with allPermutationsResults variable. It has one element for each result (that is, each permutation).
        with open(self.UserInput.directories['logs_and_csvs'] + "multistart_log_file.txt", 'w') as out_file:
                out_file.write("centerPoint: " + str(centerPoint) + "\n")
                if self.permutation_and_doOptimizeSSR == False:# In the normal case, we are not doing SSR.               
                    out_file.write("highest_MAP_logP: " + str(self.map_logP) + "\n")
                    out_file.write("highest_MAP_logP_parameter_set: " + str(bestResultSoFar[0])+ "\n")
                    out_file.write("highest_MAP_initial_point_index: " + str(highest_MAP_initial_point_index)+ "\n")
                    out_file.write("highest_MAP_initial_point_parameters: " + str( highest_MAP_initial_point_parameters)+ "\n")
                    if (searchType == 'doEnsembleSliceSampling') or (searchType == 'doMetropolisHastings') or (searchType == 'doEnsembleModifiedMHSampling') or (permutationsToSamples == True):
                        if (searchType == 'doEnsembleSliceSampling') or (searchType == 'doMetropolisHastings') or (searchType == 'doEnsembleModifiedMHSampling'): 
                            caveat = ' (for the above initial point) '
                        elif permutationsToSamples == True:
                            caveat = ''
                        out_file.write("self.mu_AP_parameter_set : " + caveat + str( bestResultSoFar[1])+ "\n")
                        out_file.write("self.stdap_parameter_set : " + caveat  + str( bestResultSoFar[2])+ "\n")
                    if (self.permutation_and_doOptimizeNegLogP == True) or (self.permutation_and_doOptimizeLogP == True):
                        out_file.write("\n WARNING: It appears this run used a doOptimize with multi-start. In this case, the MAP_logP and map_parameter_set are the optimum from the run.  However, the mu_AP_parameter_set and stdap_parameter_set are not meaningful, since this was not an even weighted exploration of the posterior. \n")                        
                if self.permutation_and_doOptimizeSSR == True: #special case where we are doing SSR.
                    out_file.write("Below, negSSR means the SSR times -1. This is the optimum from the run. \n")
                    out_file.write("highest_negSSR: " + str(self.map_logP) + "\n")
                    out_file.write("highest_negSSR_parameter_set: " + str(self.map_parameter_set)+ "\n")
                    out_file.write("highest_negSSR_initial_point_index: " + str(highest_MAP_initial_point_index)+ "\n")
                    out_file.write("highest_negSSR_initial_point_parameters: " + str( highest_MAP_initial_point_parameters)+ "\n")
                    caveat = ' (actually just an analogue) '
                    out_file.write("self.mu_AP_parameter_set : " + caveat + str( self.mu_AP_parameter_set)+ "\n")
                    out_file.write("self.stdap_parameter_set : " + caveat  + str( self.stdap_parameter_set)+ "\n")
                    if self.permutation_and_doOptimizeSSR == True:
                        out_file.write("\n WARNING: It appears this run used a doOptimize with multi-start. In this case, the highest_negSSR and highest_negSSR_parameter_set are at the optimum from the run.  However, the mu_AP_parameter_set and stdap_parameter_set are not meaningful, since this was not an even weighted exploration of the posterior. However, the values have been reported that are analogous if the negSSR is treated as a logP, and the posterior graphs have been made accordingly. \n")                        

                    
        #do some exporting etc. This is at the end to avoid exporting every single time if parallelization is used.
        np.savetxt(self.UserInput.directories['logs_and_csvs']+'multistart_initial_points_parameters_values'+'.csv', self.listOfPermutations, delimiter=",")
        np.savetxt(self.UserInput.directories['logs_and_csvs']+'multistart_MAP_logP_and_parameters_values.csv',self.permutations_MAP_logP_and_parameters_values, delimiter=",")
        pickleAnObject(self.permutations_MAP_logP_and_parameters_values, self.UserInput.directories['pickles']+file_name_prefix+'multistart_MAP_logP_and_parameters_values'+file_name_suffix)
        if self.UserInput.parameter_estimation_settings['exportAllSimulatedOutputs'] == True:
            np.savetxt(self.UserInput.directories['logs_and_csvs']+'multistart_unfiltered_map_simulated_outputs'+'.csv', self.permutations_unfiltered_map_simulated_outputs, delimiter=",")       
        print("Final map parameter results from PermutationSearch:", self.map_parameter_set,  " \nFinal map logP:", self.map_logP, "more details available in multistart_log_file.txt")        
        return bestResultSoFar# [self.map_parameter_set, self.map_logP, etc.]

    #@CiteSoft.after_call_compile_consolidated_log() #This is from the CiteSoft module.
    def doMultiStart(self, searchType='UserChoice', numStartPoints = 'UserChoice', relativeInitialDistributionSpread='UserChoice', exportLog = 'UserChoice', initialPointsDistributionType='UserChoice', passThroughArgs = 'UserChoice', calculatePostBurnInStatistics='UserChoice',  keep_cumulative_post_burn_in_data = 'UserChoice', walkerInitialDistribution='UserChoice', centerPoint = None, gridsearchSamplingInterval = 'UserChoice', gridsearchSamplingRadii = 'UserChoice'):
        #See doListOfPermutationsSearch for possible values of searchType variable
        #This function is basically a wrapper that creates a list of initial points and then runs a 'check each permutation' search on that list.
        #We set many of the arguments to have blank or zero values so that if they are not provided, the values will be taken from the UserInput choices.
        if str(searchType) == 'UserChoice': 
            searchType = self.UserInput.parameter_estimation_settings['multistart_searchType']
        if str(initialPointsDistributionType) == 'UserChoice': 
            initialPointsDistributionType = self.UserInput.parameter_estimation_settings['multistart_initialPointsDistributionType']
        if str(numStartPoints) =='UserChoice':
            numStartPoints = self.UserInput.parameter_estimation_settings['multistart_numStartPoints']
        if str(relativeInitialDistributionSpread) == 'UserChoice': 
            relativeInitialDistributionSpread = self.UserInput.parameter_estimation_settings['multistart_relativeInitialDistributionSpread']
        if str(gridsearchSamplingInterval) == 'UserChoice':
            gridsearchSamplingInterval = self.UserInput.parameter_estimation_settings['multistart_gridsearchSamplingInterval']
        if str(gridsearchSamplingRadii) == 'UserChoice':
            gridsearchSamplingRadii = self.UserInput.parameter_estimation_settings['multistart_gridsearchSamplingRadii']
        if str(exportLog) == 'UserChoice':
            exportLog = self.UserInput.parameter_estimation_settings['multistart_exportLog']
        if str(passThroughArgs) == 'UserChoice':
            passThroughArgs = self.UserInput.parameter_estimation_settings['multistart_passThroughArgs']
        if str(keep_cumulative_post_burn_in_data) == 'UserChoice':
            keep_cumulative_post_burn_in_data = self.UserInput.parameter_estimation_settings['multistart_keep_cumulative_post_burn_in_data']
        if str(calculatePostBurnInStatistics) == 'UserChoice':
            calculatePostBurnInStatistics = self.UserInput.parameter_estimation_settings['multistart_calculatePostBurnInStatistics']
        if numStartPoints == 0: #if it's still zero, we need to make it the default which is 3 times the number of active parameters.
            numStartPoints = len(self.UserInput.InputParameterInitialGuess)*3
        if relativeInitialDistributionSpread == 0: #if it's still zero, we need to make it the default which is 0.866
            relativeInitialDistributionSpread = 0.866 #This choice is to be helpful for uniform distribution cases, as described in the user input.
        if searchType == 'doGetLogP' or searchType == 'doSinglePoint': #Fixing a common input mistake.
            searchType = 'getLogP'
        #make the initial points list by mostly passing through arguments.
        multiStartInitialPointsList = self.generateInitialPoints(numStartPoints=numStartPoints, relativeInitialDistributionSpread=relativeInitialDistributionSpread, initialPointsDistributionType=initialPointsDistributionType, centerPoint = centerPoint, gridsearchSamplingInterval = gridsearchSamplingInterval, gridsearchSamplingRadii = gridsearchSamplingRadii)
        
        #we normally only turn on permutationsToSamples if grid or uniform and if getLogP or doOptimizeNegLogP.
        permutationsToSamples = False#initialize with default
        if self.UserInput.parameter_estimation_settings['multistart_permutationsToSamples'] == True:
            if (initialPointsDistributionType == 'grid') or (initialPointsDistributionType == 'uniform') or (initialPointsDistributionType == 'sobol') or (initialPointsDistributionType == 'astroidal') or (initialPointsDistributionType == 'shell'):
                if (searchType == 'getLogP') or (searchType=='doOptimizeNegLogP') or (searchType=='doOptimizeLogP') or (searchType=='doOptimizeSSR'):
                    permutationsToSamples = True
                        
        #Look for the best result (highest map_logP) from among these permutations. Maybe later should add optional argument to allow searching for highest mu_AP to find HPD.
        bestResultSoFar = self.doListOfPermutationsSearch(listOfPermutations=multiStartInitialPointsList, searchType=searchType, exportLog=exportLog, walkerInitialDistribution=walkerInitialDistribution, passThroughArgs=passThroughArgs, calculatePostBurnInStatistics=calculatePostBurnInStatistics, keep_cumulative_post_burn_in_data=keep_cumulative_post_burn_in_data, centerPoint = centerPoint, permutationsToSamples=permutationsToSamples)
        return bestResultSoFar
  
    #@CiteSoft.after_call_compile_consolidated_log() #This is from the CiteSoft module.
    def doGridSearch(self, searchType='getLogP', exportLog = True, gridSamplingAbsoluteIntervalSize = [], gridSamplingNumOfIntervals = [], passThroughArgs = {}, calculatePostBurnInStatistics=True,  keep_cumulative_post_burn_in_data = False, walkerInitialDistribution='UserChoice'):
        print("Warning: You have called doGridSearch.  This function is deprecated and is only retained for old examples. Please use doMultiStart with multistart_initialPointsDistributionType = 'grid' ")
        # gridSamplingNumOfIntervals is the number of variations to check in units of variance for each parameter. Can be 0 if you don't want to vary a particular parameter in the grid search.
        #calculatePostBurnInStatistics will store all the individual runs in memory and will then provide the samples of the best one.
        #TODO: the upper part of the gridsearch may not be compatibile with reduced parameter space. Needs to be checked.
        gridCenter = self.UserInput.InputParameterInitialGuess*1.0 #This may be a reduced parameter space.    
        gridPermutations, numPermutations = self.getGridPermutations(gridCenter, gridSamplingAbsoluteIntervalSize, gridSamplingNumOfIntervals)
        bestResultSoFar = self.doListOfPermutationsSearch(gridPermutations, numPermutations = numPermutations, searchType=searchType, exportLog = exportLog, walkerInitialDistribution=walkerInitialDistribution, passThroughArgs=passThroughArgs, calculatePostBurnInStatistics=calculatePostBurnInStatistics,  keep_cumulative_post_burn_in_data = keep_cumulative_post_burn_in_data, centerPoint = gridCenter)
        return bestResultSoFar

    def checkIfAllParallelSimulationsDone(self, fileNameBase, fileNamePrefix='', fileNameSuffix=''):
        import PEUQSE.parallel_processing
        #PEUQSE.parallel_processing.currentProcessorNumber
        numSimulations = PEUQSE.parallel_processing.numSimulations
        import os
        os.chdir(self.UserInput.directories['pickles']+"mpi_cached_files")
        #now make a list of what we expect.
        simulationsKey = np.ones(numSimulations)
        working_dir=os.getcwd()
        filesInDirectory=os.listdir(working_dir)
        for simulationIndex in range(0,numSimulations): #For each simulation, we check if it's there and set the simulation key to 0 if it is done.
            simulationNumberString = str(simulationIndex+1)
            for name in filesInDirectory:
                if fileNamePrefix+fileNameBase+simulationNumberString+fileNameSuffix+".pkl" in name:
                    simulationsKey[simulationIndex] = 0
                    filesInDirectory.remove(name) #Removing so it won't be checked for again, to speed up next search.
        if self.UserInput.directories['pickles'] == "./":
            os.chdir("..") #change directory back regardless.
        else:
            os.chdir("../..") #change directory back regardless.
        if np.sum(simulationsKey) == 0:
            PEUQSE.parallel_processing.finalProcess = True
            return True
        else: #if simulationsKey is not zero, then we return False b/c not yet finsihed.
            PEUQSE.parallel_processing.finalProcess = False
            return False

    def consolidate_parallel_doe_data(self, parallelizationType='conditions'):
        import PEUQSE.parallel_processing
        #PEUQSE.parallel_processing.currentProcessorNumber
        numSimulations = PEUQSE.parallel_processing.numSimulations
        parModulationNumber = int(self.parModulationPermutationIndex + 1)
        #We will check **only** for this parModulationNumber. That way, it this processor is the last to finish this parModulation, it will do the infoGainMatrix stacking.
        if self.checkIfAllParallelSimulationsDone("conditionsPermutationAndInfoGain_mod"+str(parModulationNumber)+"_cond") == True:
            if parallelizationType.lower() == 'conditions':
                import os
                os.chdir(self.UserInput.directories['pickles'] + "mpi_cached_files")
                self.info_gain_matrix = [] #Initializing this as a blank list, it will be made into an array after the loop.
                for simulationIndex in range(0,numSimulations): #For each simulation, we need to grab the results.
                    simulationNumberString = str(simulationIndex+1)
                    #Getting the data out.    
                    current_conditionsPermutationAndInfoGain_filename = "conditionsPermutationAndInfoGain_mod"+str(parModulationNumber)+"_cond"+simulationNumberString
                    current_conditionsPermutationAndInfoGain_data = unpickleAnObject(current_conditionsPermutationAndInfoGain_filename)
                    #accumulating.
                    self.info_gain_matrix.append(current_conditionsPermutationAndInfoGain_data)                        
                #Now we'll make this info_gain_matrix into an array and pickle it. It will be an implied return.
                self.info_gain_matrix = np.array(self.info_gain_matrix)
                current_parModulationInfoGainMatrix_filename = "parModulationInfoGainMatrix_mod"+str(parModulationNumber)
                pickleAnObject(self.info_gain_matrix,current_parModulationInfoGainMatrix_filename)
                #Change back to the regular directory since we are done.
                if self.UserInput.directories['pickles'] == "./":
                    os.chdir("..")
                else:
                    os.chdir("../..")
                return True #so we know we're done.
        else:
            return False #this means we weren't done.
            
    def consolidate_parallel_doe_info_gain_matrices(self):
        import PEUQSE.parallel_processing
        numSimulations = PEUQSE.parallel_processing.numSimulations        
        import os
        os.chdir(self.UserInput.directories['pickles'] + "mpi_cached_files")
        info_gains_matrices_list = [] #Initializing this as a blank list, it will be made into an array after the loop.
        for parModulationIndex in range(0,self.numParModulationPermutations): #For each simulation, we need to grab the results.
            parModulationNumberString = str(parModulationIndex+1)
            #Getting the data out.    
            current_parModulationInfoGainMatrix_filename = "parModulationInfoGainMatrix_mod"+parModulationNumberString 
            current_parModulationInfoGainMatrix_data = unpickleAnObject(current_parModulationInfoGainMatrix_filename)
            #accumulating.
            info_gains_matrices_list.append(current_parModulationInfoGainMatrix_data)                        
        #nothing more needs to be done except making it into an array: self.info_gains_matrices_array is an implied return.
        self.info_gains_matrices_array=np.array(info_gains_matrices_list)
        if self.UserInput.directories['pickles'] == "./":
            os.chdir("..")
        else:
            os.chdir("../..")

 
    def consolidate_parallel_sampling_data(self, parallelizationType='equal', mpi_cached_files_prefix=''):
        #parallelizationType='equal' means everything will get averaged together. parallelizationType='permutation' will be treated differently, keeps only the best.
        #mpi_cached_files_prefix can be 'mcmc' or 'permutation' or '' and looks for a prefix before 'map_logP_6.pkl' where '6' would be the processor rank.
        import PEUQSE.parallel_processing
        #PEUQSE.parallel_processing.currentProcessorNumber
        numSimulations = PEUQSE.parallel_processing.numSimulations
        if self.checkIfAllParallelSimulationsDone(mpi_cached_files_prefix+"_map_logP_") == True: #FIXME: Need to make parallelization work even for non-mcmc
            if parallelizationType.lower() == 'permutation':
                searchType = self.permutation_searchType
                import os #All of the below happens in the pickles directory
                os.chdir(self.UserInput.directories['pickles']+"mpi_cached_files")
                self.listOfPermutations = [] #just initializing.
                self.permutations_MAP_logP_and_parameters_values = [] #just initializing.
                for simulationIndex in range(0,numSimulations): #For each simulation, we need to grab the results.
                    simulationNumberString = str(simulationIndex+1)
                    #Get the data out.    
                    
                    current_post_map_logP_filename = "permutation_map_logP_"+simulationNumberString
                    current_post_map_logP_data = unpickleAnObject(current_post_map_logP_filename)
                    self.map_logP = current_post_map_logP_data

                    current_post_initial_parameters_filename = "permutation_initial_point_parameters_"+simulationNumberString
                    current_post_initial_parameters_data = unpickleAnObject(current_post_initial_parameters_filename)
                    self.UserInput.InputParameterInitialGuess = current_post_initial_parameters_data

                    current_post_map_parameter_set_filename = "permutation_map_parameter_set_"+simulationNumberString
                    current_post_map_parameter_set_data = unpickleAnObject(current_post_map_parameter_set_filename)
                    self.map_parameter_set = current_post_map_parameter_set_data

                    if (searchType == 'doEnsembleSliceSampling') or (searchType == 'doMetropolisHastings') or (searchType == 'doEnsembleModifiedMHSampling'):
                        current_post_burn_in_statistics_filename = "permutation_post_burn_in_statistics_"+simulationNumberString
                        current_post_burn_in_statistics_data = unpickleAnObject(current_post_burn_in_statistics_filename)
                        [self.map_parameter_set, self.mu_AP_parameter_set, self.stdap_parameter_set, self.evidence, self.info_gain, self.post_burn_in_samples, self.post_burn_in_log_posteriors_un_normed_vec] = current_post_burn_in_statistics_data

                    #Still accumulating.
                    self.permutations_MAP_logP_and_parameters_values.append(np.hstack((self.map_logP, self.map_parameter_set)))
                    self.listOfPermutations.append(current_post_initial_parameters_data)
                    if simulationIndex == 0: #This is the first data set.
                        self.highest_logP = self.map_logP
                        self.highest_logP_parameter_set = self.map_parameter_set
                        if (searchType == 'doEnsembleSliceSampling') or (searchType == 'doMetropolisHastings') or (searchType == 'doEnsembleModifiedMHSampling'):
                            self.highest_logP_post_burn_in_samples = self.post_burn_in_samples
                            self.highest_logP_post_burn_in_log_priors_vec = self.post_burn_in_log_priors_vec
                            self.highest_logP_post_burn_in_log_posteriors_un_normed_vec = self.post_burn_in_log_posteriors_un_normed_vec
                    else: #This is basically elseif permutationIndex > 0:
                        if self.highest_logP < self.map_logP:
                            self.highest_logP = self.map_logP
                            self.highest_logP_parameter_set = self.map_parameter_set
                            if (searchType == 'doEnsembleSliceSampling') or (searchType == 'doMetropolisHastings') or (searchType == 'doEnsembleModifiedMHSampling'):
                                self.highest_logP_post_burn_in_samples = self.post_burn_in_samples
                                self.highest_logP_post_burn_in_log_priors_vec = self.post_burn_in_log_priors_vec
                                self.highest_logP_post_burn_in_log_posteriors_un_normed_vec = self.post_burn_in_log_posteriors_un_normed_vec
                #After the loop is done, we want to keep the accumulated values and then do the regular final calculations.
                if (searchType == 'doEnsembleSliceSampling') or (searchType == 'doMetropolisHastings') or (searchType == 'doEnsembleModifiedMHSampling'): #FIXME: These logic needs to be checked to make sure it is correct.
                    self.map_logP = max(self.post_burn_in_log_posteriors_un_normed_vec)
                    self.map_index = list(self.post_burn_in_log_posteriors_un_normed_vec).index(self.map_logP) #This does not have to be a unique answer, just one of them places which gives map_logP.
                    self.map_parameter_set = self.post_burn_in_samples[self.map_index] #This  is the point with the highest probability in the                 
                self.map_logP = self.highest_logP 
                self.map_parameter_set = self.highest_logP_parameter_set
                if (searchType == 'doEnsembleSliceSampling') or (searchType == 'doMetropolisHastings') or (searchType == 'doEnsembleModifiedMHSampling'):
                    self.post_burn_in_samples = self.highest_logP_post_burn_in_samples 
                    self.post_burn_in_log_priors_vec = self.highest_logP_post_burn_in_log_priors_vec 
                    self.post_burn_in_log_posteriors_un_normed_vec = self.highest_logP_post_burn_in_log_posteriors_un_normed_vec 
                #Now go back to the earlier directory since the consolidation is done.
                if self.UserInput.directories['pickles'] == "./":
                    os.chdir("..")
                else:
                    os.chdir("../..")
                if (searchType == 'doEnsembleSliceSampling') or (searchType == 'doMetropolisHastings') or (searchType == 'doEnsembleModifiedMHSampling'):
                    self.UserInput.request_mpi = False # we need to turn this off, because otherwise it will interfere with our attempts to calculate the post_burn_in statistics.
                    self.calculatePostBurnInStatistics(calculate_post_burn_in_log_priors_vec = True) #The argument is provided because otherwise there can be some bad priors if ESS was used.
                    self.exportPostBurnInStatistics()
                    self.UserInput.request_mpi = True #Set this back to true so that consolidating plots etc. doesn't get messed up.
            elif parallelizationType.lower() == 'equal':
                import os #All of the below happens in the pickles directory
                os.chdir(self.UserInput.directories['pickles']+"./mpi_cached_files")
                #These pointers are initialized before the below loop. Mostly in case mpi never actually happened since then after the loop these would be empty.
                self.cumulative_post_burn_in_samples = self.post_burn_in_samples
                self.cumulative_post_burn_in_log_priors_vec = self.post_burn_in_log_priors_vec
                self.cumulative_post_burn_in_log_posteriors_un_normed_vec = self.post_burn_in_log_posteriors_un_normed_vec
                for simulationIndex in range(0,numSimulations): #For each simulation, we need to grab the results.
                    simulationNumberString = str(simulationIndex+1)
                    #Get the dat aout.    
                    current_post_burn_in_statistics_filename = "mcmc_post_burn_in_statistics_"+simulationNumberString
                    current_post_burn_in_statistics_data = unpickleAnObject(current_post_burn_in_statistics_filename)
                    #Populate the class variables.
                    [self.map_parameter_set, self.mu_AP_parameter_set, self.stdap_parameter_set, self.evidence, self.info_gain, self.post_burn_in_samples, self.post_burn_in_log_posteriors_un_normed_vec] = current_post_burn_in_statistics_data
                    #Still accumulating.
                    if simulationIndex == 0: #This is the first data set.
                        self.cumulative_post_burn_in_samples = self.post_burn_in_samples
                        self.cumulative_post_burn_in_log_priors_vec = self.post_burn_in_log_priors_vec
                        self.cumulative_post_burn_in_log_posteriors_un_normed_vec = self.post_burn_in_log_posteriors_un_normed_vec
                    else: #This is basically elseif permutationIndex > 0:
                        self.cumulative_post_burn_in_samples = np.vstack((self.cumulative_post_burn_in_samples, self.post_burn_in_samples))
                        self.cumulative_post_burn_in_log_priors_vec = np.vstack((self.cumulative_post_burn_in_log_priors_vec, self.post_burn_in_log_priors_vec))
                        self.cumulative_post_burn_in_log_posteriors_un_normed_vec = np.vstack((self.cumulative_post_burn_in_log_posteriors_un_normed_vec, self.post_burn_in_log_posteriors_un_normed_vec))
                #After the loop is done, we want to keep the accumulated values and then do the regular final calculations.
                self.post_burn_in_samples = self.cumulative_post_burn_in_samples
                self.post_burn_in_log_priors_vec = self.cumulative_post_burn_in_log_priors_vec
                self.post_burn_in_log_posteriors_un_normed_vec = self.cumulative_post_burn_in_log_posteriors_un_normed_vec
                self.UserInput.request_mpi = False # we need to turn this off, because otherwise it will interfere with our attempts to calculate the post_burn_in statistics.
                self.UserInput.parameter_estimation_settings['mcmc_parallel_sampling'] = False # we need to turn this off, because otherwise it will interfere with our attempts to calculate the post_burn_in statistics.
                if hasattr(self, "during_burn_in_samples"): #need to remove this so it doesn't get exported for the parallel case, since otherwise will export most recent one which is misleading.
                    delattr(self, "during_burn_in_samples")
                if self.UserInput.directories['pickles'] == "./":
                    os.chdir("..")
                else:
                    os.chdir("../..")
                self.calculatePostBurnInStatistics(calculate_post_burn_in_log_priors_vec = True) #The argument is provided because otherwise there can be some bad priors if ESS was used.
                self.exportPostBurnInStatistics()
                self.UserInput.request_mpi = True #Set this back to true so that consolidating plots etc. doesn't get messed up.





    #The below function is a helper function that is used during doeInfoGainMatrix. However, it can certainly be used for other purposes.
    def populateResponsesWithSyntheticData(self, parModulationPermutation):
        #For each parameter Modulation Combination we are going to obtain a matrix of info_gains that is based on a grid of the independent_variables.
        #First we need to make some synthetic data using parModulationPermutation for the discreteParameterVector
        discreteParameterVector = parModulationPermutation
        simulationFunction = self.UserInput.simulationFunction #Do NOT use self.UserInput.model['simulateByInputParametersOnlyFunction']  because that won't work with reduced parameter space requests.  
        simulationOutputProcessingFunction = self.UserInput.simulationOutputProcessingFunction #Do NOT use self.UserInput.model['simulationOutputProcessingFunction'] because that won't work with reduced parameter space requests.
        simulationOutput =simulationFunction(discreteParameterVector)
        if type(simulationOutput)==type(None):
            return float('-inf'), None #This is intended for the case that the simulation fails. User can return "None" for the simulation output. Perhaps should be made better in future.
        if np.array(simulationOutput).any()==float('nan'):
            return float('-inf'), None #This is intended for the case that the simulation fails without returning "None".
        if type(simulationOutputProcessingFunction) == type(None):
            simulatedResponses = simulationOutput #Is this the log of the rate? If so, Why?
        if type(simulationOutputProcessingFunction) != type(None):
            simulatedResponses = simulationOutputProcessingFunction(simulationOutput) 
        simulatedResponses = nestedObjectsFunctions.makeAtLeast_2dNested(simulatedResponses)
        #need to check if there are any 'responses_simulation_uncertainties'. #TODO: This isn't really implemented yet.
        if type(self.UserInput.responses_simulation_uncertainties) == type(None): #if it's a None type, we keep it as a None type
            responses_simulation_uncertainties = None
        else:  #Else we get it based on the the discreteParameterVector
            responses_simulation_uncertainties = self.get_responses_simulation_uncertainties(discreteParameterVector)
        
        synthetic_data  = simulatedResponses
        synthetic_data_uncertainties = responses_simulation_uncertainties
        #We need to populate the "observed" responses in UserInput with the synthetic data.
        self.UserInput.responses['responses_observed'] = simulatedResponses
        self.UserInput.responses['responses_observed_uncertainties'] = responses_simulation_uncertainties
        #Now need to do something unusual: Need to call the __init__ function again so that the arrays get reshaped as needed etc.
        self.__init__(self.UserInput)
    
    #This function requires first populating the doe_settings dictionary in UserInput in order to know which conditions to explore.
    software_name = "PEUQSE Bayesian Design of Experiments"
    software_version = "1.0.2"
    software_unique_id = "https://doi.org/10.1002/cctc.202000976"
    software_kwargs = {"version": software_version, "author": ["Eric A. Walker", "Kishore Ravisankar", "Aditya Savara"], "doi": "https://doi.org/10.1002/cctc.202000976", "cite": "Eric Alan Walker, Kishore Ravisankar, Aditya Savara. PEUQSE Intro 2: Harnessing Uncertainties from Data Sets, Bayesian Design of Experiments in Chemical Kinetics. ChemCatChem. Accepted. doi:10.1002/cctc.202000976"} 
    #@CiteSoft.after_call_compile_consolidated_log() #This is from the CiteSoft module.
    @CiteSoft.function_call_cite(unique_id=software_unique_id, software_name=software_name, **software_kwargs)
    def doeGetInfoGainMatrix(self, parameterPermutation, searchType='doMetropolisHastings'):#Note: There is an implied argument of info_gains_matrices_array_format being 'xyz' or 'meshgrid'
        #At present, we *must* provide a parameterPermutation because right now the only way to get an InfoGainMatrix is with synthetic data assuming a particular parameterPermutation as the "real" or "actual" parameterPermutation.
        doe_settings = self.UserInput.doe_settings
        self.middle_of_doe_flag = True  #This is a work around that is needed because right now the synthetic data creation has an __init__ call which is going to try to modify the independent variables back to their original values if we don't do this.
        self.UserInput.parameter_estimation_settings['mcmc_continueSampling'] = False #As of Oct 2020, mcmc_continueSampling is not compatible with design of experiments (doe) feature.
        self.info_gain_matrix = [] #Right now, if using KL_divergence, each item in here is a single array. It is a sum across all parameters. 
        if self.UserInput.doe_settings['info_gains_matrices_multiple_parameters'] == 'each':
            info_gain_matrices_each_parameter = [] #make a matrix ready to copy info_gain_matrix. 
            #need to make a list of lists (or similar) to fill it with the individual matrices necessary.
            numParameters = len(self.UserInput.InputParametersPriorValuesUncertainties)
            for parameterIndex in range(0,numParameters):#looping across number of parameters...
                info_gain_matrices_each_parameter.append([]) #These are empty lists create to indices and initialize each parameter's info_gain_matrix. They will be appended to later.
            self.info_gain_matrices_each_parameter = info_gain_matrices_each_parameter #Need to initialize this since it's nested so can't be initialized in a loop later.
        if self.UserInput.doe_settings['info_gains_matrices_array_format'] == 'xyz':
            self.info_gains_matrices_array_format = 'xyz'            
            #For the IndependentVariables the grid info must be defined ahead of time. On the fly conditions grid means it's generated again fresh for each parameter combination. (We are doing it this way out of convenience during the first programming of this feature).
            if doe_settings['on_the_fly_conditions_grids'] == True:
                conditionsGridPermutations, numPermutations = self.getGridPermutations(doe_settings['independent_variable_grid_center'], doe_settings['independent_variable_grid_interval_size'], doe_settings['independent_variable_grid_num_intervals'])
            #Here is the loop across conditions.                
            for conditionsPermutationIndex,conditionsPermutation in enumerate(conditionsGridPermutations):    
                #####Begin PEUQSE Parallel Processing During Loop Block####
                if (self.UserInput.doe_settings['parallel_conditions_exploration'])== True:
                    #We will only execute the sampling the permutationIndex matches the processor rank.
                    #Additionally, if the rank is 0 and the simulation got here, it will be assumed the person is running this just to find the number of Permutations, so that will be spit out and the simulation ended.
                    import PEUQSE.parallel_processing
                    if PEUQSE.parallel_processing.currentProcessorNumber == 0:
                        print("For the user input settings provided, the number of Permutations+1 will be",  numPermutations+1, ". Please use mpiexec or mpirun with this number for N. If you are not expecting to see this message, change your UserInput choices. You have chosen parallel processing for gridsearch and have run PEUQSE without mpi, which is a procedure to retrieve the number of processor ranks to use for parallelized gridsearch. A typical syntax now would be: mpiexec -n ",  numPermutations+1, " python runfile_for_your_analysis.py" )
                        sys.exit()
                    elif PEUQSE.parallel_processing.currentProcessorNumber != conditionsPermutationIndex+1:
                        continue #This means the permutation index does not match the processor rank so nothing should be executed.
                    #elif PEUQSE.parallel_processing.currentProcessorNumber == permutationIndex+1:
                    #    pass  #This is the "normal" case and is implied, so is commented out.
                #####End PEUQSE Parallel Processing During Loop Block####
                #It is absolutely critical that we *do not* use syntax like self.UserInput.responses['independent_variables_values'] = xxxx
                #Because that would move where the pointer is going to. We need to instead populate the individual values in the simulation module's namespace.
                #This population Must occur here. It has to be after the indpendent variables have changed, before synthetic data is made, and before the MCMC is performed.
                self.UserInput.model['populateIndependentVariablesFunction'](conditionsPermutation)
                self.populateResponsesWithSyntheticData(parameterPermutation)
                if searchType=='doMetropolisHastings':
                    [map_parameter_set, muap_parameter_set, stdap_parameter_set, evidence, info_gain, samples, logP] = self.doMetropolisHastings()
                if searchType=='doEnsembleSliceSampling':
                    [map_parameter_set, muap_parameter_set, stdap_parameter_set, evidence, info_gain, samples, logP] = self.doEnsembleSliceSampling()
                if searchType == 'doEnsembleModifiedMHSampling':
                    [map_parameter_set, muap_parameter_set, stdap_parameter_set, evidence, info_gain, samples, logP] = self.doEnsembleModifiedMHSampling()
                conditionsPermutation = np.array(conditionsPermutation) #we're going to make this an array before adding to the info_gain matrix.
                conditionsPermutationAndInfoGain = np.hstack((conditionsPermutation, info_gain))
                self.info_gain_matrix.append(conditionsPermutationAndInfoGain)
                if (self.UserInput.doe_settings['parallel_conditions_exploration'])== True:
                    self.exportSingleConditionInfoGainMatrix(self.parameterPermutationNumber, conditionsPermutationAndInfoGain, conditionsPermutationIndex)
                if self.UserInput.doe_settings['info_gains_matrices_multiple_parameters'] == 'each': #copy the above lines for the sum.
                    for parameterIndex in range(0,numParameters):#looping across number of parameters...
                        conditionsPermutationAndInfoGain = np.hstack((conditionsPermutation, np.array(self.info_gain_each_parameter[parameterIndex]))) #Need to pull the info gain matrix from the nested objected named info_gain_each_parameter
                        #Below mimics the line above which reads self.info_gain_matrix.append(conditionsPermutationAndInfoGain)
                        info_gain_matrices_each_parameter[parameterIndex].append(conditionsPermutationAndInfoGain)
            self.info_gain_matrix = np.array(self.info_gain_matrix) #this is an implied return in addition to the real return.
            if self.UserInput.doe_settings['parallel_conditions_exploration'] == True: #We will overwrite self.info_gain_matrix with a consolidated one if needed.
                self.consolidate_parallel_doe_data(parallelizationType='conditions')
            if self.UserInput.doe_settings['info_gains_matrices_multiple_parameters'] == 'each': #copy the above line for the sum.
                for parameterIndex in range(0,numParameters):#looping across number of parameters...
                    self.info_gain_matrices_each_parameter[parameterIndex]= np.array(info_gain_matrices_each_parameter[parameterIndex])
            self.middle_of_doe_flag = False #Set this back to false once info gain matrix is ready.
            return np.array(self.info_gain_matrix)            
        if self.UserInput.doe_settings['info_gains_matrices_array_format'] == 'meshgrid':
            self.info_gains_matrices_array_format = 'meshgrid'  
            if len(doe_settings['independent_variable_grid_center']) !=2:
                print("CURRENTLY THE INFOGAIN MESHGRID OPTION IS ONLY SUPPORTED FOR TWO INDEPENDENT VARIABLES. Use doe_settings['independent_variable_grid_center'] = 'xyz' and run again.")
                sys.exit()
            #STEP 1 is just to append each info_gain matrix to info_gain_matrix, and step 2 is 
            #For loop to generate info_gains_matrix.
            #For the IndependentVariables the grid info must be defined ahead of time. On the fly conditions grid means it's generated again fresh for each parameter combination. (We are doing it this way out of convenience during the first programming of this feature).
            if doe_settings['on_the_fly_conditions_grids'] == True:
                independentVariable1CentralValue = doe_settings['independent_variable_grid_center'][0]
                independentVariable2CentralValue = doe_settings['independent_variable_grid_center'][1]
                independentVariable1UpperValue = independentVariable1CentralValue + doe_settings['independent_variable_grid_interval_size'][0]*doe_settings['independent_variable_grid_num_intervals'][0]
                independentVariable1LowerValue = independentVariable1CentralValue - doe_settings['independent_variable_grid_interval_size'][0]*doe_settings['independent_variable_grid_num_intervals'][0]
                independentVariable2UpperValue =  independentVariable2CentralValue + doe_settings['independent_variable_grid_interval_size'][1]*doe_settings['independent_variable_grid_num_intervals'][1]
                independentVariable2LowerValue =  independentVariable2CentralValue - doe_settings['independent_variable_grid_interval_size'][1]*doe_settings['independent_variable_grid_num_intervals'][1]
                independentVariable1ValuesArray = np.linspace(independentVariable1LowerValue,independentVariable1UpperValue,doe_settings['independent_variable_grid_num_intervals'][0]*2+1)
                independentVariable2ValuesArray = np.linspace(independentVariable2LowerValue,independentVariable2UpperValue,doe_settings['independent_variable_grid_num_intervals'][1]*2+1)
                self.meshGrid_independentVariable1ValuesArray = independentVariable1ValuesArray #This is sortof an implied return.
                self.meshGrid_independentVariable2ValuesArray = independentVariable2ValuesArray #This is sortof an implied return.
                #Here is the loop across conditions.
                doSimulation = True #This is a temporary (short-lived) variable being made for parallel processing purposes.
                conditionsPermutationIndex = 0
                #We will not be using the function "self.getGridPermutations" for the loops because the meshgrid needs a different loop format.
                for indValue2 in independentVariable2ValuesArray: #We know from experience that the outer loop should be over the YY variable.
                    for indValue1 in independentVariable1ValuesArray: #We know from experience that the inner loop should be over the XX variable.
                        #It is absolutely critical that we *do not* use syntax like self.UserInput.responses['independent_variables_values'] = xxxx
                        #Because that would move where the pointer is going to. We need to instead populate the individual values in the simulation module's namespace.
                        #This population Must occur here. It has to be after the indpendent variables have changed, before synthetic data is made, and before the MCMC is performed.
                        #####Begin PEUQSE Parallel Processing During Loop Block -- This block is custom for meshgrid since the loop is different.####
                        if (self.UserInput.doe_settings['parallel_conditions_exploration'])== True:
                            numPermutations = len(independentVariable2ValuesArray)*len(independentVariable1ValuesArray)
                            permutationIndex = conditionsPermutationIndex
                            #We will only execute the sampling the permutationIndex matches the processor rank.
                            #Additionally, if the rank is 0 and the simulation got here, it will be assumed the person is running this just to find the number of Permutations, so that will be spit out and the simulation ended.
                            import PEUQSE.parallel_processing
                            if PEUQSE.parallel_processing.currentProcessorNumber == 0:
                                print("For the user input settings provided, the number of Permutations+1 will be",  numPermutations+1, ". Please use mpiexec or mpirun with this number for N. If you are not expecting to see this message, change your UserInput choices. You have chosen parallel processing for gridsearch and have run PEUQSE without mpi, which is a procedure to retrieve the number of processor ranks to use for parallelized gridsearch. A typical syntax now would be: mpiexec -n ",  numPermutations+1, " python runfile_for_your_analysis.py" )
                                sys.exit()
                            elif PEUQSE.parallel_processing.currentProcessorNumber != conditionsPermutationIndex+1:
                                doSimulation = False #This means the permutation index does not match the processor rank so nothing should be executed.
                            elif PEUQSE.parallel_processing.currentProcessorNumber == permutationIndex+1:
                                doSimulation = True  #This is the "normal" case.
                        #####End PEUQSE Parallel Processing During Loop Block####
                        if doSimulation == True:
                            self.UserInput.model['populateIndependentVariablesFunction']([indValue1,indValue2])
                            self.populateResponsesWithSyntheticData(parameterPermutation)
                            if searchType=='doMetropolisHastings':
                                [map_parameter_set, muap_parameter_set, stdap_parameter_set, evidence, info_gain, samples, logP] = self.doMetropolisHastings()
                            if searchType=='doEnsembleSliceSampling':
                                [map_parameter_set, muap_parameter_set, stdap_parameter_set, evidence, info_gain, samples, logP] = self.doEnsembleSliceSampling()
                            if searchType=='doEnsembleModifiedMHSampling':
                                [map_parameter_set, muap_parameter_set, stdap_parameter_set, evidence, info_gain, samples, logP] = self.doEnsembleModifiedMHSampling()
                            conditionsPermutation = np.array([indValue1,indValue2])
                            conditionsPermutationAndInfoGain = np.hstack((conditionsPermutation, info_gain))
                            self.info_gain_matrix.append(conditionsPermutationAndInfoGain) #NOTE that the structure *includes* the Permutations.
                            if (self.UserInput.doe_settings['parallel_conditions_exploration'])== True:
                                self.exportSingleConditionInfoGainMatrix(self.parModulationPermutationIndex+1, conditionsPermutationAndInfoGain, conditionsPermutationIndex)
                            if self.UserInput.doe_settings['info_gains_matrices_multiple_parameters'] == 'each': #copy the above lines for the sum.
                                for parameterIndex in range(0,numParameters):#looping across number of parameters...
                                    conditionsPermutationAndInfoGain = np.hstack((conditionsPermutation, np.array(self.info_gain_each_parameter[parameterIndex]))) #Need to pull the info gain matrix from the nested objected named info_gain_each_parameter
                                    #Below mimics the line above which reads self.info_gain_matrix.append(conditionsPermutationAndInfoGain)
                                    info_gain_matrices_each_parameter[parameterIndex].append(conditionsPermutationAndInfoGain)
                        conditionsPermutationIndex = conditionsPermutationIndex + 1 #This variable was added for and is used in parallelization.
                self.info_gain_matrix = np.array(self.info_gain_matrix) #this is an implied return in addition to the real return.
                if self.UserInput.doe_settings['parallel_conditions_exploration'] == True: #We will overwrite self.info_gain_matrix with a consolidated one if needed.
                    self.consolidate_parallel_doe_data(parallelizationType='conditions')
                if self.UserInput.doe_settings['info_gains_matrices_multiple_parameters'] == 'each': #copy the above line for the sum.
                    for parameterIndex in range(0,numParameters):#looping across number of parameters...
                        self.info_gain_matrices_each_parameter[parameterIndex]= np.array(info_gain_matrices_each_parameter[parameterIndex])
                self.middle_of_doe_flag = False #Set this back to false once info gain matrix is ready.
                return np.array(self.info_gain_matrix)
    
    #This function requires population of the UserInput doe_settings dictionary. It automatically scans many parameter modulation Permutations.
    def doeParameterModulationPermutationsScanner(self, searchType='doMetropolisHastings'):
        import PEUQSE.CombinationGeneratorModule as CombinationGeneratorModule
        doe_settings = self.UserInput.doe_settings 
        #For the parameters, we are able to use a default one standard deviation grid if gridSamplingAbsoluteIntervalSize is a blank list.
        #doe_settings['parameter_modulation_grid_center'] #We do NOT create such a variable in user input. The initial guess variable is used, which is the center of the prior if no guess has been provided.
        parModulationGridCenterVector = self.UserInput.InputParameterInitialGuess
        numParameters = len(parModulationGridCenterVector)
        parModulationGridIntervalSizeAbsolute = doe_settings['parameter_modulation_grid_interval_size']*self.UserInput.std_prior
        parModulationGridPermutations, numPermutations = self.getGridPermutations(parModulationGridCenterVector,parModulationGridIntervalSizeAbsolute, doe_settings['parameter_modulation_grid_num_intervals'])
        self.numParModulationPermutations = numPermutations
        parModulationGridPermutations= np.array(parModulationGridPermutations)
        
        if len(self.UserInput.parameterNamesList) == len(self.UserInput.InputParametersPriorValuesUncertainties): #then we assume variable names have been provided.
            headerString = self.UserInput.stringOfParameterNames #This variable is a string, no brackets.
        else: #else no variable names have been provided.
            headerString = ''
        np.savetxt(self.UserInput.directories['logs_and_csvs']+"Info_gain__parModulationGridPermutations.csv", parModulationGridPermutations, delimiter=",", encoding =None, header=headerString)
        #We will get a separate info gain matrix for each parModulationPermutation, we'll store that in this variable.
        info_gains_matrices_list = []
        if self.UserInput.doe_settings['info_gains_matrices_multiple_parameters'] == 'each': #just making analogous structure which exists for sum.
            info_gains_matrices_lists_one_for_each_parameter = [] #make a matrix ready to copy info_gains_matrices_list. 
            #need to make a list of lists (or similar) to fill it with the individual matrices necessary.
            numParameters = len(self.UserInput.InputParametersPriorValuesUncertainties)
            for parameterIndex in range(0,numParameters):#looping across number of parameters...
                info_gains_matrices_lists_one_for_each_parameter.append([]) #These are empty lists create to indices and initialize each parameter's info_gain_matrix. They will be appended to later.
        for parModulationPermutationIndex,parModulationPermutation in enumerate(parModulationGridPermutations):                
            #####Begin PEUQSE Parallel Processing During Loop Block####
            if (self.UserInput.doe_settings['parallel_parameter_modulation'])== True:
                #We will only execute the sampling the permutationIndex matches the processor rank.
                #Additionally, if the rank is 0 and the simulation got here, it will be assumed the person is running this just to find the number of Permutations, so that will be spit out and the simulation ended.
                import PEUQSE.parallel_processing
                if PEUQSE.parallel_processing.currentProcessorNumber == 0:
                    print("For the user input settings provided, the number of Permutations+1 will be",  numPermutations+1, ". Please use mpiexec or mpirun with this number for N. If you are not expecting to see this message, change your UserInput choices. You have chosen parallel processing for gridsearch and have run PEUQSE without mpi, which is a procedure to retrieve the number of processor ranks to use for parallelized gridsearch. A typical syntax now would be: mpiexec -n ",  numPermutations+1, " python runfile_for_your_analysis.py" )
                    sys.exit()
                elif PEUQSE.parallel_processing.currentProcessorNumber != parModulationPermutationIndex+1:
                    continue #This means the permutation index does not match the processor rank so nothing should be executed.
                #elif PEUQSE.parallel_processing.currentProcessorNumber == permutationIndex+1:
                #    pass  #This is the "normal" case and is implied, so is commented out.
            #####End PEUQSE Parallel Processing During Loop Block####
            #We will get separate info gain matrix for each parameter modulation combination.
            self.parModulationPermutationIndex = parModulationPermutationIndex #This variable is being created for parallel processing of conditions.
            info_gain_matrix = self.doeGetInfoGainMatrix(parModulationPermutation, searchType=searchType)
            #Append the info gain matrix obtainend (unless doing a parallel_conditions_exploration).
            if self.UserInput.doe_settings['parallel_conditions_exploration'] == False:
                info_gains_matrices_list.append(np.array(info_gain_matrix))
            if self.UserInput.doe_settings['info_gains_matrices_multiple_parameters'] == 'each': #copy the above lines which were for the sum.
                    for parameterIndex in range(0,numParameters):#looping across number of parameters...
                        info_gains_matrices_lists_one_for_each_parameter[parameterIndex].append(np.array(self.info_gain_matrices_each_parameter[parameterIndex]))
        self.info_gains_matrices_array=np.array(info_gains_matrices_list) #This is an implied return, but we will also return it.
        if self.UserInput.doe_settings['info_gains_matrices_multiple_parameters'] == 'each': #copy the above line for the sum.
            self.info_gains_matrices_arrays_one_for_each_parameter = list(self.UserInput.InputParametersPriorValuesUncertainties) #initializing it with right length, then will fill it.
            for parameterIndex in range(0,numParameters):#looping across number of parameters...
                self.info_gains_matrices_arrays_one_for_each_parameter[parameterIndex]= np.array(info_gains_matrices_lists_one_for_each_parameter[parameterIndex]) #make each an array like above.
            self.info_gains_matrices_arrays_one_for_each_parameter = np.array(self.info_gains_matrices_arrays_one_for_each_parameter)
        #TODO: write the self.info_gains_matrices_array individual elements to file.
        #for modulationIndex in range(len(self.info_gains_matrices_array)):
            #self.info_gains_matrices_array[modulationIndex]  #Write this to file. This is 'xyz' format regardless of whether self.info_gains_matrices_array_format == 'xyz'  or =='meshgrid' is used.
        ####Start block for parallel_conditions_exploration #####
        if self.UserInput.doe_settings['parallel_conditions_exploration'] == True:
          #if we're doing a parallel_conditions_exploration, we need to check if we are on the last 
          #condition exploration of the last parameter modulation. [#things could be done differently, but this works.]          
          if self.parModulationPermutationIndex+1 != self.numParModulationPermutations:
            return #this means we do nothing because it's not the final parModulation.
          elif self.parModulationPermutationIndex+1 == self.numParModulationPermutations:
            import PEUQSE.parallel_processing #Even if it's the final parModulation, need to check if it's final combination.
            if PEUQSE.parallel_processing.finalProcess == False: #not final combination.
                return
            elif PEUQSE.parallel_processing.finalProcess == True: 
                #If final parModulation and final combination, we populate self.info_gain_matrices_array
                self.consolidate_parallel_doe_info_gain_matrices() #And now we continue on with the plotting.
        ####End block for parallel_conditions_exploration #####        
        return self.info_gains_matrices_array
    
    @CiteSoft.after_call_compile_consolidated_log(compile_checkpoints=True) #This is from the CiteSoft module.
    def createInfoGainPlots(self, parameterIndices=[], plot_suffix = ''):
        #parameterIndices should be a list of parameters if the user only wants as subset of parameters. The default, a blank list, will do all if the setting for doing each is on.
        #first make the modulation plots for the Sum.
        self.createInfoGainModulationPlots(parameterIndex=None, plot_suffix = plot_suffix)
        #now, by default, loop through and make plots fore each parameterIndex if the setting for that is on.
        if self.UserInput.doe_settings['info_gains_matrices_multiple_parameters'] == 'each':
            if len(parameterIndices) > 0: #if the user has provided a list of parameters, we will only make the plots for those parameters.
               for parameterIndex in parameterIndices:
                    plotSuffixString = "_par_" + str(parameterIndex) + plot_suffix
                    self.createInfoGainModulationPlots(parameterIndex=parameterIndex, plot_suffix = plotSuffixString)
            if len(parameterIndices) == 0: #This is the default case, and we'll make plots for each parameter.
                numParameters = len(self.UserInput.InputParametersPriorValuesUncertainties)
                for parameterIndex in range(0,numParameters):
                    plotSuffixString = "_par_" + str(parameterIndex) + plot_suffix
                    self.createInfoGainModulationPlots(parameterIndex=parameterIndex, plot_suffix = plotSuffixString)
    
    def createInfoGainModulationPlots(self, parameterIndex=None, plot_suffix = ''): 
        #self.info_gains_matrices_array is an implied argument that usually gets populated in doeParameterModulationPermutationsScanner (when that is used).
        #Right now, when using KL_divergence and design of experiments there is an option of UserInput.doe_settings['info_gains_matrices_multiple_parameters'] = 'each' or 'sum'
        #the default is sum. But when it is 'each', then it is possible to plot separate info_gains for each parameter.
        #Note: the below code *does not* add a suffix to inidicate when a parameter Index has been fed.
        #TODO: The variable "parameterInfoGainIndex" is made with the presumption that later we'll have to add another index when we have info_gains for each parameter. In that case it will become like this:
        #xValues = self.info_gains_matrices_array[modulationIndex][:,0] will become xValues = self.info_gains_matrices_array[modulationIndex][parameterInfoGainIndex][:,0]
        #self.meshGrid_independentVariable1ValuesArray will remain unchanged.      
        
        import PEUQSE.plotting_functions as plotting_functions
        setMatPlotLibAgg(self.UserInput.plotting_ouput_settings['setMatPlotLibAgg'])
        #assess whether the function is called for the overall info_gain matrices or for a particular parameter.
        if parameterIndex==None:  #this means we're using the regular info gain, not the parameter specific case.
            #Normally, the info gain plots should be stored in self.info_gains_matrices_array.
            #However, in case it does not exist or there are none in there, then we assume the person is trying to make just one. So we take the most recent info gain matrix.
            try:
                if len(self.info_gains_matrices_array) >= 0: #normally, it should exist and be populated.
                    pass
                if len(self.info_gains_matrices_array) == 0:#in case it exists but is not populated, we'll populated.
                    self.info_gains_matrices_array = np.array([self.info_gain_matrix])
            except: #if it does not yet exist, we create it and populate it.
                    self.info_gains_matrices_array = np.array([self.info_gain_matrix])
            local_info_gains_matrices_array = self.info_gains_matrices_array #We have to switch to a local variable since that way below we can use the local variable whether we're doing the 'global' info_gains_matrices array or a parameter specific one.
        if parameterIndex!=None:
            if hasattr(self, 'info_gains_matrices_arrays_one_for_each_parameter'): #this structure will only exist if doeParameterModulationPermutationsScanner has been called.
                local_info_gains_matrices_array = np.array(self.info_gains_matrices_arrays_one_for_each_parameter)[:][parameterIndex] #each "row" is a modulation, and within that are structures for each parameter.  This is further described in the document InfoGainMatrixObjectsStructure.docx
            else: #if a modulation has not been run, and simply doeGetInfoGainMatrix was done, then the larger structure might not exist and we have to just pull out by the parameter index and then make it nested as for a regular info_gain sum.
                local_info_gains_matrices_array = np.array([self.info_gain_matrices_each_parameter[parameterIndex]])
        #At present, plots are only made if the number of independent variables is 2.
        if len(self.UserInput.doe_settings['independent_variable_grid_center']) == 2:
            if self.info_gains_matrices_array_format == 'xyz':                
                for modulationIndex in range(len(local_info_gains_matrices_array)):
                    xValues = local_info_gains_matrices_array[modulationIndex][:,0]
                    yValues = local_info_gains_matrices_array[modulationIndex][:,1]
                    zValues = local_info_gains_matrices_array[modulationIndex][:,2]
                    if self.UserInput.doe_settings['parallel_parameter_modulation'] == False: #This is the normal case.
                        plotting_functions.makeTrisurfacePlot(xValues, yValues, zValues, figure_name = "Info_gain_TrisurfacePlot_modulation_"+str(modulationIndex+1)+plot_suffix, directory = self.UserInput.directories['graphs'])
                    if self.UserInput.doe_settings['parallel_parameter_modulation'] == True: #This is the parallel case. In this case, the actual modulationIndex to attach to the filename is given by the processor rank.
                        import PEUQSE.parallel_processing
                        plotting_functions.makeTrisurfacePlot(xValues, yValues, zValues, figure_name = "Info_gain_TrisurfacePlot_modulation_"+str(PEUQSE.parallel_processing.currentProcessorNumber)+plot_suffix, directory = self.UserInput.directories['graphs'])
            if self.info_gains_matrices_array_format == 'meshgrid':        
                for modulationIndex in range(len(local_info_gains_matrices_array)):
                    #Now need to get things prepared for the meshgrid.
                    #NOTE: we do not pull XX and YY from local_info_gains_matrices_array because that is 1D and these are 2D arrays made a different way.
                    #xValues = local_info_gains_matrices_array[modulationIndex][:,0] #Still correct, but not being used.
                    #yValues = local_info_gains_matrices_array[modulationIndex][:,1] #Still correct, but not being used.
                    XX, YY = np.meshgrid(self.meshGrid_independentVariable1ValuesArray, self.meshGrid_independentVariable2ValuesArray)
                    zValues = local_info_gains_matrices_array[modulationIndex][:,2]
                    ZZ = zValues.reshape(XX.shape) #We know from experience to reshape this way.
                    if self.UserInput.doe_settings['parallel_parameter_modulation'] == False: #This is the normal case.
                        plotting_functions.makeMeshGridSurfacePlot(XX, YY, ZZ, figure_name = "Info_gain_Meshgrid_modulation_"+str(modulationIndex+1)+plot_suffix, directory = self.UserInput.directories['graphs'])
                    if self.UserInput.doe_settings['parallel_parameter_modulation'] == True: #This is the parallel case. In this case, the actual modulationIndex to attach to the filename is given by the processor rank.
                        import PEUQSE.parallel_processing
                        plotting_functions.makeMeshGridSurfacePlot(XX, YY, ZZ, figure_name = "Info_gain_Meshgrid_modulation_"+str(PEUQSE.parallel_processing.currentProcessorNumber)+plot_suffix, directory = self.UserInput.directories['graphs'])
        else:
            print("At present, createInfoGainPlots and createInfoGainModulationPlots only create plots when the length of  independent_variable_grid_center is 2. We don't currently support creation of other dimensional plots. The infogain data is being exported into the file _____.csv")
    def getLogP(self, proposal_sample): #The proposal sample is specific parameter vector.
        log_prior_proposal = self.getLogPrior(proposal_sample)
        if log_prior_proposal == float('-inf'): #due to the bounds check or other reasons, log_prior_proposal could be '-inf'.
            return float('-inf')
        #else continue as normal.
        log_likelihood_proposal, simulationOutput_proposal = self.getLogLikelihood(proposal_sample)
        logP = log_likelihood_proposal+log_prior_proposal #Of the Metropolis-Hastings accept/reject ratio
        return logP
        
    def getNegLogP(self, proposal_sample): #The proposal sample is specific parameter vector. We are using negative of log P because scipy optimize doesn't do maximizing. It's recommended minimize the negative in this situation.
        neg_log_postererior = -1*self.getLogP(proposal_sample)
        return neg_log_postererior

    #this is just a wrapper around doOptimizeNegLogP
    def doOptimizeLogP(self, simulationFunctionAdditionalArgs = (), method = None, optimizationAdditionalArgs = {}, printOptimum = True, verbose=True, maxiter=0):
        if printOptimum == True:
            print("doOptimizeLogP is a wrapper that calls doOptimizeNegLogP. The final results from doOptimizeNegLogP will be printed.")
        [self.map_parameter_set, negLogP] = self.doOptimizeNegLogP(simulationFunctionAdditionalArgs = simulationFunctionAdditionalArgs, method = method, optimizationAdditionalArgs = optimizationAdditionalArgs, printOptimum = printOptimum, verbose=verbose, maxiter=maxiter)
        self.map_logP = -1.0*negLogP
        return [self.map_parameter_set, self.map_logP]

    find_MAP = doOptimizeLogP # pointer to doOptimizeLogP to make our user options similar to existing popular BPE softwares (ie. pymc)

    def doOptimizeNegLogP(self, simulationFunctionAdditionalArgs = (), method = None, optimizationAdditionalArgs = {}, printOptimum = True, verbose=True, maxiter=0):
        #THe intention of the optional arguments is to pass them into the scipy.optimize.minimize function.
        # the 'method' argument is for Nelder-Mead, BFGS, SLSQP etc. https://docs.scipy.org/doc/scipy/reference/generated/scipy.optimize.minimize.html#scipy.optimize.minimize
        #Note that "maxiter=0" just means to use the default.
        initialGuess = self.UserInput.InputParameterInitialGuess
        import scipy.optimize
        if verbose == False:
            if maxiter == 0:
                optimizeResult = scipy.optimize.minimize(self.getNegLogP, initialGuess, method = method)
            if maxiter != 0:    
                optimizeResult = scipy.optimize.minimize(self.getNegLogP, initialGuess, method = method, options={"maxiter": maxiter})
        if verbose == True:
            verbose_simulator = verbose_optimization_wrapper(self.getNegLogP)
            if maxiter == 0:
                optimizeResult = scipy.optimize.minimize(verbose_simulator.simulateAndStoreObjectiveFunction, initialGuess, method=method, callback=verbose_simulator.callback, options={"disp": True})
            if maxiter != 0:    
                optimizeResult = scipy.optimize.minimize(verbose_simulator.simulateAndStoreObjectiveFunction, initialGuess, method=method, callback=verbose_simulator.callback, options={"maxiter": maxiter})
            #print(f"Number of calls to Simulator instance {verbose_simulator.num_calls}") <-- this is the same as the "Function evaluations" field that gets printed.
            
        self.map_parameter_set = optimizeResult.x #This is the map location.
        negLogP = optimizeResult.fun
        self.map_logP = -1.0*negLogP #This is the map logP
        if printOptimum == True:
            print("Final results from doOptimizeNegLogP:", self.map_parameter_set, "final negLogP:", negLogP, "final logP:", self.map_logP)
        return [self.map_parameter_set, negLogP]


    def getSSR(self, discreteParameterVector): #The proposal sample is specific parameter vector. 
        #First do a parameter bounds check. We'll return an inf if it fails.
        passedBoundsCheck = self.doInputParameterBoundsChecks(discreteParameterVector)
        if passedBoundsCheck == False:
            return float('inf')
        
        #If within bounds, proceed to get the simulated responses.
        simulatedResponses = self.getSimulatedResponses(discreteParameterVector)
        if type(simulatedResponses) == type(None):
            return float('inf') #This is intended for the case that the simulation fails, indicated by receiving an 'nan' or None type from user's simulation function.
        
        #now calculate the SSR if nothing has failed.
        Residuals = np.array(simulatedResponses) - np.array(self.UserInput.responses_observed)
        SSR = np.sum(Residuals**2)
        return SSR

    def doOptimizeSSR(self, simulationFunctionAdditionalArgs = (), method = None, optimizationAdditionalArgs = {}, printOptimum = True, verbose=True, maxiter=0):
        #THe intention of the optional arguments is to pass them into the scipy.optimize.minimize function.
        # the 'method' argument is for Nelder-Mead, BFGS, SLSQP etc. https://docs.scipy.org/doc/scipy/reference/generated/scipy.optimize.minimize.html#scipy.optimize.minimize
        #Note that "maxiter=0" just means to use the default.
        if self.parameterBoundsOn:#Will force L-BFGS-B because it has bounds.
            if method != 'L-BFGS-B':
                print("Notification: Parameter bounds are on and doOptimizeSSR is being called. Forcing the optimization method to be L-BFGS-B because this it the only SSR method presently allowed for bounds with PEUQSE.")
                method = 'L-BFGS-B'
                zippedBounds = list(zip(self.UserInput.InputParameterPriorValues_lowerBounds, self.UserInput.InputParameterPriorValues_upperBounds))
                optimizationAdditionalArgs['bounds'] = zippedBounds
        
        initialGuess = self.UserInput.InputParameterInitialGuess
        import scipy.optimize
        if verbose == False:
            if maxiter == 0:
                optimizeResult = scipy.optimize.minimize(self.getSSR, initialGuess, method = method, **optimizationAdditionalArgs)
            if maxiter != 0:    
                optimizeResult = scipy.optimize.minimize(self.getSSR, initialGuess, method = method, options={"maxiter": maxiter}, **optimizationAdditionalArgs)
        if verbose == True:
            verbose_simulator = verbose_optimization_wrapper(self.getSSR)
            if maxiter == 0:
                optimizeResult = scipy.optimize.minimize(verbose_simulator.simulateAndStoreObjectiveFunction, initialGuess, method=method, callback=verbose_simulator.callback, options={"disp": True}, **optimizationAdditionalArgs)
            if maxiter != 0:    
                optimizeResult = scipy.optimize.minimize(verbose_simulator.simulateAndStoreObjectiveFunction, initialGuess, method=method, callback=verbose_simulator.callback, options={"maxiter": maxiter}, **optimizationAdditionalArgs)
            #print(f"Number of calls to Simulator instance {verbose_simulator.num_calls}") <-- this is the same as the "Function evaluations" field that gets printed.
            
        self.opt_parameter_set = optimizeResult.x #This is the best fit parameter set.
        self.opt_SSR = optimizeResult.fun #This is the best fit SSR.
        if printOptimum == True:
            print("Final results from doOptimizeSSR:", self.opt_parameter_set, "final SSR:", self.opt_SSR, "final negSSR:", -1*self.opt_SSR)
        #FIXME: Right now, the createAllPlots command will not work unless we populate the map parameter set, so that is what we are doing. But a better longterm solution needs to be made. In which the graph says "opt" rather than "MAP" and uses the appropriate variables.
        #TODO: Also need to add things like WSSR based on magnitude and variance weightings.
        self.map_parameter_set = self.opt_parameter_set
        return [self.opt_parameter_set, self.opt_SSR]

    
    #This function is meant to be called from the runfile when testing a new function etc. It allows a simulation plot to be created.
    #This is *not* recommended for use in other functions, where it is recommended that getLogP be called directly.
    def doSinglePoint(self, discreteParameterVector=None, objectiveFunction='logP'):
        #objectiveFunction can be 'logP' or 'SSR'
        if type(discreteParameterVector)==type(None): #If somebody did not feed a specific vector, we take the initial guess.
            discreteParameterVector = self.UserInput.InputParameterInitialGuess
        if self.reducedParameterSpaceOn: #if reduced parameter space is on, we need to use a reduced discreteParameterVector
            reducedIndices = self.UserInput.model['reducedParameterSpace']
            discreteParameterVector = returnReducedIterable(discreteParameterVector, reducedIndices)
        if objectiveFunction=='logP':
            self.map_parameter_set = discreteParameterVector
            self.map_logP = self.getLogP(discreteParameterVector)
            objectiveFunctionValue = self.map_logP
        if objectiveFunction=='SSR':
            self.opt_parameter_set = discreteParameterVector
            self.opt_SSR = self.getSSR(discreteParameterVector)
            objectiveFunctionValue = self.opt_SSR
        return [discreteParameterVector, objectiveFunctionValue]

    def calculateInfoGain(self):
        if self.UserInput.parameter_estimation_settings['mcmc_info_gain_returned'] == 'KL_divergence':
            try: #If the info_gain_KL fails, we will return info_gain_log_ratio. 
                #Below is the KL_divergence info_gain calculation.
                from warnings import catch_warnings, simplefilter #Used to surpress warnings from 0 probability density in current_info_gain_KL calculation
                length, width = self.post_burn_in_samples.shape
                self.info_gain_KL = 0
                self.info_gain_KL_each_parameter  = []
                for param in range(width):
                    import matplotlib.pyplot as plt #FIXME: #TODO: this plotting needs to be moved into the plotting area and as optinoal.
                    (density0,bins0,pathces0)=plt.hist([self.samples_of_prior[:,param].flatten(),self.post_burn_in_samples[:,param].flatten()],bins=100,density=True)
                    plt.close()
                    # the following code handles surpressing the RuntimeWarning displayed when dealing with a 0 probability density in calculating current_info_gain_KL. It does not affect the calculation at all.
                    with catch_warnings():
                        simplefilter("ignore")
                        current_info_gain_KL = density0[1]*np.log(density0[1]/density0[0])
                    current_info_gain_KL = current_info_gain_KL[np.isfinite(current_info_gain_KL)]
                    current_info_gain_KL = np.sum(current_info_gain_KL)
                    self.info_gain_KL_each_parameter.append(current_info_gain_KL) #could make this optional, but normally shouldn't take much memory.
                    self.info_gain_KL = self.info_gain_KL + current_info_gain_KL
                self.info_gain_each_parameter = self.info_gain_KL_each_parameter #could make this optional, but normally shouldn't take much memory.
                self.info_gain = self.info_gain_KL
            except:
                print("unable to calculate KL_divergence info_gain. Calculating log_ratio info_gain.")
                self.UserInput.parameter_estimation_settings['mcmc_info_gain_returned'] = 'log_ratio'
        if self.UserInput.parameter_estimation_settings['mcmc_info_gain_returned'] == 'log_ratio':
            if self.UserInput.parameter_estimation_settings['mcmc_info_gain_cutoff'] == 0:        
                #we have log A, and we want log(A/B).  #log (e^log(A) / B )  = log(A/B).  
                #But we could also do...  log(A) - log(B) = log(A/B). So changing to that.
                post_burn_in_log_posteriors_vec = self.post_burn_in_log_posteriors_un_normed_vec - np.log(self.evidence) 
                log_ratios = (post_burn_in_log_posteriors_vec-self.post_burn_in_log_priors_vec) #log10(a/b) = log10(a)-log10(b)
                log_ratios[np.isinf(log_ratios)] = 0
                log_ratios = np.nan_to_num(log_ratios)
                self.info_gain_log_ratio_each_parameter = None #TODO: create a list or array of arrays such that the index is the parameter number.
                self.info_gain_log_ratio = np.mean(log_ratios) #NOTE: The log_ratio info_gain is *always* calculated, at this line or below.
            elif self.UserInput.parameter_estimation_settings['mcmc_info_gain_cutoff'] != 0:        
                #Need to consider using a truncated evidence array as well, but for now will not worry about that.
                #First intialize the stacked array.
                #Surprisingly, the arrays going in haves shapes like 900,1 rather than 1,900 so now transposing them before stacking.
                stackedLogProbabilities = np.vstack((self.post_burn_in_log_priors_vec.transpose(), self.post_burn_in_log_posteriors_un_normed_vec.transpose()))
                #Now, we are going to make a list of abscissaIndices to remove, recognizing that numpy arrays are "transposed" relative to excel.
                abscissaIndicesToRemove = [] 
                #FIXME: Below there are some "if verbose", but those should not be printed, they should be collected and exported to a file at the end.
                for abscissaIndex in range(np.shape(stackedLogProbabilities)[1]):
                    if self.UserInput.parameter_estimation_settings['verbose']:
                        print("parameter set:", self.post_burn_in_samples[abscissaIndex])
                    ordinateValues = stackedLogProbabilities[:,abscissaIndex]
                    #We mark anything where there is a 'nan':
                    if np.isnan( ordinateValues ).any(): #A working numpy syntax is to have the any outside of the parenthesis, for this command, even though it's a bit strange.
                        abscissaIndicesToRemove.append(abscissaIndex)
                        if self.UserInput.parameter_estimation_settings['verbose']:
                            print(abscissaIndex, "removed nan (log_prior, log_posterior)", ordinateValues, np.log( self.UserInput.parameter_estimation_settings['mcmc_info_gain_cutoff']))
                    elif (ordinateValues < np.log( self.UserInput.parameter_estimation_settings['mcmc_info_gain_cutoff'] ) ).any(): #again, working numpy syntax is to put "any" on the outside. We take the log since we're looking at log of probability. This is a natural log.
                        abscissaIndicesToRemove.append(abscissaIndex)
                        if self.UserInput.parameter_estimation_settings['verbose']:
                            print(abscissaIndex, "removed small (prior, posterior)",  np.exp(ordinateValues), self.UserInput.parameter_estimation_settings['mcmc_info_gain_cutoff'])
                    else:
                        if self.UserInput.parameter_estimation_settings['verbose']:
                            print(abscissaIndex, "kept (prior, posterior)",  np.exp(ordinateValues), self.UserInput.parameter_estimation_settings['mcmc_info_gain_cutoff'])
                        pass
                #Now that this is finshed, we're going to do the truncation using numpy delete.
                stackedLogProbabilities_truncated = stackedLogProbabilities*1.0 #just initializing.
                stackedLogProbabilities_truncated = np.delete(stackedLogProbabilities, abscissaIndicesToRemove, axis=1)
                post_burn_in_log_priors_vec_truncated = stackedLogProbabilities_truncated[0]
                post_burn_in_log_posteriors_un_normed_vec_truncated = stackedLogProbabilities_truncated[1] #We have to truncate with not normalized, so we add the normalization in here.
                post_burn_in_log_posteriors_vec_truncated = np.log  ( np.exp( post_burn_in_log_posteriors_un_normed_vec_truncated) /self.evidence)
                #Now copy the same lines that Eric had used above, only change to using log_ratios_truncated
                log_ratios_truncated = (post_burn_in_log_posteriors_vec_truncated-post_burn_in_log_priors_vec_truncated)
                log_ratios_truncated[np.isinf(log_ratios_truncated)] = 0
                log_ratios_truncated = np.nan_to_num(log_ratios_truncated)
                self.info_gain_log_ratio_each_parameter = None #TODO: create a list or array of arrays such that the index is the parameter number.
                self.info_gain_log_ratio = np.mean(log_ratios_truncated) #NOTE: The log_ratio info_gain is *always* calculated, at this line or earlier. 
                #TODO: Export the below things.
                #post_burn_in_log_posteriors_vec_non_truncated = self.post_burn_in_log_posteriors_un_normed_vec - np.log(self.evidence)
                #print(post_burn_in_log_posteriors_vec_truncated) #TODO: Export this
                #print(post_burn_in_log_priors_vec_truncated)  #TODO: Export this
            self.info_gain = self.info_gain_log_ratio
        return self.info_gain    


    def exportSingleConditionInfoGainMatrix(self, parameterPermutationNumber, conditionsPermutationAndInfoGain, conditionsPermutationIndex):
        #Note that parameterPermutationNumber is parameterPermutationIndex+1
        file_name_prefix, file_name_suffix, directory_name_suffix = self.getParallelProcessingPrefixAndSuffix() #Rather self explanatory.
        file_name_suffix=file_name_suffix[1:] #removing the '_' that comes by default, we will add the '_' back in later below.
        if int(conditionsPermutationIndex+1) != int(file_name_suffix):
            print("line 1199: There is a problem in the parallel processing of conditions info gain matrix calculation!", conditionsPermutationIndex+1, file_name_suffix)
        #I am commenting out the below line because the savetxt was causing amysterious "no such file or directory" error.
        np.savetxt(self.UserInput.directories['logs_and_csvs']+directory_name_suffix+file_name_prefix+'conditionsPermutationAndInfoGain_'+'mod'+str(int(parameterPermutationNumber))+'_cond'+str(conditionsPermutationIndex+1)+'.csv',conditionsPermutationAndInfoGain, delimiter=",")
        pickleAnObject(conditionsPermutationAndInfoGain, self.UserInput.directories['pickles']+directory_name_suffix+file_name_prefix+'conditionsPermutationAndInfoGain_'+'mod'+str(int(parameterPermutationNumber))+'_cond'+str(conditionsPermutationIndex+1))
        
    #This function will calculate MAP and mu_AP, evidence, and related quantities.
    def calculatePostBurnInStatistics(self, calculate_post_burn_in_log_priors_vec = False):       
        #First need to create priors if not already there, because ESS does not store priors during the run (MH does).
        if not hasattr(self, 'post_burn_in_log_priors_vec'): 
            calculate_post_burn_in_log_priors_vec = True 
        if calculate_post_burn_in_log_priors_vec == True:
                #TODO: change below to use numpy vectorize. It will probably be faster then.
                #Below line following a line from https://github.com/threeML/threeML/blob/master/threeML/bayesian/zeus_sampler.py
                self.post_burn_in_log_priors_vec = np.array([self.getLogPrior(parameterPermutation) for parameterPermutation in self.post_burn_in_samples])
                self.post_burn_in_log_priors_vec = np.atleast_2d(self.post_burn_in_log_priors_vec).transpose()
        #Next need to apply filtering before getting statistics.
        filterSamples = bool(self.UserInput.parameter_estimation_settings['mcmc_threshold_filter_samples'])
        filterCoeffient = self.UserInput.parameter_estimation_settings['mcmc_threshold_filter_coefficient']
        if type(filterCoeffient) == type("string"):
            if filterCoeffient.lower() == "auto":
                filterCoeffient = 2.0
        if filterSamples == True:   
            #before filtering, we will keep an unfiltered version in case of ['exportAllSimulatedOutputs'] == True:
            if self.UserInput.parameter_estimation_settings['exportAllSimulatedOutputs'] == True:
                try: #This try and except is primarily because as of Dec 6th 2020, the feature has been implemented for MH but not ESS. With ESS, post_burn_in_log_priors_vec_unfiltered is not gauranteed.
                    self.post_burn_in_samples_unfiltered = copy.deepcopy(self.post_burn_in_samples)
                    self.post_burn_in_log_posteriors_un_normed_vec_unfiltered = copy.deepcopy(self.post_burn_in_log_posteriors_un_normed_vec)
                    self.post_burn_in_log_priors_vec_unfiltered = copy.deepcopy(self.post_burn_in_log_priors_vec)
                except:
                    pass
            originalLength = np.shape(self.post_burn_in_log_posteriors_un_normed_vec)[0] 
            try:
                mergedArray = np.hstack( (self.post_burn_in_log_posteriors_un_normed_vec, self.post_burn_in_log_priors_vec, self.post_burn_in_samples) )
            except:
                print("Line 866: There has been an error, here are post_burn_in_log_posteriors_un_normed_vec, post_burn_in_samples, post_burn_in_log_priors_vec", np.shape(self.post_burn_in_log_posteriors_un_normed_vec), np.shape(self.post_burn_in_samples), np.shape(self.post_burn_in_log_priors_vec))
                # print(self.post_burn_in_log_posteriors_un_normed_vec, self.post_burn_in_samples, self.post_burn_in_log_priors_vec)
                sys.exit()
            #Now need to find cases where the probability is too low and filter them out.
            #Filtering Step 1: Find average and Stdev of log(-logP)
            logNegLogP = np.log(-1*self.post_burn_in_log_posteriors_un_normed_vec)
            meanLogNegLogP = np.mean(logNegLogP) 
            stdLogNegLogP = np.std(logNegLogP)
            maxLogP = np.max(self.post_burn_in_log_posteriors_un_normed_vec) #this is the MAP logP.
            #getting the mu_AP probability for filtering requires a couple of steps. We name it carefully because the mu_AP willl change after filtering.
            mu_AP_parameter_set_unfiltered_data = np.mean(self.post_burn_in_samples, axis=0) #now we are going to get the mu_AP of the unfiltered data.
            mu_AP_log_P_unfiltered_data = self.getLogP(mu_AP_parameter_set_unfiltered_data) #this is the mu_AP logP
            if self.UserInput.parameter_estimation_settings['mcmc_threshold_filter_benchmark'] == 'mu_AP':
                #This benchmark is relative to the LogP values themselves
                filteringThreshold = mu_AP_log_P_unfiltered_data - filterCoeffient # filter values below threshold starting at the mu_AP or mu_AP proxy.
                removeValuesDirection = 'below'
                #Now, call the function I have made for filtering by deleting the rows above/below a certain value
                truncatedMergedArray = arrayThresholdFilter(mergedArray, filterKey=self.post_burn_in_log_posteriors_un_normed_vec, thresholdValue=filteringThreshold, removeValues = removeValuesDirection, transpose=False)
            elif self.UserInput.parameter_estimation_settings['mcmc_threshold_filter_benchmark'] == 'MAP':
                #This benchmark is relative to the LogP values themselves
                filteringThreshold = maxLogP - filterCoeffient # filter values below threshold starting at the MAP
                removeValuesDirection = 'below'
                #Now, call the function I have made for filtering by deleting the rows above/below a certain value
                truncatedMergedArray = arrayThresholdFilter(mergedArray, filterKey=self.post_burn_in_log_posteriors_un_normed_vec, thresholdValue=filteringThreshold, removeValues = removeValuesDirection, transpose=False)
            elif self.UserInput.parameter_estimation_settings['mcmc_threshold_filter_benchmark'] == 'auto':
                #This benchmark is unusual be cause it it is related to logNegLogP
                filteringThreshold = meanLogNegLogP+filterCoeffient*stdLogNegLogP #Threshold. 
                removeValuesDirection = 'above'
                #Now, call the function I have made for filtering by deleting the rows above/below a certain value
                truncatedMergedArray = arrayThresholdFilter(mergedArray, filterKey=logNegLogP, thresholdValue=filteringThreshold, removeValues = removeValuesDirection, transpose=False)
            self.post_burn_in_log_posteriors_un_normed_vec = np.atleast_2d(truncatedMergedArray[:,0]).transpose()
            self.post_burn_in_log_priors_vec = np.atleast_2d(truncatedMergedArray[:,1]).transpose()
            self.post_burn_in_samples = truncatedMergedArray[:,2:]
        #Map calculation etc. is intentionally placed below the filtering so that the map_index is assigned correctly per the final values.
        self.mu_AP_parameter_set = np.mean(self.post_burn_in_samples, axis=0) #This is the mean of the posterior, and is the point with the highest expected value of the posterior (for most distributions). For the simplest cases, map and mu_AP will be the same.
        self.stdap_parameter_set = np.std(self.post_burn_in_samples, axis=0) #This is the mean of the posterior, and is the point with the highest expected value of the posterior (for most distributions). For the simplest cases, map and mu_AP will be the same.            
        map_logP = max(self.post_burn_in_log_posteriors_un_normed_vec)
        self.map_logP = map_logP
        self.map_index = list(self.post_burn_in_log_posteriors_un_normed_vec).index(map_logP) #This does not have to be a unique answer, just one of them places which gives map_logP.
        self.map_parameter_set = self.post_burn_in_samples[self.map_index] #This  is the point with the highest probability in the posterior.            
        #TODO: Probably should return the variance of each sample in the post_burn_in
        #posterior probabilites are transformed to a standard normal (std=1) for obtaining the evidence:
        self.evidence = np.mean(np.exp(self.post_burn_in_log_posteriors_un_normed_vec))/np.linalg.norm(self.post_burn_in_samples)
        self.info_gain = self.calculateInfoGain()
        if self.UserInput.parameter_estimation_settings['verbose'] == True:
            print("map_parameter_set ", self.map_parameter_set)
            print("mu_AP_parameter_set ", self.mu_AP_parameter_set)
            print("stdap_parameter_set ",self.stdap_parameter_set)
        return [self.map_parameter_set, self.mu_AP_parameter_set, self.stdap_parameter_set, self.evidence, self.info_gain, self.post_burn_in_samples, self.post_burn_in_log_posteriors_un_normed_vec]

    #This function gets the prefix and suffix for saving files when doing ParallelProcessing with MPI.
    #Importantly, the **directory** of the parallel processing is included as part of the prefix.
    def getParallelProcessingPrefixAndSuffix(self):
        file_name_prefix = ''
        file_name_suffix = ''
        directory_name_suffix = ''
        if (self.UserInput.parameter_estimation_settings['mcmc_parallel_sampling'] or self.UserInput.parameter_estimation_settings['multistart_parallel_sampling'] or self.UserInput.doe_settings['parallel_conditions_exploration']) == True: 
            import PEUQSE.parallel_processing
            import os
            if PEUQSE.parallel_processing.currentProcessorNumber == 0:
                pass
            if PEUQSE.parallel_processing.currentProcessorNumber > 0:                
                file_name_suffix = "_"+str(PEUQSE.parallel_processing.currentProcessorNumber)
                file_name_prefix = ""  
                directory_name_suffix = "mpi_cached_files/" #TODO: FIX THIS, IT MAY NOT WORK ON EVERY OS. SHOULD USE 'os' MODULE TO FIND DIRECTION OF THE SLASH OR TO DO SOMETHING SIMILAR. CURRENTLY IT IS WORKING ON MY WINDOWS DESPITE BEING "/"
        return file_name_prefix, file_name_suffix, directory_name_suffix

    def exportPostBurnInStatistics(self):
        #TODO: Consider to Make header for mcmc_samples_array. Also make exporting the mcmc_samples_array optional. 
        file_name_prefix, file_name_suffix, directory_name_suffix = self.getParallelProcessingPrefixAndSuffix() #Rather self explanatory.
        mcmc_samples_array = np.hstack((self.post_burn_in_log_posteriors_un_normed_vec,self.post_burn_in_samples))
        np.savetxt(self.UserInput.directories['logs_and_csvs']+directory_name_suffix+file_name_prefix+'mcmc_logP_and_parameter_samples'+file_name_suffix+'.csv',mcmc_samples_array, delimiter=",")
        pickleAnObject(mcmc_samples_array, self.UserInput.directories['pickles']+directory_name_suffix+file_name_prefix+'mcmc_logP_and_parameter_samples'+file_name_suffix)
        if self.UserInput.parameter_estimation_settings['exportAllSimulatedOutputs'] == True: #By default, we should not keep this, it's a little too large with large sampling.
            try: #The main reason to use a try and except is because this feature has not been implemented for ESS. With ESS, the mcmc_unfiltered_post_burn_in_simulated_outputs would not be retained and the program would crash.
                np.savetxt(self.UserInput.directories['logs_and_csvs']+directory_name_suffix+file_name_prefix+'mcmc_unfiltered_post_burn_in_simulated_outputs'+file_name_suffix+'.csv',self.post_burn_in_samples_simulatedOutputs, delimiter=",")         
                np.savetxt(self.UserInput.directories['logs_and_csvs']+directory_name_suffix+file_name_prefix+'mcmc_unfiltered_post_burn_in_parameter_samples'+file_name_suffix+'.csv',self.post_burn_in_samples_unfiltered, delimiter=",")            
                np.savetxt(self.UserInput.directories['logs_and_csvs']+directory_name_suffix+file_name_prefix+'mcmc_unfiltered_post_burn_in_log_priors_vec'+file_name_suffix+'.csv',self.post_burn_in_log_posteriors_un_normed_vec_unfiltered, delimiter=",")            
                np.savetxt(self.UserInput.directories['logs_and_csvs']+directory_name_suffix+file_name_prefix+'mcmc_unfiltered_post_burn_in_log_posteriors_un_normed_vec'+file_name_suffix+'.csv',self.post_burn_in_log_priors_vec_unfiltered, delimiter=",")                        
            except:
                pass
        with open(self.UserInput.directories['logs_and_csvs']+directory_name_suffix+file_name_prefix+'mcmc_log_file'+file_name_suffix+".txt", 'w') as out_file:
            out_file.write("self.initial_point_parameters:" + str( self.UserInput.InputParameterInitialGuess) + "\n")
            out_file.write("MAP_logP:" +  str(self.map_logP) + "\n")
            out_file.write("self.map_parameter_set:" + str( self.map_parameter_set) + "\n")
            out_file.write("self.map_index:" +  str(self.map_index) + "\n")
            out_file.write("self.mu_AP_parameter_set:" + str( self.mu_AP_parameter_set) + "\n")
            out_file.write("self.stdap_parameter_set:" + str( self.stdap_parameter_set) + "\n")
            out_file.write("self.info_gain:" +  str(self.info_gain) + "\n")
            out_file.write("evidence:" + str(self.evidence) + "\n")
            out_file.write("posterior_cov_matrix:" + "\n" + str(np.cov(self.post_burn_in_samples.T)) + "\n")
            if (self.permutation_and_doOptimizeNegLogP == True) or (self.permutation_and_doOptimizeLogP == True):
                out_file.write("\n WARNING: It appears this run used a doOptimize with multi-start. In this case, the MAP_logP and map_parameter_set are the optima.  However, the mu_AP_parameter_set and stdap_parameter_set are not meaningful, since this was not an even weighted exploration of the posterior.")
            relativeDifferenceArray = abs((self.map_parameter_set - self.mu_AP_parameter_set)/self.UserInput.std_prior)
            if np.array(relativeDifferenceArray > 0.10).any() == True:
                out_file.write("Convergence Status: Warning - The difference between the MAP parameter set and mu_AP parameter set is greater than 10% of the prior standard deviations in at least one parameter. This means that either your posterior distribution is asymmetric or that it is not yet converged. This may mean that you need to increase your mcmc_length, increase or decrease your mcmc_relative_step_length, or change what is used for the model response.  There is no general method for knowing the right  value for mcmc_relative_step_length since it depends on the sharpness and smoothness of the response. See for example https://www.sciencedirect.com/science/article/pii/S0039602816300632")
            else:
                out_file.write("Convergence Status: The difference between the MAP parameter set and mu_AP parameter set is less than 10% of the prior standard deviations for each parameter. There is no general method for knowing when the correct solution has been obtained, but this small difference is one sign of a converged solution.")
        postBurnInStatistics = [self.map_parameter_set, self.mu_AP_parameter_set, self.stdap_parameter_set, self.evidence, self.info_gain, self.post_burn_in_samples, self.post_burn_in_log_posteriors_un_normed_vec]
        if hasattr(self, 'during_burn_in_samples'):
            pickleAnObject(np.hstack((self.during_burn_in_log_posteriors_un_normed_vec, self.during_burn_in_samples)),self.UserInput.directories['pickles']+directory_name_suffix+file_name_prefix+'mcmc_burn_in_logP_and_parameter_samples'+file_name_suffix)
            np.savetxt(self.UserInput.directories['logs_and_csvs']+directory_name_suffix+file_name_prefix+'mcmc_burn_in_logP_and_parameter_samples'+file_name_suffix+'.csv',np.hstack((self.during_burn_in_log_posteriors_un_normed_vec, self.during_burn_in_samples)), delimiter=",")
        pickleAnObject(postBurnInStatistics,self.UserInput.directories['pickles']+directory_name_suffix+file_name_prefix+'mcmc_post_burn_in_statistics'+file_name_suffix)
        pickleAnObject(self.map_logP,self.UserInput.directories['pickles']+directory_name_suffix+file_name_prefix+'mcmc_map_logP'+file_name_suffix)
        if self.UserInput.parameter_estimation_settings['mcmc_continueSampling'] == True:
            pickleAnObject(self.UserInput.InputParameterInitialGuess,self.UserInput.directories['pickles']+directory_name_suffix+file_name_prefix+'mcmc_continued_initial_point_parameters'+file_name_suffix)
        else:
            pickleAnObject(self.UserInput.InputParameterInitialGuess,self.UserInput.directories['pickles']+directory_name_suffix+file_name_prefix+'mcmc_initial_point_parameters'+file_name_suffix)
        if hasattr(self, 'mcmc_last_point_sampled'):
            pickleAnObject(self.mcmc_last_point_sampled, self.UserInput.directories['pickles']+directory_name_suffix+file_name_prefix+'mcmc_last_point_sampled'+file_name_suffix)

    #This function is modelled after exportPostBurnInStatistics. That is why it has the form that it does.
    def exportPostPermutationStatistics(self, searchType=''): #if it is an mcmc run, then we need to save the sampling as well.
        #TODO: Consider to Make header for mcmc_samples_array. Also make exporting the mcmc_samples_array optional. 
        file_name_prefix, file_name_suffix, directory_name_suffix = self.getParallelProcessingPrefixAndSuffix() #Rather self explanatory.
        if (searchType == 'doEnsembleSliceSampling') or (searchType == 'doMetropolisHastings') or (searchType == 'doEnsembleModifiedMHSampling'): #Note: this might be needed for parallel processing, not sure.
            mcmc_samples_array = np.hstack((self.post_burn_in_log_posteriors_un_normed_vec,self.post_burn_in_samples))
            np.savetxt(self.UserInput.directories['logs_and_csvs']+directory_name_suffix+file_name_prefix+'permutation_logP_and_parameter_samples'+file_name_suffix+'.csv',mcmc_samples_array, delimiter=",")
            pickleAnObject(mcmc_samples_array, self.UserInput.directories['pickles']+directory_name_suffix+file_name_prefix+'permutation_logP_and_parameter_samples'+file_name_suffix)
        if self.UserInput.parameter_estimation_settings['exportAllSimulatedOutputs'] == True: #By default, we should not keep this, it's a little too large with large sampling.
            try: #The main reason to use a try and except is because this feature has not been implemented for ESS. With ESS, the mcmc_unfiltered_post_burn_in_simulated_outputs would not be retained and the program would crash.
                np.savetxt(self.UserInput.directories['logs_and_csvs']+directory_name_suffix+file_name_prefix+'permutation_unfiltered_post_burn_in_simulated_outputs'+file_name_suffix+'.csv',self.post_burn_in_samples_simulatedOutputs, delimiter=",")            
                np.savetxt(self.UserInput.directories['logs_and_csvs']+directory_name_suffix+file_name_prefix+'permutation_unfiltered_post_burn_in_parameter_samples'+file_name_suffix+'.csv',self.post_burn_in_samples_unfiltered, delimiter=",")            
                np.savetxt(self.UserInput.directories['logs_and_csvs']+directory_name_suffix+file_name_prefix+'permutation_unfiltered_post_burn_in_log_priors_vec'+file_name_suffix+'.csv',self.post_burn_in_log_posteriors_un_normed_vec_unfiltered, delimiter=",")            
                np.savetxt(self.UserInput.directories['logs_and_csvs']+directory_name_suffix+file_name_prefix+'permutation_unfiltered_post_burn_in_log_posteriors_un_normed_vec'+file_name_suffix+'.csv',self.post_burn_in_log_priors_vec_unfiltered, delimiter=",")                        
            except:
                pass
        with open(self.UserInput.directories['logs_and_csvs']+directory_name_suffix+file_name_prefix+'permutation_log_file'+file_name_suffix+".txt", 'w') as out_file:
            out_file.write("self.initial_point_parameters:" + str( self.UserInput.InputParameterInitialGuess) + "\n")
            out_file.write("MAP_logP:" +  str(self.map_logP) + "\n")
            out_file.write("self.map_parameter_set:" + str( self.map_parameter_set) + "\n")
            if (searchType == 'doEnsembleSliceSampling') or (searchType == 'doMetropolisHastings') or (searchType == 'doEnsembleModifiedMHSampling'): #Below are only for mcmc_sampling
                out_file.write("self.map_index:" +  str(self.map_index) + "\n")
                out_file.write("self.mu_AP_parameter_set:" + str( self.mu_AP_parameter_set) + "\n")
                out_file.write("self.stdap_parameter_set:" + str( self.stdap_parameter_set) + "\n")
                out_file.write("self.info_gain:" +  str(self.info_gain) + "\n")
                out_file.write("evidence:" + str(self.evidence) + "\n")
                out_file.write("posterior_cov_matrix:" + "\n" + str(np.cov(self.post_burn_in_samples.T)) + "\n")
                relativeDifferenceArray = abs((self.map_parameter_set - self.mu_AP_parameter_set)/self.UserInput.std_prior)
                if np.array(relativeDifferenceArray > 0.10).any() == True:
                    out_file.write("Convergence Status: Warning - The difference between the MAP parameter set and mu_AP parameter set is greater than 10% of the prior standard deviations in at least one parameter. This means that either your posterior distribution is asymmetric or that it is not yet converged. This may mean that you need to increase your mcmc_length, increase or decrease your mcmc_relative_step_length, or change what is used for the model response.  There is no general method for knowing the right  value for mcmc_relative_step_length since it depends on the sharpness and smoothness of the response. See for example https://www.sciencedirect.com/science/article/pii/S0039602816300632")
                else:
                    out_file.write("Convergence Status: The difference between the MAP parameter set and mu_AP parameter set is less than 10% of the prior standard deviations for each parameter. There is no general method for knowing when the correct solution has been obtained, but this small difference is one sign of a converged solution.")
        if (searchType == 'doEnsembleSliceSampling') or (searchType == 'doMetropolisHastings') or (searchType == 'doEnsembleModifiedMHSampling'):
            postBurnInStatistics = [self.map_parameter_set, self.mu_AP_parameter_set, self.stdap_parameter_set, self.evidence, self.info_gain, self.post_burn_in_samples, self.post_burn_in_log_posteriors_un_normed_vec]
            pickleAnObject(postBurnInStatistics, self.UserInput.directories['pickles']+directory_name_suffix+file_name_prefix+'permutation_post_burn_in_statistics'+file_name_suffix)
        pickleAnObject(self.map_logP, self.UserInput.directories['pickles']+directory_name_suffix+file_name_prefix+'permutation_map_logP'+file_name_suffix)
        pickleAnObject(self.map_parameter_set, self.UserInput.directories['pickles']+directory_name_suffix+file_name_prefix+'permutation_map_parameter_set'+file_name_suffix)
        pickleAnObject(self.UserInput.InputParameterInitialGuess, self.UserInput.directories['pickles']+directory_name_suffix+file_name_prefix+'permutation_initial_point_parameters'+file_name_suffix)
        
    def getConvergenceDiagnostics(self, discrete_chains_post_burn_in_samples=[], showFigure = None):
        """
        Guides Integrated Autocorrelation Time and Geweke convergence analysis and makes plots.

        :param samplingFunctionstr (optional): String to define the sampler. (:type: str)
        :param discrete_chains_post_burn_in_samples (optional): Array that contains post burn in samples. Shape is (numSamples, numChains, numParams) (:type np.array)
        """
        if showFigure == None: showFigure = True
        if (len(discrete_chains_post_burn_in_samples)==0) and (hasattr(self, 'discrete_chains_post_burn_in_samples')):
            discrete_chains_post_burn_in_samples = self.discrete_chains_post_burn_in_samples
        # check if inputted array is a numpy array.
        if type(discrete_chains_post_burn_in_samples).__module__ != np.__name__:
            print('The input array needs to a numpy array. If a list was inputted, wrap the variable in np.array(var)')
            sys.exit()
        # check if array shape is right.
        if len(discrete_chains_post_burn_in_samples.shape) != 3:
            print('The input array needs to take the shape (numSamples, numChains, numParameters). The current inputs does not have the appropriate dimensions.')
            sys.exit()
       

        # convergence diagnostic function is called to run calculations and create plots
        # outputs are saved as a tuple 
        #TODO: make its own plot settings in different commit. 
        try:
            convergence_ouputs = calculateAndPlotConvergenceDiagnostics(discrete_chains_post_burn_in_samples, self.UserInput.model['parameterNamesAndMathTypeExpressionsDict'], self.UserInput.scatter_matrix_plots_settings, self.UserInput.directories['graphs'], showFigure = showFigure)
        except Exception as theError:
            print("Warning: Unable to calculate and plot convergence diagnostics. The error was:", theError)
            return None #this is to end the function, so it does not crash below.
            

        # initialize and populate convergence dictionary in class object
        self.convergence = {}
        self.convergence['AutoCorrTime'] = {}
        self.convergence['Geweke'] = {}
        # unpack tuple to save convergence information to self
        self.convergence['AutoCorrTime']['window_indices'] = convergence_ouputs[0]
        self.convergence['AutoCorrTime']['final_parameter_values'] = convergence_ouputs[1]
        self.convergence['AutoCorrTime']['parameter_act_for_each_window'] = convergence_ouputs[2]
        self.convergence['Geweke']['window_indices'] = convergence_ouputs[3]
        self.convergence['Geweke']['final_combined_parameter_values'] = convergence_ouputs[4]
        self.convergence['Geweke']['final_combined_parameter_percent_outlier'] = convergence_ouputs[5]

        
    #Our EnsembleModifiedMHSampling is done by the emcee back end. (pip install emcee)
    software_name = "emcee"
    software_version = "3.1.2"
    software_unique_id = "https://github.com/dfm/emcee"
    software_kwargs = {"version": software_version, "author": ['Foreman-Mackey, D.', 'Hogg, D.~W.', 'Lang, D.', 'Goodman, J.'], "cite": ["@article{emcee, author = {{Foreman-Mackey}, D. and {Hogg}, D.~W. and {Lang}, D. and {Goodman}, J.}, title = {emcee: The MCMC Hammer}, journal = {PASP}, year = 2013, volume = 125, pages = {306-312}, eprint = {1202.3665}, doi = {10.1086/670067}}"] }
    @CiteSoft.function_call_cite(unique_id=software_unique_id, software_name=software_name, **software_kwargs)
    def doEnsembleModifiedMHSampling(self, mcmc_nwalkers_direct_input = None, walkerInitialDistribution='UserChoice', walkerInitialDistributionSpread='UserChoice', calculatePostBurnInStatistics=True, mcmc_exportLog ='UserChoice', continueSampling='auto'):
        """
        TODO: make params and return definitions along with a short description.
        """
        # import the emcee backend module
        import emcee
        # handle the initial distribution spread with the UserInputs
        if walkerInitialDistribution == 'UserChoice':
            walkerInitialDistribution = self.UserInput.parameter_estimation_settings['mcmc_walkerInitialDistribution']
        if walkerInitialDistribution.lower() == 'auto':
            walkerInitialDistribution = 'sobol'
        if str(walkerInitialDistributionSpread) == 'UserChoice':
            walkerInitialDistributionSpread = self.UserInput.parameter_estimation_settings['mcmc_walkerInitialDistributionSpread']
        if str(walkerInitialDistributionSpread).lower() == 'auto':
            walkerInitialDistributionSpread = 0.866 #This choice is intended to be useful for uniform distribution priors, as described in the UserInput file.
        # First check whether the UserInput already has been used to run another MCMC run, and if so make sure it is the same algorithm type
        if hasattr(self.UserInput, 'last_MCMC_run_type'):
            if self.UserInput.last_MCMC_run_type == 'EJS':
                pass
            else:
                print("ERROR: Two different algorithms of MCMC runs were attempted to be run within the same python instance without reloading the UserInput. To run two MCMC runs of different algorithms in the same python instance is not supported, but can be accomplished by using imp.reload(UserInput) followed by imp.reload(PEUQSE) between changing MCMC algorithms, and which requires re-populating the UserInput with your choices. "); sys.exit()

        #Check if we need to continue sampling, and prepare for it if we need to.
        if continueSampling == 'auto':
            if ('mcmc_continueSampling' not in self.UserInput.parameter_estimation_settings) or self.UserInput.parameter_estimation_settings['mcmc_continueSampling'] == 'auto': #check that UserInput does not overrule the auto.
                if hasattr(self, 'mcmc_last_point_sampled'): #if we have an existing mcmc_last_point_sampled in the object, we will assume more sampling is desired.
                    continueSampling = True
                else:
                    continueSampling = False
            else: continueSampling = self.UserInput.parameter_estimation_settings['mcmc_continueSampling'] 
        if continueSampling == True:
            if hasattr(self, 'mcmc_last_point_sampled'): #If we are continuing from an old mcmc in this object.
                self.last_post_burn_in_log_posteriors_un_normed_vec = copy.deepcopy(self.post_burn_in_log_posteriors_un_normed_vec)
                self.last_post_burn_in_samples = copy.deepcopy(self.post_burn_in_samples)
            else: #Else we need to read from the file.                
                #First check if we are doing some kind of parallel sampling, because in that case we need to read from the file for our correct process rank. We put that info into the prefix and suffix.
                file_name_prefix, file_name_suffix, directory_name_suffix = self.getParallelProcessingPrefixAndSuffix()
                self.last_logP_and_parameter_samples_filename = file_name_prefix + "mcmc_logP_and_parameter_samples" + file_name_suffix
                self.last_logP_and_parameter_samples_data = unpickleAnObject(self.UserInput.directories['pickles']+self.last_logP_and_parameter_samples_filename)
                self.last_post_burn_in_log_posteriors_un_normed_vec =  np.array(nestedObjectsFunctions.makeAtLeast_2dNested(self.last_logP_and_parameter_samples_data[:,0]))  #First column is the logP
                if np.shape(self.last_post_burn_in_log_posteriors_un_normed_vec)[0] == 1: #In this case, need to transpose.
                    self.last_post_burn_in_log_posteriors_un_normed_vec = self.last_post_burn_in_log_posteriors_un_normed_vec.transpose()
                self.last_post_burn_in_samples =   np.array(nestedObjectsFunctions.makeAtLeast_2dNested(self.last_logP_and_parameter_samples_data[:,1:])) #later columns are the samples.
                if np.shape(self.last_post_burn_in_samples)[0] == 1: #In this case, need to transpose.
                    self.last_post_burn_in_samples = self.last_post_burn_in_samples.transpose()
                self.mcmc_last_point_sampled_filename = file_name_prefix + "mcmc_last_point_sampled" + file_name_suffix
                self.mcmc_last_point_sampled_data = unpickleAnObject(self.UserInput.directories['pickles']+self.mcmc_last_point_sampled_filename)
                self.mcmc_last_point_sampled = self.mcmc_last_point_sampled_data
                self.last_InputParameterInitialGuess_filename = file_name_prefix + "mcmc_initial_point_parameters" + file_name_suffix
                self.last_InputParameterInitialGuess_data = unpickleAnObject(self.UserInput.directories['pickles']+self.last_InputParameterInitialGuess_filename)
                self.UserInput.InputParameterInitialGuess = self.last_InputParameterInitialGuess_data #populating this because otherwise non-grid Multi-Start will get the wrong values exported. & Same for final plots.
        ####these variables need to be made part of UserInput####
        numParameters = len(self.UserInput.mu_prior) #This is the number of parameters.
        if 'mcmc_random_seed' in self.UserInput.parameter_estimation_settings:
            if isinstance(self.UserInput.parameter_estimation_settings['mcmc_random_seed'], int): #if it's an integer, then it's not a "None" type or string, and we will use it.
                np.random.seed(self.UserInput.parameter_estimation_settings['mcmc_random_seed'])
        if isinstance(mcmc_nwalkers_direct_input, type(None)): #This is the normal case.
            if 'mcmc_nwalkers' not in self.UserInput.parameter_estimation_settings: self.mcmc_nwalkers = 'auto'
            else: self.mcmc_nwalkers = self.UserInput.parameter_estimation_settings['mcmc_nwalkers']
            if isinstance(self.mcmc_nwalkers, str): 
                if self.mcmc_nwalkers.lower() == "auto":
                    self.mcmc_nwalkers = numParameters*16 # according to zeus paper (https://doi.org/10.1093/mnras/stab2867), 16*D is the optimal number of walkers for emcee
                else: #else it is an integer, or a string meant to be an integer.
                    self.mcmc_nwalkers =  int(self.mcmc_nwalkers)
        else: #this is mainly for PermutationSearch which will (by default) use the minimum number of walkers per point.
            self.mcmc_nwalkers = int(mcmc_nwalkers_direct_input)
        if (self.mcmc_nwalkers%2) != 0: #Check that it's even. If not, add one walker.
            print("The EnsembleJumpSampling requires an even number of Walkers. Adding one Walker.")
            self.mcmc_nwalkers = self.mcmc_nwalkers + 1
        requested_mcmc_steps = self.UserInput.parameter_estimation_settings['mcmc_length']
        nEnsembleSteps = int(requested_mcmc_steps/self.mcmc_nwalkers) #We calculate the calculate number of the Ensemble Steps from the total sampling steps requested divided by self.mcmc_nwalkers.
        if nEnsembleSteps == 0:
            nEnsembleSteps = 1
        if str(self.UserInput.parameter_estimation_settings['mcmc_burn_in']).lower() == 'auto': self.mcmc_burn_in_length = int(requested_mcmc_steps*0.1) # burn in is relative to entire ensemble
        else: self.mcmc_burn_in_length = self.UserInput.parameter_estimation_settings['mcmc_burn_in']
        if 'mcmc_maxiter' not in self.UserInput.parameter_estimation_settings: mcmc_maxiter = 1E6 #The default from zeus is 1E4, but I have found that is not always sufficient.
        else: mcmc_maxiter = self.UserInput.parameter_estimation_settings['mcmc_maxiter']
        ####end of user input variables####
        #now to do the mcmc
        # if the initial guess is a string, read its pickle file for starting points for walkers
        # if this read array is a single point, proceed as normal
        # if this read array is multiple points, make sure that it has the same shape as number of walkers
        # else, print error and exit
        loaded_initial_guess_flag = False # flag to switch allow normal generation of initial points to guided if the loaded points are a single point
        if isinstance(self.UserInput.model['InputParameterInitialGuess'], str): # if yes, then assume a pickle file is imported
            # try to read from current directory and pickle directory
            start_point_pkl_file_name = self.UserInput.model['InputParameterInitialGuess']
            if '.pkl' in start_point_pkl_file_name: # remove '.pkl' from string if it is there
                start_point_pkl_file_name = start_point_pkl_file_name.replace('.pkl', '')
            from os.path import exists
            # check if file exists in current working directory
            if exists(start_point_pkl_file_name + '.pkl'):
                walkerStartPoints = unpickleAnObject(start_point_pkl_file_name)
                loaded_initial_guess_flag = True # makes sure the pickled array is used for starting points
            # check if file exists in pickle directory
            elif exists(self.UserInput.directories['pickles'] + start_point_pkl_file_name + '.pkl'):
                walkerStartPoints = unpickleAnObject(self.UserInput.directories['pickles'] + start_point_pkl_file_name)
                loaded_initial_guess_flag = True # makes sure the pickled array is used for starting points
            else:
                print('The pickled object for initial guess points must exist in base directory or pickles directory.')
                sys.exit()
            # make sure the initial guess is a numpy array
            walkerStartPoints = np.array(walkerStartPoints)
            # check if start points have the same amount of walkers
            initial_guess_mcmc_nwalkers = walkerStartPoints.shape[0] # last points have shape (nwalkers, nparams)
            if len(walkerStartPoints.shape) == 1:
                loaded_initial_guess_flag = False # set this to false so initial points can be generated
            elif initial_guess_mcmc_nwalkers != self.mcmc_nwalkers:
                print(f'Initial guess walker number must be the same shape as mcmc_nwalkers: {self.mcmc_nwalkers} mcmc walkers but initial guess had {initial_guess_mcmc_nwalkers} walkers')
                sys.exit()
        if continueSampling == False:
            # check if initial guess is loaded
            if not loaded_initial_guess_flag:
                walkerStartPoints = self.generateInitialPoints(initialPointsDistributionType=walkerInitialDistribution, numStartPoints = self.mcmc_nwalkers,relativeInitialDistributionSpread=walkerInitialDistributionSpread) #making the first set of starting points.
        elif continueSampling == True:
            # make burn in samples 0 since burn in has already occurred
            self.mcmc_burn_in_length = 0
            # start points have the same amount of walkers
            previous_mcmc_nwalkers = self.mcmc_last_point_sampled.shape[0] # last points have shape (nwalkers, nparams)
            if previous_mcmc_nwalkers != self.mcmc_nwalkers:
                print(f'Setting walkers to be the same as the previous run for continue sampling: from {self.mcmc_nwalkers} to {previous_mcmc_nwalkers} walkers')
                self.mcmc_nwalkers = previous_mcmc_nwalkers
            # starts from the last set of chains
            walkerStartPoints = self.mcmc_last_point_sampled 
        emcee_sampler = emcee.EnsembleSampler(self.mcmc_nwalkers, numParameters, log_prob_fn=self.getLogP)    
        for trialN in range(0,1000):#Todo: This number of this range is hardcoded but should probably be a user selection.
            try:
                emcee_sampler.run_mcmc(walkerStartPoints, nEnsembleSteps,progress=True)
                break
            except Exception as exceptionObject:
                #TODO: come up with exception summaries like this.
                if "finite" in str(exceptionObject): #This means there is an error message from zeus saying " Invalid walker initial positions!  Initialise walkers from positions of finite log probability."
                    print("One of the starting points has a non-finite probability. Picking new starting points. If you see this message like an infinite loop, consider trying the doEnsembleSliceSampling optional argument of walkerInitialDistributionSpread. It has a default value of 1.0. Reducing this value to 0.25, for example, may work if your initial guess is near the maximum of the posterior distribution.")
                    #Need to make the sampler again, in this case, to throw away anything that has happened so far
                    walkerStartPoints = self.generateInitialPoints(initialPointsDistributionType=walkerInitialDistribution, numStartPoints = self.mcmc_nwalkers, relativeInitialDistributionSpread=walkerInitialDistributionSpread) 
                    emcee_sampler = emcee.EnsembleSampler(self.mcmc_nwalkers, numParameters, log_prob_fn=self.getLogP)    
                elif "maxiter" in str(exceptionObject): #This means there is an error message from zeus that the max iterations have been reached.
                    print("WARNING: One or more of the Ensemble Slice Sampling walkers encountered an error. The value of mcmc_maxiter is currently", mcmc_maxiter, "you should increase it, perhaps by a factor of 1E2.")
                else:
                    print(str(exceptionObject))
                    sys.exit()
        #Now to keep the results:
        #TODO: when implementing convergence diagnostics, extract more chain information from get_chain without flattening (i think)
        adjusted_mcmc_burn_in_length = int(self.mcmc_burn_in_length / self.mcmc_nwalkers)
        self.post_burn_in_samples = emcee_sampler.get_chain(flat=True, discard = adjusted_mcmc_burn_in_length )
        discrete_chains_post_burn_in_samples = emcee_sampler.get_chain(flat=False, discard = adjusted_mcmc_burn_in_length)
        if self.UserInput.parameter_estimation_settings['mcmc_store_samplingObject'] == True:
            self.discrete_chains_post_burn_in_samples = discrete_chains_post_burn_in_samples
        self.post_burn_in_log_posteriors_un_normed_vec = np.atleast_2d(emcee_sampler.get_log_prob(flat=True, discard=adjusted_mcmc_burn_in_length)).transpose() #Needed to make it 2D and transpose.
        self.mcmc_last_point_sampled = discrete_chains_post_burn_in_samples[-1] #gets the last sample of each chain.
        # Populate the last_MCMC_run_type in UserInput so that there is a record of which MCMC run type was last used with this UserInput instance.
        self.UserInput.last_MCMC_run_type = 'EJS'
        if continueSampling == True:
            self.post_burn_in_samples = np.vstack((self.last_post_burn_in_samples, self.post_burn_in_samples ))
            self.post_burn_in_log_posteriors_un_normed_vec = np.vstack( (self.last_post_burn_in_log_posteriors_un_normed_vec, self.post_burn_in_log_posteriors_un_normed_vec))        
        #####BELOW HERE SHOUD BE SAME FOR doMetropolisHastings and doEnsembleSliceSampling and doEnsembleModifiedMHSampling#####
        if (self.UserInput.parameter_estimation_settings['mcmc_parallel_sampling'] or self.UserInput.parameter_estimation_settings['multistart_parallel_sampling']) == True: #If we're using certain parallel processing, we need to make calculatePostBurnInStatistics into True.
            calculatePostBurnInStatistics = True
        if self.UserInput.parameter_estimation_settings['mcmc_parallel_sampling']: #mcmc_exportLog == True is needed for mcmc_parallel_sampling, but not for multistart_parallel_sampling
            mcmc_exportLog=True
        if self.UserInput.parameter_estimation_settings['mcmc_store_samplingObject']:
            self.samplerType = 'EnsembleModifiedMHSampling'
            self.samplingObject = emcee_sampler
        if calculatePostBurnInStatistics == True:
            self.calculatePostBurnInStatistics(calculate_post_burn_in_log_priors_vec = True) #This function call will also filter the lowest probability samples out, when using default settings.
            if self.UserInput.parameter_estimation_settings['convergence_diagnostics']: #Run convergence diagnostics if UserInput defines it as True
                self.getConvergenceDiagnostics(discrete_chains_post_burn_in_samples)
            if str(mcmc_exportLog) == 'UserChoice':
                mcmc_exportLog = bool(self.UserInput.parameter_estimation_settings['mcmc_exportLog'])
            if mcmc_exportLog == True:
                self.exportPostBurnInStatistics()
            if self.UserInput.parameter_estimation_settings['mcmc_parallel_sampling'] == True: #We don't call the below function at this time unless we are doing mcmc_parallel_sampling. For multistart_parallel_sampling the consolidation is done elsewhere and differently.
                self.consolidate_parallel_sampling_data(parallelizationType="equal", mpi_cached_files_prefix='mcmc')
            return [self.map_parameter_set, self.mu_AP_parameter_set, self.stdap_parameter_set, self.evidence, self.info_gain, self.post_burn_in_samples, self.post_burn_in_log_posteriors_un_normed_vec]   
        else: #In this case, we are probably doing a PermutationSearch or something like that and only want self.map_logP.
            self.map_logP = max(self.post_burn_in_log_posteriors_un_normed_vec)
            self.map_index = list(self.post_burn_in_log_posteriors_un_normed_vec).index(self.map_logP) #This does not have to be a unique answer, just one of them places which gives map_logP.
            self.map_parameter_set = self.post_burn_in_samples[self.map_index] #This  is the point with the highest probability in the posterior.            
            return self.map_logP
    
    # pointer to Ensemble Modified MH sampling
    # doEnsembleJumpSampling is provided for user convenience as a simpler choice of sampling
    doEnsembleJumpSampling = doEnsembleModifiedMHSampling


    #Our EnsembleSliceSampling is done by the Zeus back end. (pip install zeus-mcmc)
    software_name = "zeus"
    software_version = "2.0.0"
    software_unique_id = "https://github.com/minaskar/zeus"
    software_kwargs = {"version": software_version, "author": ["Minas Karamanis", "Florian Beutler"], "cite": ["Minas Karamanis and Florian Beutler. zeus: A Python Implementation of the Ensemble Slice Sampling method. 2020. ","https://arxiv.org/abs/2002.06212", "@article{ess,  title={Ensemble Slice Sampling}, author={Minas Karamanis and Florian Beutler}, year={2020}, eprint={2002.06212}, archivePrefix={arXiv}, primaryClass={stat.ML} }"] }
    #@CiteSoft.after_call_compile_consolidated_log() #This is from the CiteSoft module.
    @CiteSoft.function_call_cite(unique_id=software_unique_id, software_name=software_name, **software_kwargs)
    def doEnsembleSliceSampling(self, mcmc_nwalkers_direct_input = None, walkerInitialDistribution='UserChoice', walkerInitialDistributionSpread='UserChoice', movesType='UserChoice', calculatePostBurnInStatistics=True, mcmc_exportLog ='UserChoice', continueSampling='auto'):
        #The distribution of walkers intial points can be uniform or gaussian or identical. As of Oct 2020, default is uniform spread around the intial guess.
        #The mcmc_nwalkers_direct_input is really meant for PermutationSearch to override the other settings, though of course people could also use it directly.  
        #The walkerInitialDistributionSpread is in relative units (relative to standard deviations). In the case of a uniform inital distribution the default level of spread is actually across two standard deviations, so the walkerInitialDistributionSpread is relative to that (that is, a value of 2 would give 2*2 = 4 for the full spread in each direction from the initial guess).
        import zeus
        if walkerInitialDistribution == 'UserChoice':
            walkerInitialDistribution = self.UserInput.parameter_estimation_settings['mcmc_walkerInitialDistribution']
        if walkerInitialDistribution.lower() == 'auto':
            walkerInitialDistribution = 'sobol'
        if str(walkerInitialDistributionSpread) == 'UserChoice':
            walkerInitialDistributionSpread = self.UserInput.parameter_estimation_settings['mcmc_walkerInitialDistributionSpread']
        if str(walkerInitialDistributionSpread).lower() == 'auto':
            walkerInitialDistributionSpread = 0.866  #This choice is intended to be useful for uniform distribution priors, as described in the UserInput file.
        # First check whether the UserInput already has been used to run another MCMC run, and if so make sure it is the same algorithm type
        if hasattr(self.UserInput, 'last_MCMC_run_type'):
            if self.UserInput.last_MCMC_run_type == 'ESS':
                pass
            else:
                print("ERROR: Two different algorithms of MCMC runs were attempted to be run within the same python instance without reloading the UserInput. To run two MCMC runs of different algorithms in the same python instance is not supported, but can be accomplished by using imp.reload(UserInput) followed by imp.reload(PEUQSE) between changing MCMC algorithms, and which requires re-populating the UserInput with your choices. "); sys.exit()

        #Check if we need to continue sampling, and prepare for it if we need to.
        if continueSampling == 'auto':
            if ('mcmc_continueSampling' not in self.UserInput.parameter_estimation_settings) or self.UserInput.parameter_estimation_settings['mcmc_continueSampling'] == 'auto': #check that UserInput does not overrule the auto.
                if hasattr(self, 'mcmc_last_point_sampled'): #if we have an existing mcmc_last_point_sampled in the object, we will assume more sampling is desired.
                    continueSampling = True
                else:
                    continueSampling = False
            else: continueSampling = self.UserInput.parameter_estimation_settings['mcmc_continueSampling'] 
        if continueSampling == True:
            if hasattr(self, 'mcmc_last_point_sampled'): #If we are continuing from an old mcmc in this object.
                self.last_post_burn_in_log_posteriors_un_normed_vec = copy.deepcopy(self.post_burn_in_log_posteriors_un_normed_vec)
                self.last_post_burn_in_samples = copy.deepcopy(self.post_burn_in_samples)
            else: #Else we need to read from the file.                
                #First check if we are doing some kind of parallel sampling, because in that case we need to read from the file for our correct process rank. We put that info into the prefix and suffix.
                file_name_prefix, file_name_suffix, directory_name_suffix = self.getParallelProcessingPrefixAndSuffix()
                self.last_logP_and_parameter_samples_filename = file_name_prefix + "mcmc_logP_and_parameter_samples" + file_name_suffix
                self.last_logP_and_parameter_samples_data = unpickleAnObject(self.UserInput.directories['pickles']+self.last_logP_and_parameter_samples_filename)
                self.last_post_burn_in_log_posteriors_un_normed_vec =  np.array(nestedObjectsFunctions.makeAtLeast_2dNested(self.last_logP_and_parameter_samples_data[:,0]))  #First column is the logP
                if np.shape(self.last_post_burn_in_log_posteriors_un_normed_vec)[0] == 1: #In this case, need to transpose.
                    self.last_post_burn_in_log_posteriors_un_normed_vec = self.last_post_burn_in_log_posteriors_un_normed_vec.transpose()
                self.last_post_burn_in_samples =   np.array(nestedObjectsFunctions.makeAtLeast_2dNested(self.last_logP_and_parameter_samples_data[:,1:])) #later columns are the samples.
                if np.shape(self.last_post_burn_in_samples)[0] == 1: #In this case, need to transpose.
                    self.last_post_burn_in_samples = self.last_post_burn_in_samples.transpose()
                self.mcmc_last_point_sampled_filename = file_name_prefix + "mcmc_last_point_sampled" + file_name_suffix
                self.mcmc_last_point_sampled_data = unpickleAnObject(self.UserInput.directories['pickles']+self.mcmc_last_point_sampled_filename)
                self.mcmc_last_point_sampled = self.mcmc_last_point_sampled_data
                self.last_InputParameterInitialGuess_filename = file_name_prefix + "mcmc_initial_point_parameters" + file_name_suffix
                self.last_InputParameterInitialGuess_data = unpickleAnObject(self.UserInput.directories['pickles']+self.last_InputParameterInitialGuess_filename)
                self.UserInput.InputParameterInitialGuess = self.last_InputParameterInitialGuess_data #populating this because otherwise non-grid Multi-Start will get the wrong values exported. & Same for final plots.
        ####these variables need to be made part of UserInput####
        numParameters = len(self.UserInput.mu_prior) #This is the number of parameters.
        if 'mcmc_random_seed' in self.UserInput.parameter_estimation_settings:
            if type(self.UserInput.parameter_estimation_settings['mcmc_random_seed']) == type(1): #if it's an integer, then it's not a "None" type or string, and we will use it.
                np.random.seed(self.UserInput.parameter_estimation_settings['mcmc_random_seed'])
        if type(mcmc_nwalkers_direct_input) == type(None): #This is the normal case.
            if 'mcmc_nwalkers' not in self.UserInput.parameter_estimation_settings: self.mcmc_nwalkers = 'auto'
            else: self.mcmc_nwalkers = self.UserInput.parameter_estimation_settings['mcmc_nwalkers']
            if type(self.mcmc_nwalkers) == type("string"): 
                if self.mcmc_nwalkers.lower() == "auto":
                    self.mcmc_nwalkers = numParameters*4 # according to zeus paper (https://doi.org/10.1093/mnras/stab2867), 4*D is the optimal number of walkers for general problems. Multimodal problems benefit from additional walkers.
                else: #else it is an integer, or a string meant to be an integer.
                    self.mcmc_nwalkers =  int(self.mcmc_nwalkers)
        else: #this is mainly for PermutationSearch which will (by default) use the minimum number of walkers per point.
            self.mcmc_nwalkers = int(mcmc_nwalkers_direct_input)
        if (self.mcmc_nwalkers%2) != 0: #Check that it's even. If not, add one walker.
            print("The EnsembleSliceSampling requires an even number of Walkers. Adding one Walker.")
            self.mcmc_nwalkers = self.mcmc_nwalkers + 1
        requested_mcmc_steps = self.UserInput.parameter_estimation_settings['mcmc_length']
        nEnsembleSteps = int(requested_mcmc_steps/self.mcmc_nwalkers) #We calculate the calculate number of the Ensemble Steps from the total sampling steps requested divided by self.mcmc_nwalkers.
        if nEnsembleSteps == 0:
            nEnsembleSteps = 1
        if str(self.UserInput.parameter_estimation_settings['mcmc_burn_in']).lower() == 'auto': self.mcmc_burn_in_length = int(requested_mcmc_steps*0.1) # burn in is relative to entire ensemble
        else: self.mcmc_burn_in_length = self.UserInput.parameter_estimation_settings['mcmc_burn_in']
        if 'mcmc_maxiter' not in self.UserInput.parameter_estimation_settings: mcmc_maxiter = 1E6 #The default from zeus is 1E4, but I have found that is not always sufficient.
        else: mcmc_maxiter = self.UserInput.parameter_estimation_settings['mcmc_maxiter']
        # make the move objects from the UserInput or argument specification
        if movesType == 'UserChoice': movesType = self.UserInput.parameter_estimation_settings['mcmc_movesType']
        if movesType.lower() == 'auto': movesTypeObject = zeus.moves.DifferentialMove()
        elif movesType.lower() == 'differential': movesTypeObject = zeus.moves.DifferentialMove()
        elif movesType.lower() == 'global': movesTypeObject = zeus.moves.GlobalMove(n_components=4) #the n_components (believe it means number of modes to expect), has been hard coded to 4 from the default of 5. This was required to have Example00c2 to run without crashing.
        elif movesType.lower() == 'gaussian': movesTypeObject = zeus.moves.GaussianMove()
        elif movesType.lower() == 'kde': movesTypeObject = zeus.moves.KDEMove()
        else: print("The move type must be one of the following: ['auto', 'differential', 'global', 'gaussian', 'kde']")
        ####end of user input variables####
        #now to do the mcmc
        # if the initial guess is a string, read its pickle file for starting points for walkers
        # if this read array is a single point, proceed as normal
        # if this read array is multiple points, make sure that it has the same shape as number of walkers
        # else, print error and exit
        loaded_initial_guess_flag = False # flag to switch allow normal generation of initial points to guided if the loaded points are a single point
        if isinstance(self.UserInput.model['InputParameterInitialGuess'], str): # if yes, then assume a pickle file is imported
            # try to read from current directory and pickle directory
            start_point_pkl_file_name = self.UserInput.model['InputParameterInitialGuess']
            if '.pkl' in start_point_pkl_file_name: # remove '.pkl' from string if it is there
                start_point_pkl_file_name = start_point_pkl_file_name.replace('.pkl', '')
            from os.path import exists
            # check if file exists in current working directory
            if exists(start_point_pkl_file_name + '.pkl'):
                walkerStartPoints = unpickleAnObject(start_point_pkl_file_name)
                loaded_initial_guess_flag = True # makes sure the pickled array is used for starting points
            # check if file exists in pickle directory
            elif exists(self.UserInput.directories['pickles'] + start_point_pkl_file_name + '.pkl'):
                walkerStartPoints = unpickleAnObject(self.UserInput.directories['pickles'] + start_point_pkl_file_name)
                loaded_initial_guess_flag = True # makes sure the pickled array is used for starting points
            else:
                print('The pickled object for initial guess points must exist in base directory or pickles directory.')
                sys.exit()
            # make sure the initial guess is a numpy array
            walkerStartPoints = np.array(walkerStartPoints)
            # check if start points have the same amount of walkers
            initial_guess_mcmc_nwalkers = walkerStartPoints.shape[0] # last points have shape (nwalkers, nparams)
            if len(walkerStartPoints.shape) == 1:
                loaded_initial_guess_flag = False # set this to false so initial points can be generated
            elif initial_guess_mcmc_nwalkers != self.mcmc_nwalkers:
                print(f'Initial guess walker number must be the same shape as mcmc_nwalkers: {self.mcmc_nwalkers} mcmc walkers but initial guess had {initial_guess_mcmc_nwalkers} walkers')
                sys.exit()
        if continueSampling == False:
            # check if initial guess is loaded
            if not loaded_initial_guess_flag:
                walkerStartPoints = self.generateInitialPoints(initialPointsDistributionType=walkerInitialDistribution, numStartPoints = self.mcmc_nwalkers,relativeInitialDistributionSpread=walkerInitialDistributionSpread) #making the first set of starting points.
        elif continueSampling == True:
            # make burn in samples 0 since burn in has already occurred
            self.mcmc_burn_in_length = 0
            # start points have the same amount of walkers
            previous_mcmc_nwalkers = self.mcmc_last_point_sampled.shape[0] # last points have shape (nwalkers, nparams)
            if previous_mcmc_nwalkers != self.mcmc_nwalkers:
                print(f'Setting walkers to be the same as the previous run for continue sampling: from {self.mcmc_nwalkers} to {previous_mcmc_nwalkers} walkers')
                self.mcmc_nwalkers = previous_mcmc_nwalkers
            # start walkers at last walker points
            walkerStartPoints = self.mcmc_last_point_sampled
            # use global move if continue sampling occurs and movesType is on auto
            if movesType.lower() == 'auto': movesTypeObject = zeus.moves.GlobalMove(n_components=4); print('Using Global Move in continue sampling')
            # walkerStartPoints = self.map_parameter_set #used to be self.mcmc_last_point_sampled. However, ESS works best when sampling near the peak (if there is a monomodoal HPD).
        zeus_sampler = zeus.EnsembleSampler(self.mcmc_nwalkers, numParameters, logprob_fn=self.getLogP, maxiter=mcmc_maxiter, moves=movesTypeObject) #maxiter=1E4 is the typical number, but we may want to increase it based on some UserInput variable.        
        for trialN in range(0,1000):#Todo: This number of this range is hardcoded but should probably be a user selection.
            try:
                zeus_sampler.run_mcmc(walkerStartPoints, nEnsembleSteps)
                break
            except Exception as exceptionObject:
                if "finite" in str(exceptionObject): #This means there is an error message from zeus saying " Invalid walker initial positions!  Initialise walkers from positions of finite log probability."
                    print("One of the starting points has a non-finite probability. Picking new starting points. If you see this message like an infinite loop, consider trying the doEnsembleSliceSampling optional argument of walkerInitialDistributionSpread. It has a default value of 1.0. Reducing this value to 0.25, for example, may work if your initial guess is near the maximum of the posterior distribution.")
                    #Need to make the sampler again, in this case, to throw away anything that has happened so far
                    walkerStartPoints = self.generateInitialPoints(initialPointsDistributionType=walkerInitialDistribution, numStartPoints = self.mcmc_nwalkers, relativeInitialDistributionSpread=walkerInitialDistributionSpread) 
                    zeus_sampler = zeus.EnsembleSampler(self.mcmc_nwalkers, numParameters, logprob_fn=self.getLogP, maxiter=mcmc_maxiter, moves=movesTypeObject) #maxiter=1E4 is the typical number, but we may want to increase it based on some UserInput variable.        
                elif "maxiter" in str(exceptionObject): #This means there is an error message from zeus that the max iterations have been reached.
                    print("WARNING: One or more of the Ensemble Slice Sampling walkers encountered an error. The value of mcmc_maxiter is currently", mcmc_maxiter, "you should increase it, perhaps by a factor of 1E2.")
                else:
                    print(str(exceptionObject))
                    sys.exit()
        #Now to keep the results:
        adjusted_mcmc_burn_in_length = int(self.mcmc_burn_in_length / self.mcmc_nwalkers)
        self.post_burn_in_samples = zeus_sampler.samples.flatten(discard = adjusted_mcmc_burn_in_length )
        discrete_chains_post_burn_in_samples = zeus_sampler.get_chain(discard = adjusted_mcmc_burn_in_length)
        if self.UserInput.parameter_estimation_settings['mcmc_store_samplingObject'] == True:
            self.discrete_chains_post_burn_in_samples = discrete_chains_post_burn_in_samples
        self.post_burn_in_log_posteriors_un_normed_vec = np.atleast_2d(zeus_sampler.samples.flatten_logprob(discard=adjusted_mcmc_burn_in_length)).transpose() #Needed to make it 2D and transpose.
        self.mcmc_last_point_sampled = discrete_chains_post_burn_in_samples[-1] #Note that for **zeus** the last point sampled is actually an array of points equal to the number of walkers.        
        # Populate the last_MCMC_run_type in UserInput so that there is a record of which MCMC run type was last used with this UserInput instance.
        self.UserInput.last_MCMC_run_type = 'ESS'
        if continueSampling == True:
            self.post_burn_in_samples = np.vstack((self.last_post_burn_in_samples, self.post_burn_in_samples ))
            self.post_burn_in_log_posteriors_un_normed_vec = np.vstack( (self.last_post_burn_in_log_posteriors_un_normed_vec, self.post_burn_in_log_posteriors_un_normed_vec))        
        #####BELOW HERE SHOUD BE SAME FOR doMetropolisHastings and doEnsembleSliceSampling and doEnsembleModifiedMHSampling#####
        if (self.UserInput.parameter_estimation_settings['mcmc_parallel_sampling'] or self.UserInput.parameter_estimation_settings['multistart_parallel_sampling']) == True: #If we're using certain parallel processing, we need to make calculatePostBurnInStatistics into True.
            calculatePostBurnInStatistics = True;
        if self.UserInput.parameter_estimation_settings['mcmc_parallel_sampling']: #mcmc_exportLog == True is needed for mcmc_parallel_sampling, but not for multistart_parallel_sampling
            mcmc_exportLog=True
        if self.UserInput.parameter_estimation_settings['mcmc_store_samplingObject']:
            self.samplerType = 'EnsembleSliceSampling'
            self.samplingObject = zeus_sampler
        if calculatePostBurnInStatistics == True:
            self.calculatePostBurnInStatistics(calculate_post_burn_in_log_priors_vec = True) #This function call will also filter the lowest probability samples out, when using default settings.
            if self.UserInput.parameter_estimation_settings['convergence_diagnostics']: #Run convergence diagnostics if UserInput defines it as True
                self.getConvergenceDiagnostics(discrete_chains_post_burn_in_samples)
            if str(mcmc_exportLog) == 'UserChoice':
                mcmc_exportLog = bool(self.UserInput.parameter_estimation_settings['mcmc_exportLog'])
            if mcmc_exportLog == True:
                self.exportPostBurnInStatistics()
            if self.UserInput.parameter_estimation_settings['mcmc_parallel_sampling'] == True: #We don't call the below function at this time unless we are doing mcmc_parallel_sampling. For multistart_parallel_sampling the consolidation is done elsewhere and differently.
                self.consolidate_parallel_sampling_data(parallelizationType="equal", mpi_cached_files_prefix='mcmc')
            return [self.map_parameter_set, self.mu_AP_parameter_set, self.stdap_parameter_set, self.evidence, self.info_gain, self.post_burn_in_samples, self.post_burn_in_log_posteriors_un_normed_vec]   
        else: #In this case, we are probably doing a PermutationSearch or something like that and only want self.map_logP.
            self.map_logP = max(self.post_burn_in_log_posteriors_un_normed_vec)
            self.map_index = list(self.post_burn_in_log_posteriors_un_normed_vec).index(self.map_logP) #This does not have to be a unique answer, just one of them places which gives map_logP.
            self.map_parameter_set = self.post_burn_in_samples[self.map_index] #This  is the point with the highest probability in the posterior.            
            return self.map_logP
            
    def doEnsembleSliceSamplingGM(self):
        """A wrapper for Enseble Slice Sampler that uses Global Move"""
        self.doEnsembleSliceSampling(movesType='global')

    #main function to get samples #TODO: Maybe Should return map_log_P and mu_AP_log_P?
    #@CiteSoft.after_call_compile_consolidated_log() #This is from the CiteSoft module.
    def doMetropolisHastings(self, calculatePostBurnInStatistics = True, mcmc_exportLog='UserChoice', continueSampling = 'auto'):
        # First check whether the UserInput already has been used to run another MCMC run, and if so make sure it is the same algorithm type
        if hasattr(self.UserInput, 'last_MCMC_run_type'):
            if self.UserInput.last_MCMC_run_type == 'MH':
                pass
            else:
                print("ERROR: Two different algorithms of MCMC runs were attempted to be run within the same python instance without reloading the UserInput. To run two MCMC runs of different algorithms in the same python instance is not supported, but can be accomplished by using imp.reload(UserInput) followed by imp.reload(PEUQSE) between changing MCMC algorithms, and which requires re-populating the UserInput with your choices. "); sys.exit()

        #Check if we need to continue sampling, and prepare for it if we need to.
        if continueSampling == 'auto':
            if ('mcmc_continueSampling' not in self.UserInput.parameter_estimation_settings) or self.UserInput.parameter_estimation_settings['mcmc_continueSampling'] == 'auto': #check that UserInput does not overrule the auto.
                if hasattr(self, 'mcmc_last_point_sampled'): #if we have an existing mcmc_last_point_sampled in the object, we will assume more sampling is desired.
                    continueSampling = True
                else:
                    continueSampling = False
            else: continueSampling = self.UserInput.parameter_estimation_settings['mcmc_continueSampling'] 
        if continueSampling == True:
            if hasattr(self, 'mcmc_last_point_sampled'): #if If we are continuing from an old
                self.last_post_burn_in_log_posteriors_un_normed_vec = copy.deepcopy(self.post_burn_in_log_posteriors_un_normed_vec)
                self.last_post_burn_in_samples = copy.deepcopy(self.post_burn_in_samples)
            else: #Else we need to read from the file.                
                #First check if we are doing some kind of parallel sampling, because in that case we need to read from the file for our correct process rank. We put that info into the prefix and suffix.
                file_name_prefix, file_name_suffix, directory_name_suffix = self.getParallelProcessingPrefixAndSuffix()
                self.last_logP_and_parameter_samples_filename = file_name_prefix + "mcmc_logP_and_parameter_samples" + file_name_suffix
                self.last_logP_and_parameter_samples_data = unpickleAnObject(self.UserInput.directories['pickles']+self.last_logP_and_parameter_samples_filename)
                self.last_post_burn_in_log_posteriors_un_normed_vec =  np.array(nestedObjectsFunctions.makeAtLeast_2dNested(self.last_logP_and_parameter_samples_data[:,0]))  #First column is the logP
                if np.shape(self.last_post_burn_in_log_posteriors_un_normed_vec)[0] == 1: #In this case, need to transpose.
                    self.last_post_burn_in_log_posteriors_un_normed_vec = self.last_post_burn_in_log_posteriors_un_normed_vec.transpose()
                self.last_post_burn_in_samples =   np.array(nestedObjectsFunctions.makeAtLeast_2dNested(self.last_logP_and_parameter_samples_data[:,1:])) #later columns are the samples.
                if np.shape(self.last_post_burn_in_samples)[0] == 1: #In this case, need to transpose.
                    self.last_post_burn_in_samples = self.last_post_burn_in_samples.transpose()
                self.mcmc_last_point_sampled = self.last_post_burn_in_samples[-1]        
                self.last_InputParameterInitialGuess_filename = file_name_prefix + "mcmc_initial_point_parameters" + file_name_suffix
                self.last_InputParameterInitialGuess_data = unpickleAnObject(self.UserInput.directories['pickles']+self.last_InputParameterInitialGuess_filename)
                self.UserInput.InputParameterInitialGuess = self.last_InputParameterInitialGuess_data #populating this because otherwise non-grid Multi-Start will get the wrong values exported. & Same for final plots.
        #Setting burn_in_length in below few lines (including case for continued sampling).
        if str(self.UserInput.parameter_estimation_settings['mcmc_burn_in']).lower() == 'auto': self.mcmc_burn_in_length = int(self.UserInput.parameter_estimation_settings['mcmc_length']*0.1)
        else: self.mcmc_burn_in_length = self.UserInput.parameter_estimation_settings['mcmc_burn_in']
        if continueSampling == True:
            self.mcmc_burn_in_length = 0
        if 'mcmc_random_seed' in self.UserInput.parameter_estimation_settings:
            if type(self.UserInput.parameter_estimation_settings['mcmc_random_seed']) == type(1): #if it's an integer, then it's not a "None" type or string, and we will use it.
                np.random.seed(self.UserInput.parameter_estimation_settings['mcmc_random_seed'])
        samples_simulatedOutputs = np.zeros((self.UserInput.parameter_estimation_settings['mcmc_length'],self.UserInput.num_data_points))
        samples = np.zeros((self.UserInput.parameter_estimation_settings['mcmc_length'],len(self.UserInput.mu_prior)))
        mcmc_step_modulation_history = np.zeros((self.UserInput.parameter_estimation_settings['mcmc_length'])) #TODO: Make this optional for efficiency. #This allows the steps to be larger or smaller. Make this same length as samples. In future, should probably be same in other dimension also, but that would require 2D sampling with each step.                                                                          
        if continueSampling == False:
            samples[0,:]=self.UserInput.InputParameterInitialGuess  # Initialize the chain. Theta is initialized as the starting point of the chain.  It is placed at the prior mean if an initial guess is not provided.. Do not use self.UserInput.model['InputParameterInitialGuess']  because that doesn't work with reduced parameter space feature.
        elif continueSampling == True:
            samples[0,:]= self.mcmc_last_point_sampled
        samples_drawn = samples*1.0 #this includes points that were rejected. #TODO: make this optional for efficiency.               
        log_likelihoods_vec = np.zeros((self.UserInput.parameter_estimation_settings['mcmc_length'],1))
        log_posteriors_un_normed_vec = np.zeros((self.UserInput.parameter_estimation_settings['mcmc_length'],1))
        log_postereriors_drawn = np.zeros((self.UserInput.parameter_estimation_settings['mcmc_length'])) #TODO: make this optional for efficiency. We don't want this to be 2D, so we don't copy log_posteriors_un_normed_vec.
        log_priors_vec = np.zeros((self.UserInput.parameter_estimation_settings['mcmc_length'],1))
        #Code to initialize checkpoints.
        if type(self.UserInput.parameter_estimation_settings['mcmc_checkPointFrequency']) != type(None):
            print("Starting MCMC sampling.")
            timeOfFirstCheckpoint = time.time()
            timeCheckpoint = time.time() - timeOfFirstCheckpoint #First checkpoint at time 0.
            numCheckPoints = self.UserInput.parameter_estimation_settings['mcmc_length']/self.UserInput.parameter_estimation_settings['mcmc_checkPointFrequency']
        #Before sampling should fill in the first entry for the posterior vector we have created. #FIXME: It would probably be better to start with i of 0 in below sampling loop. I believe that right now the "burn in" and "samples" arrays are actually off by an index of 1. But trying to change that alters their length relative to other arrays and causes problems. Since we always do many samples and this only affects the initial point being averaged in twice, it is not a major problem. It's also avoided if people use a burn in of at least 1.
        log_posteriors_un_normed_vec[0]= self.getLogP(samples[0])
        for i in range(1, self.UserInput.parameter_estimation_settings['mcmc_length']): #FIXME: Don't we need to start with i of 0?
            sampleNumber = i #This is so that later we can change it to i+1 if the loop starts from i of 0 in the future.
            if self.UserInput.parameter_estimation_settings['verbose']: print("MCMC sample number", sampleNumber)                  
            if self.UserInput.parameter_estimation_settings['mcmc_mode'] == 'unbiased':
                proposal_sample = samples[i-1,:] + np.random.multivariate_normal(self.Q_mu,self.Q_covmat*self.UserInput.parameter_estimation_settings['mcmc_relative_step_length'])
            if self.UserInput.parameter_estimation_settings['mcmc_mode'] == 'MAP_finding':
                if i == 1: mcmc_step_dynamic_coefficient = 1
                mcmc_step_modulation_coefficient = np.random.uniform() + 0.5 #TODO: make this a 2D array. One for each parameter.
                mcmc_step_modulation_history[i] = mcmc_step_modulation_coefficient
                proposal_sample = samples[i-1,:] + np.random.multivariate_normal(self.Q_mu,self.Q_covmat*mcmc_step_dynamic_coefficient*mcmc_step_modulation_coefficient*self.UserInput.parameter_estimation_settings['mcmc_relative_step_length'])
            log_prior_proposal = self.getLogPrior(proposal_sample)
            [log_likelihood_proposal, simulationOutput_proposal] = self.getLogLikelihood(proposal_sample)
            log_prior_current_location = self.getLogPrior(samples[i-1,:]) #"current" location is the most recent accepted location, because we haven't decided yet if we're going to move.
            [log_likelihood_current_location, simulationOutput_current_location] = self.getLogLikelihood(samples[i-1,:]) #FIXME: the previous likelihood should be stored so that it doesn't need to be calculated again.
            log_accept_probability = (log_likelihood_proposal + log_prior_proposal) - (log_likelihood_current_location + log_prior_current_location) 
            if self.UserInput.parameter_estimation_settings['verbose']: print('Current log_likelihood',log_likelihood_current_location, 'Proposed log_likelihood', log_likelihood_proposal, '\nLog of Accept_probability (gauranteed if above 0)', log_accept_probability)
            if self.UserInput.parameter_estimation_settings['verbose']: print('Current posterior',log_likelihood_current_location+log_prior_current_location, 'Proposed Posterior', log_likelihood_proposal+log_prior_proposal)
            if self.UserInput.parameter_estimation_settings['mcmc_modulate_accept_probability'] != 0: #This flattens the posterior by accepting low values more often. It can be useful when greater sampling is more important than accuracy.
                N_flatten = float(self.UserInput.parameter_estimation_settings['mcmc_modulate_accept_probability'])
                #Our logP are of the type e^logP = P. #This is base 'e' because the logpdf functions are base e. Ashi checked the sourcecode.
                #The flattening code works in part because P is always < 1, so logP is always negative. 1/N_flatten at front brings negative number closer to zero which is P closer to 1. If logP is already positive, it will stay positive which also causes no problem.
                #TODO: add code that unflattens the final histograms, that way even with more sampling we still get an accurate final posterior distribution. We can also then add a flag if the person wants to keep the posterior flattened.
                log_accept_probability = (1/N_flatten)*log_accept_probability
            randomNumber = np.random.uniform()
            log_randomNumber = np.log(randomNumber) #This is base 'e' because the logpdf functions are base e. Ashi checked the sourcecode.
            if log_accept_probability > log_randomNumber:  #TODO: keep a log of the accept and reject. If the reject ratio is >90% or some other such number, warn the user.
                if self.UserInput.parameter_estimation_settings['verbose']:
                  print('accept', proposal_sample)
                  sys.stdout.flush()
                  #print(simulationOutput_proposal)
                samples[i,:] = proposal_sample
                samples_drawn[i,:] = proposal_sample
                log_postereriors_drawn[i] = (log_likelihood_proposal+log_prior_proposal) #FIXME: should be using getlogP
                #samples_simulatedOutputs[i,:] = nestedObjectsFunctions.flatten_2dNested(simulationOutput_proposal)
                log_posteriors_un_normed_vec[i] = log_likelihood_proposal+log_prior_proposal 
                log_likelihoods_vec[i] = log_likelihood_proposal
                log_priors_vec[i] = log_prior_proposal
            else:
                if self.UserInput.parameter_estimation_settings['verbose']:
                  print('reject', proposal_sample)
                  sys.stdout.flush()
                  #print(simulationOutput_current_location)
                samples[i,:] = samples[i-1,:] #the sample is not kept if it is rejected, though we still store it in the samples_drawn.
                samples_drawn[i,:] = proposal_sample
                log_postereriors_drawn[i] = (log_likelihood_proposal+log_prior_proposal)
                #samples_simulatedOutputs[i,:] = nestedObjectsFunctions.flatten_2dNested(simulationOutput_current_location)
                log_posteriors_un_normed_vec[i] = log_likelihood_current_location+log_prior_current_location
                log_likelihoods_vec[i] = log_likelihood_current_location
                log_priors_vec[i] = log_prior_current_location
            if type(self.UserInput.parameter_estimation_settings['mcmc_checkPointFrequency']) != type(None):
                if sampleNumber%self.UserInput.parameter_estimation_settings['mcmc_checkPointFrequency'] == 0: #The % is a modulus function.
                    timeSinceLastCheckPoint = (time.time() - timeOfFirstCheckpoint) -  timeCheckpoint
                    timeCheckpoint = time.time() - timeOfFirstCheckpoint
                    checkPointNumber = sampleNumber/self.UserInput.parameter_estimation_settings['mcmc_checkPointFrequency']
                    averagetimePerSampling = timeCheckpoint/(sampleNumber)
                    print("MCMC sample number ", sampleNumber, "checkpoint", checkPointNumber, "out of", numCheckPoints) 
                    print("averagetimePerSampling", averagetimePerSampling, "seconds")
                    print("timeSinceLastCheckPoint", timeSinceLastCheckPoint, "seconds")
                    print("Estimated time remaining", averagetimePerSampling*(self.UserInput.parameter_estimation_settings['mcmc_length']-sampleNumber), "seconds")
                    if self.UserInput.parameter_estimation_settings['mcmc_mode'] != 'unbiased':
                        print("Most recent mcmc_step_dynamic_coefficient:", mcmc_step_dynamic_coefficient)
            if self.UserInput.parameter_estimation_settings['mcmc_mode'] != 'unbiased':
                if sampleNumber%100== 0: #The % is a modulus function to change the modulation coefficient every n steps.
                    if self.UserInput.parameter_estimation_settings['mcmc_mode'] == 'MAP_finding':
                        recent_log_postereriors_drawn=log_postereriors_drawn[i-100:i] 
                        recent_mcmc_step_modulation_history=mcmc_step_modulation_history[i-100:i]
                        #Make a 2D array and remove anything that is not finite.
                        #let's find out where the posterior is not finite:
                        recent_log_postereriors_drawn_is_finite = np.isfinite(recent_log_postereriors_drawn) #gives 1 if is finite, 0 if not.
                        #Now let's find the cases that were not...
                        not_finite_indices = np.where(recent_log_postereriors_drawn_is_finite == 0)
                        #Now delete the indices we don't want.
                        recent_log_postereriors_drawn = np.delete(recent_log_postereriors_drawn, not_finite_indices)
                        recent_mcmc_step_modulation_history = np.delete(recent_mcmc_step_modulation_history, not_finite_indices)
#                        recent_stacked = np.vstack((recent_log_postereriors_drawn,recent_mcmc_step_modulation_history)).transpose()                                              
#                        print(recent_stacked)
#                        np.savetxt(self.UserInput.directories['logs_and_csvs']+"recent_stacked.csv",recent_stacked, delimiter=',')
                        #Numpy polyfit uses "x, y, degree" for nomenclature. We want posterior as function of modulation history.
                        linearFit = np.polynomial.polynomial.polyfit(recent_mcmc_step_modulation_history, recent_log_postereriors_drawn, 1) #In future, use multidimensional and numpy.gradient or something like that? 
                        #The slope is in the 2nd index of linearFit, despite what the documentation says.
                        #A positive slope means that bigger steps have better outcomes, on average.
                        if linearFit[1] > 0:
                            if mcmc_step_dynamic_coefficient < 10:
                                mcmc_step_dynamic_coefficient = mcmc_step_dynamic_coefficient*1.05
                        if linearFit[1] < 0:
                            if mcmc_step_dynamic_coefficient > 0.1:
                                mcmc_step_dynamic_coefficient = mcmc_step_dynamic_coefficient*0.95
            ########################################
        if continueSampling == False: #Normally we enter this if statement and collect the burn_in samples. If continueSampling, either they already exist in the PE_object and will be exported again later, or they don't exist in the PE_object because are continuing from a previous python instance. If continuing from a previous python instance, during_burn_in_samples won't be created and also won't be exported again. (This logic is so we don't overwrite the old during_burn_in_samples).
            self.during_burn_in_samples = samples[0:self.mcmc_burn_in_length] 
            self.during_burn_in_log_posteriors_un_normed_vec = log_posteriors_un_normed_vec[0:self.mcmc_burn_in_length]
        self.post_burn_in_samples = samples[self.mcmc_burn_in_length:] 
        discrete_chains_post_burn_in_samples = np.expand_dims(self.post_burn_in_samples, axis=1) # MH only has one chain
        if self.UserInput.parameter_estimation_settings['mcmc_store_samplingObject'] == True:
            self.discrete_chains_post_burn_in_samples = discrete_chains_post_burn_in_samples
        #self.post_burn_in_samples_simulatedOutputs = copy.deepcopy(samples_simulatedOutputs)
        #self.post_burn_in_samples_simulatedOutputs[self.mcmc_burn_in_length:0] #Note: this feature is presently not compatible with continueSampling.
        self.post_burn_in_log_posteriors_un_normed_vec = log_posteriors_un_normed_vec[self.mcmc_burn_in_length:]
        self.mcmc_last_point_sampled = self.post_burn_in_samples[-1]
        self.post_burn_in_log_likelihoods_vec = log_likelihoods_vec[self.mcmc_burn_in_length:]
        self.post_burn_in_log_priors_vec = log_priors_vec[self.mcmc_burn_in_length:]        
        # Populate the last_MCMC_run_type in UserInput so that there is a record of which MCMC run type was last used with this UserInput instance.
        self.UserInput.last_MCMC_run_type = 'MH'
        #####BELOW HERE SHOUD BE SAME FOR doMetropolisHastings and doEnsembleSliceSampling and doEnsembleModifiedMHSampling#####
        if continueSampling == True:
            self.post_burn_in_samples = np.vstack((self.last_post_burn_in_samples, self.post_burn_in_samples ))
            self.post_burn_in_log_posteriors_un_normed_vec = np.vstack( (np.array(self.last_post_burn_in_log_posteriors_un_normed_vec), np.array(self.post_burn_in_log_posteriors_un_normed_vec)))
        if (self.UserInput.parameter_estimation_settings['mcmc_parallel_sampling'] or self.UserInput.parameter_estimation_settings['multistart_parallel_sampling']) == True: #If we're using certain parallel processing, we need to make calculatePostBurnInStatistics into True.
            calculatePostBurnInStatistics = True;
        if self.UserInput.parameter_estimation_settings['mcmc_parallel_sampling']: #mcmc_exportLog == True is needed for mcmc_parallel_sampling, but not for multistart_parallel_sampling
            mcmc_exportLog=True
        if calculatePostBurnInStatistics == True:
            #FIXME: I think Below, calculate_post_burn_in_log_priors_vec=True should be false unless we are using continue sampling. For now, will leave it since I am not sure why it is currently set to True/False.
            self.calculatePostBurnInStatistics(calculate_post_burn_in_log_priors_vec = True) #This function call will also filter the lowest probability samples out, when using default settings.
            if self.UserInput.parameter_estimation_settings['convergence_diagnostics']: #Run convergence diagnostics if UserInput defines it as True
                self.getConvergenceDiagnostics(discrete_chains_post_burn_in_samples)
            if str(mcmc_exportLog) == 'UserChoice':
                mcmc_exportLog = bool(self.UserInput.parameter_estimation_settings['mcmc_exportLog'])
            if mcmc_exportLog == True:
                self.exportPostBurnInStatistics()
            if self.UserInput.parameter_estimation_settings['mcmc_parallel_sampling'] == True: #We don't call the below function at this time unless we are doing mcmc_parallel_sampling. For multistart_parallel_sampling the consolidation is done elsewhere and differently.
                self.consolidate_parallel_sampling_data(parallelizationType="equal", mpi_cached_files_prefix='mcmc')
            return [self.map_parameter_set, self.mu_AP_parameter_set, self.stdap_parameter_set, self.evidence, self.info_gain, self.post_burn_in_samples, self.post_burn_in_log_posteriors_un_normed_vec]   
        else: #In this case, we are probably doing a PermutationSearch or something like that and only want self.map_logP.
            self.map_logP = max(self.post_burn_in_log_posteriors_un_normed_vec)
            self.map_index = list(self.post_burn_in_log_posteriors_un_normed_vec).index(self.map_logP) #This does not have to be a unique answer, just one of them places which gives map_logP.
            self.map_parameter_set = self.post_burn_in_samples[self.map_index] #This  is the point with the highest probability in the posterior.            
            return self.map_logP
        
    def getLogPrior(self,discreteParameterVector):
        if type(self.UserInput.model['custom_logPrior']) != type(None):
            logPrior = self.UserInput.model['custom_logPrior'](discreteParameterVector)
            return logPrior
        boundsChecksPassed = self.doInputParameterBoundsChecks(discreteParameterVector)
        if boundsChecksPassed == False: #If false, return a 'zero probability' type result. Else, continue getting log of prior..
            return float('-inf') #This approximates zero probability.        
        if self.UserInput.parameter_estimation_settings['scaling_uncertainties_type'] == "off":
            discreteParameterVector_scaled = np.array(discreteParameterVector)*1.0
        elif self.UserInput.parameter_estimation_settings['scaling_uncertainties_type'] != "off":
            if np.shape(self.UserInput.scaling_uncertainties)==np.shape(discreteParameterVector):
                discreteParameterVector_scaled = np.array(discreteParameterVector)/self.UserInput.scaling_uncertainties
            else: #TODO: If we're in the else statemnt, then the scaling uncertainties is a covariance matrix, for which we plan to do row and column scaling, which has not yet been implemented. #We could pobably just use the diagonal in the short term.
                print("WARNING: There is an error in your self.UserInput.scaling_uncertainties. This probably means that your uncertainties array does not have a size matching the number of parameters expected by your simulation function. If this is not the situation, contact the developers with a bug report. Send your input file and simulation function file.")
                discreteParameterVector_scaled = np.array(discreteParameterVector)*1.0

        if hasattr(self.UserInput, 'InputParametersPriorValuesUniformDistributionsIndices') == False: #this is the normal case, no uniform distributionns.
            logPrior = multivariate_normal.logpdf(x=discreteParameterVector_scaled,mean=self.UserInput.mu_prior_scaled,cov=self.UserInput.covmat_prior_scaled)
        elif hasattr(self.UserInput, 'InputParametersPriorValuesUniformDistributionsIndices') == True: #This means that at least one variable has a uniform prior distribution. So we need to remove that  parameter before doing the multivariate_normal.logpdf.
            #Note that this if-statement is intentionally after the scaling uncertainties because that feature can be compatible with the uniform distribution.
            discreteParameterVector_scaled_truncated = np.delete(discreteParameterVector_scaled, self.UserInput.InputParametersPriorValuesUniformDistributionsIndices) #delete does not change original array.
            mu_prior_scaled_truncated = np.delete(self.UserInput.mu_prior_scaled, self.UserInput.InputParametersPriorValuesUniformDistributionsIndices) #delete does not change original array.
            var_prior_scaled_truncated = np.delete(self.UserInput.var_prior_scaled, self.UserInput.InputParametersPriorValuesUniformDistributionsIndices) #delete does not change original array.
            #Presently, we don't have full covmat support with uniform distributions. In principle, it would be better to use covmat_prior_scaled and delete the rows and columns since then we might have covmat support.
            #For now, we just make the truncated covmat from the var_prior. We currently don't have full covmat support for the case of uniform distributions.
            covmat_prior_scaled_truncated = np.diagflat(var_prior_scaled_truncated) 
            if len(covmat_prior_scaled_truncated) == 0: #if all variables are uniform, then need to return log(1) which is 0.
                logPrior = 0
            else:
                logPrior = multivariate_normal.logpdf(x=discreteParameterVector_scaled_truncated,mean=mu_prior_scaled_truncated,cov=covmat_prior_scaled_truncated)
        #Note: Below code should be okay regardless of whether there are uniform distributions since it only adjusts logPrior by a scalar.
        if self.UserInput.parameter_estimation_settings['undo_scaling_uncertainties_type'] == True:
            try:
                scaling_factor = float(self.UserInput.parameter_estimation_settings['scaling_uncertainties_type'])
                logPrior = logPrior - np.log(scaling_factor)
            except:
                if self.UserInput.parameter_estimation_settings['scaling_uncertainties_type'] != "off":
                    print("Warning: undo_scaling_uncertainties_type is set to True, but can only be used with a fixed value for scaling_uncertainties_type.  Skipping the undo.")
        return logPrior
        
    def doInputParameterBoundsChecks(self, discreteParameterVector): #Bounds are considered part of the prior, so are set in InputParameterPriorValues_upperBounds & InputParameterPriorValues_lowerBounds
        if len(self.UserInput.InputParameterPriorValues_upperBounds) > 0:
            upperCheck = boundsCheck(discreteParameterVector, self.UserInput.InputParameterPriorValues_upperBounds, 'upper')
            if upperCheck == False:
                return False
        if len(self.UserInput.InputParameterPriorValues_lowerBounds) > 0:
            lowerCheck = boundsCheck(discreteParameterVector, self.UserInput.InputParameterPriorValues_lowerBounds, 'lower')
            if lowerCheck == False:
                return False
        return True #If the test has gotten here without failing any of the tests, we return true.

    #The responses bounds check is different from the parmeter bounds check because responses are nested.
    def doSimulatedResponsesBoundsChecks(self, simulatedResponses): #Bounds intended for the likelihood.
        if len(self.UserInput.InputParameterPriorValues_upperBounds) > 0:
            for responseIndex in self.UserInput.model['simulatedResponses_upperBounds']:
                upperCheck = boundsCheck(simulatedResponses[responseIndex], self.UserInput.model['simulatedResponses_upperBounds'][responseIndex], 'upper')
                if upperCheck == False:
                    return False
        if len(self.UserInput.InputParameterPriorValues_lowerBounds) > 0:
            for responseIndex in self.UserInput.model['simulatedResponses_lowerBounds']:
                lowerCheck = boundsCheck(simulatedResponses[responseIndex], self.UserInput.model['simulatedResponses_lowerBounds'][responseIndex], 'lower')
                if lowerCheck == False:
                    return False
        return True #If the test has gotten here without failing any of the tests, we return true.

    #This helper function must be used because it allows for the output processing function etc. It has been separated from getLogLikelihood so that it can be used by doOptimizeSSR etc.
    def getSimulatedResponses(self, discreteParameterVector): 
        simulationFunction = self.UserInput.simulationFunction #Do NOT use self.UserInput.model['simulateByInputParametersOnlyFunction']  because that won't work with reduced parameter space requests.  
        simulationOutputProcessingFunction = self.UserInput.simulationOutputProcessingFunction #Do NOT use self.UserInput.model['simulationOutputProcessingFunction'] because that won't work with reduced parameter space requests.
        simulationOutput =simulationFunction(discreteParameterVector) 
        if type(simulationOutput)==type(None):
            return None #This is intended for the case that the simulation fails. User can return "None" for the simulation output.
        try:#This warning will not always work if there are multiple responses. #TODO: make this a loop across the number of responses. For now, just making it a "try" and "except" statement.
            if np.array(simulationOutput).any()==float('nan'):
                print("WARNING: Your simulation output returned a 'nan' for parameter values " +str(discreteParameterVector) + ". 'nan' values cannot be processed by the PEUQSE software and this set of Parameter Values is being assigned a probability of 0.")
                return None #This is intended for the case that the simulation fails in some way without returning "None". 
        except:
            pass
        if type(simulationOutputProcessingFunction) == type(None):
            simulatedResponses = simulationOutput 
        elif type(simulationOutputProcessingFunction) != type(None):
            simulatedResponses = simulationOutputProcessingFunction(simulationOutput) 
        simulatedResponses = nestedObjectsFunctions.makeAtLeast_2dNested(simulatedResponses)
        if self.doSimulatedResponsesBoundsChecks(simulatedResponses) == False:
            simulatedResponses = None
        #if self.UserInput.parameter_estimation_settings['exportAllSimulatedOutputs' == True: 
        #decided to always keep the lastSimulatedResponses in memory. Should be okay because only the most recent should be kept.
        #At least, that is my understanding after searching for "garbage" here and then reading: http://www.digi.com/wiki/developer/index.php/Python_Garbage_Collection
        self.lastSimulatedResponses = copy.deepcopy(simulatedResponses)
        return simulatedResponses
    
    def getLogLikelihood(self,discreteParameterVector): #The variable discreteParameterVector represents a vector of values for the parameters being sampled. So it represents a single point in the multidimensional parameter space.
        discreteParameterVectorTuple = tuple(np.ndarray.copy(np.array(discreteParameterVector))) #we use a tuple in case any of the functions try to change the parameters.
        
        #Check if user has provided a custom log likelihood function.
        if type(self.UserInput.model['custom_logLikelihood']) != type(None):
            logLikelihood, simulatedResponses = self.UserInput.model['custom_logLikelihood'](discreteParameterVectorTuple)
            simulatedResponses = np.array(simulatedResponses).flatten()
            return logLikelihood, simulatedResponses
        #else pass is implied.

        #Now get the simulated responses.
        simulatedResponses = self.getSimulatedResponses(discreteParameterVectorTuple)
        #Failure checks:
        if type(simulatedResponses) == type(None):
            return float('-inf'), None #This is intended for the case that the simulation fails, indicated by receiving an 'nan' or None type from user's simulation function.
        #Check if there are any 'nan' in the simulations array, and treat that as a failure also.
        nans_in_array = np.isnan(simulatedResponses)        
        if True in nans_in_array:
            return float('-inf'), None
        #need to check if there are any 'responses_simulation_uncertainties'.
        if type(self.UserInput.responses_simulation_uncertainties) == type(None): #if it's a None type, we keep it as a None type
            responses_simulation_uncertainties = None
        else:  #Else we get it based on the the discreteParameterVectorTuple
            responses_simulation_uncertainties = self.get_responses_simulation_uncertainties(discreteParameterVectorTuple)

        #Now need to do transforms. Transforms are only for calculating log likelihood. If responses_simulation_uncertainties is "None", then we need to have one less argument passed in and a blank list is returned along with the transformed simulated responses.
        if type(responses_simulation_uncertainties) == type(None):
            simulatedResponses_transformed, blank_list = self.transform_responses(simulatedResponses) #This creates transforms for any data that we might need it. The same transforms were also applied to the observed responses.
            responses_simulation_uncertainties_transformed = None
            simulated_responses_covmat_transformed = None
        else:
            simulatedResponses_transformed, responses_simulation_uncertainties_transformed = self.transform_responses(simulatedResponses, responses_simulation_uncertainties) #This creates transforms for any data that we might need it. The same transforms were also applied to the observed responses.
            simulated_responses_covmat_transformed = returnShapedResponseCovMat(self.UserInput.num_response_dimensions, responses_simulation_uncertainties_transformed)  #assume we got standard deviations back.
        observedResponses_transformed = self.UserInput.responses_observed_transformed
        #If our likelihood is  “probability of Response given Theta”…  we have a continuous probability distribution for both the response and theta. That means the pdf  must use binning on both variables. Eric notes that the pdf returns a probability density, not a probability mass. So the pdf function here divides by the width of whatever small bin is being used and then returns the density accordingly. Because of this, our what we are calling likelihood is not actually probability (it’s not the actual likelihood) but is proportional to the likelihood.
        #Thus we call it a probability_metric and not a probability. #TODO: consider changing names of likelihood and get likelihood to "likelihoodMetric" and "getLikelihoodMetric"
        #Now we need to make the comprehensive_responses_covmat.
        #First we will check whether observed_responses_covmat_transformed is square or not. The multivariate_normal.pdf function requires a diagonal values vector to be 1D.
        observed_responses_covmat_transformed = self.observed_responses_covmat_transformed
        
        #For some cases, we should prepare to split the likelihood.
        if self.prepareResponsesForSplitLikelihood == True:
            simulatedResponses_transformed = nestedObjectsFunctions.convertToNested(simulatedResponses_transformed[0])
            if type(simulated_responses_covmat_transformed) != type(None):
                    simulated_responses_covmat_transformed = nestedObjectsFunctions.convertToNested(simulated_responses_covmat_transformed[0])
            observedResponses_transformed = nestedObjectsFunctions.convertToNested(observedResponses_transformed[0])
            observed_responses_covmat_transformed = nestedObjectsFunctions.convertToNested(observed_responses_covmat_transformed[0])
        #In general, the covmat could be a function of the responses magnitude and independent variables. So eventually, we will use non-linear regression or something to estimate it. However, for now we simply take the observed_responses_covmat_transformed which will work for most cases.
        #TODO: use Ashi's nonlinear regression code (which  he used in this paper https://www.sciencedirect.com/science/article/abs/pii/S0920586118310344).  Put in the response magnitudes and the independent variables.
        #in future it will be something like: if self.UserInput.covmat_regression== True: comprehensive_responses_covmat = nonLinearCovmatPrediction(self.UserInput['independent_variable_values'], observed_responses_covmat_transformed)
        #And that covmat_regression will be on by default.  We will need to have an additional argument for people to specify whether magnitude weighting and independent variable values should both be considered, or just one.
        #First, get the shape of the covmat.
        observed_responses_covmat_transformed_shape = np.shape(observed_responses_covmat_transformed)
        if type(simulated_responses_covmat_transformed) == type(None):
            comprehensive_responses_covmat = observed_responses_covmat_transformed
        else: #Else we add the uncertainties, assuming they are orthogonal. Note that these are already covmats so are already variances that can be added directly. 
            comprehensive_responses_covmat = observed_responses_covmat_transformed + simulated_responses_covmat_transformed #TODO: I think think this needs to be moved own into the responseIndex loop to correctly handle staggered uncertainties. [like one response having full covmatrix and others not]
        comprehensive_responses_covmat_shape = copy.deepcopy(observed_responses_covmat_transformed_shape) #no need to take the shape of the actual comprehensive_responses_covmat since they must be same. This is probably slightly less computation.
        if (len(comprehensive_responses_covmat_shape) == 1) and (comprehensive_responses_covmat_shape[0]==1): #Matrix is square because has only one value.
            log_probability_metric = multivariate_normal.logpdf(mean=simulatedResponses_transformed,x=observedResponses_transformed,cov=comprehensive_responses_covmat)
            return log_probability_metric, simulatedResponses_transformed #Return this rather than going through loop further.
        elif len(comprehensive_responses_covmat_shape) > 1 and (comprehensive_responses_covmat_shape[0] == comprehensive_responses_covmat_shape[1]):  #Else it is 2D, check if it's square.
            try:
                log_probability_metric = multivariate_normal.logpdf(mean=simulatedResponses_transformed,x=observedResponses_transformed,cov=comprehensive_responses_covmat)
                return log_probability_metric, simulatedResponses_transformed #Return this rather than going through loop further.
            except:
                pass #If it failed, we assume it is not square. For example, it could be 2 responses of length 2 each, which is not actually square.
            #TODO: Put in near-diagonal solution described in github: https://github.com/AdityaSavara/PEUQSE/issues/3
        #If neither of the above return statements have occurred, we should go through the uncertainties per response.
        log_probability_metric = 0 #Initializing since we will be adding to it.
        for responseIndex in range(self.UserInput.num_response_dimensions):
            #We will check if the response has too many values. If has too many values, then the covmat will be too large and will evaluate each value separately (with only variance, no covariance) in order to achive a linear scaling.
            if len(simulatedResponses_transformed[responseIndex]) > self.UserInput.responses['responses_observed_max_covmat_size']:
                calculate_log_probability_metric_per_value = True
                response_log_probability_metric = 0 #initializing so that can check if it is a 'nan' or not a bit further down below.
            else:
                calculate_log_probability_metric_per_value = False
                #no need oto intialize response_log_probability_metric.
            #Now try to calculate response_log_probability_metric
            if calculate_log_probability_metric_per_value == False: #The normal case.            
                try: #try to evaluate, but switch to individual values if there is any problem.
                    response_log_probability_metric = multivariate_normal.logpdf(mean=simulatedResponses_transformed[responseIndex],x=observedResponses_transformed[responseIndex],cov=comprehensive_responses_covmat[responseIndex])  #comprehensive_responses_covmat has to be 2D or has to be 1D array/list of variances of length equal to x.
                except:
                    response_log_probability_metric = float('nan') #this keeps track of failure cases.
                    calculate_log_probability_metric_per_value = False
            if calculate_log_probability_metric_per_value == True:
                if response_log_probability_metric == float('nan'): # if a case failed...
                    response_log_probability_metric = -1E100 #Just initializing, then will add each probability separately. One for each **value** of this response dimension. The -1E100 is to penalize any cases responses that failed.
                else: 
                    response_log_probability_metric = 0 #No penalty if the 'per value' calculation is being done for non-failure reasons, like the number of values being too long to use a covmat directly.
                for responseValueIndex in range(len(simulatedResponses_transformed[responseIndex])):
                    try:
                        current_log_probability_metric = multivariate_normal.logpdf(mean=simulatedResponses_transformed[responseIndex][responseValueIndex],x=observedResponses_transformed[responseIndex][responseValueIndex],cov=comprehensive_responses_covmat[responseIndex][responseValueIndex])    
                    except: #The above is to catch cases when the multivariate_normal fails.
                        current_log_probability_metric = float('-inf')
                    #response_log_probability_metric = current_log_probability_metric + response_log_probability_metric
                    if float(current_log_probability_metric) == float('-inf'):
                        print("Warning: There are posterior points that have zero probability. If there are too many points like this, the MAP and mu_AP returned will not be meaningful. Parameters:", discreteParameterVectorTuple)
                        current_log_probability_metric = -1E100 #Just choosing an arbitrarily very severe penalty. I know that I have seen 1E-48 to -303 from the multivariate pdf, and values inbetween like -171, -217, -272. I found that -1000 seems to be worse, but I don't have a systematic testing. I think -1000 was causing numerical errors.
                    response_log_probability_metric = current_log_probability_metric + response_log_probability_metric
            log_probability_metric = log_probability_metric + response_log_probability_metric
        return log_probability_metric, simulatedResponses_transformed

    def truncatePostBurnInSamples(self, post_burn_in_samples=[], parameterBoundsLower=None, parameterBoundsUpper=None):
        """
        Truncate the post_burn_in_samples variable along with other variables that are relative to it. 
        Apply a lower and upper bound to a parameter to truncate.
        Bounds are Inclusive. Set a None on a bound to not have it change. 
        Example of changing just lower bound for one parameter: parameterBounds = [(paramLowerBound, None)]

        :param post_burn_in_samples: Samples after mcmc run. (:type: np.array)
        :param parameterBoundsLower: List of parameter lower bounds. Use None to indicate a bound not being applied. (:type: list)
        :param parameterBoundsUpper: List of parameter upper bounds. Use None to indicate a bound not being applied. (:type: list)
        """
        if post_burn_in_samples == []:
            post_burn_in_samples = self.post_burn_in_samples
        # truncate the post burn in samples according to the parameterBounds
        truncated_post_burn_in_samples, truncated_mask = truncateSamples(post_burn_in_samples, parameterBoundsLower=parameterBoundsLower, parameterBoundsUpper=parameterBoundsUpper, returnMask=True)
        # reassign class variables to the truncated versions
        self.post_burn_in_samples = truncated_post_burn_in_samples
        self.post_burn_in_log_posteriors_un_normed_vec = self.post_burn_in_log_posteriors_un_normed_vec[truncated_mask, :]
        self.post_burn_in_log_priors_vec = self.post_burn_in_log_priors_vec[truncated_mask, :]
        # return post_burn_in_samples
        return truncated_post_burn_in_samples

    def makeHistogramsForEachParameter(self, showFigure=None):
        if showFigure == None: showFigure = True
        import PEUQSE.plotting_functions as plotting_functions 
        setMatPlotLibAgg(self.UserInput.plotting_ouput_settings['setMatPlotLibAgg'])
        parameterSamples = self.post_burn_in_samples
        parameterNamesAndMathTypeExpressionsDict = self.UserInput.parameterNamesAndMathTypeExpressionsDict
        if hasattr(self.UserInput, 'histogram_plot_settings') == False: #put some defaults for backwards compatibility.
            self.UserInput.histogram_plot_settings={}
        plotting_functions.makeHistogramsForEachParameter(parameterSamples,parameterNamesAndMathTypeExpressionsDict, directory = self.UserInput.directories['graphs'], parameterInitialValue=self.UserInput.model['InputParameterPriorValues'], parameterMAPValue=self.map_parameter_set, parameterMuAPValue=self.mu_AP_parameter_set, histogram_plot_settings=self.UserInput.histogram_plot_settings, showFigure=showFigure)

    def makeSamplingScatterMatrixPlot(self, parameterSamples = [], parameterNamesAndMathTypeExpressionsDict={}, parameterNamesList =[], parameterMAPValue=[], parameterMuAPValue=[], parameterInitialValue = [], showFigure=None, plot_settings={'combined_plots':'auto'}):
        #showFigure will be set down below depending on whether combined plots is occurring or not.
        import pandas as pd #This is one of the only functions that use pandas.
        import matplotlib.pyplot as plt
        import PEUQSE.plotting_functions as plotting_functions
        if 'dpi' not in  plot_settings:  plot_settings['dpi'] = 220
        if 'figure_name' not in  plot_settings:  plot_settings['figure_name'] = 'scatter_matrix_posterior'
        if parameterSamples  ==[] : parameterSamples = self.post_burn_in_samples
        if parameterNamesAndMathTypeExpressionsDict == {}: parameterNamesAndMathTypeExpressionsDict = self.UserInput.parameterNamesAndMathTypeExpressionsDict
        if parameterNamesList == []: parameterNamesList = self.UserInput.parameterNamesList #This is created when the parameter_estimation object is initialized.        
        if parameterMAPValue == []: parameterMAPValue = self.map_parameter_set
        if parameterMuAPValue == []: parameterMuAPValue = self.mu_AP_parameter_set
        if parameterInitialValue == []: parameterInitialValue = self.UserInput.model['InputParameterPriorValues']
        combined_plots = plot_settings['combined_plots']
        if 'individual_plots' in plot_settings: 
            individual_plots = plot_settings['individual_plots']
        else: #TODO: A. Savara added this code to prevent crashes for cases where individual_plots was not defined. However, it should be defined automatically before this point.
            individual_plots = True
        posterior_df = pd.DataFrame(parameterSamples,columns=[parameterNamesAndMathTypeExpressionsDict[x] for x in parameterNamesList])
        if combined_plots == 'auto': #by default, we will not make the scatter matrix when there are more than 5 parameters.
            if (len(parameterNamesList) > 5) or (len(parameterNamesAndMathTypeExpressionsDict) > 5):
                #For the case of 'auto' when the parameters is too large in number, we will turn off the combined plots.
                combined_plots = False 
                #For the case of 'auto' we will then turn on the individual plots.
                if self.UserInput.scatter_matrix_plots_settings['individual_plots'] == 'auto':
                    individual_plots = True
        if individual_plots == True: #This means we will return individual plots.
            if showFigure == None: showFigure = False #individual plots will not showFigure by default.
            #The below code was added by Troy Gustke and merged in to PEUQSE at end of June 2021.
            # create graph variable for plotting options
            graphs_directory = self.UserInput.directories['graphs']
            # combine all the solutions and meta data for each parameter posterior to the simulation.
            # Zip parameters contain parameter columns in dataframe, parameter names, MAP, muAP, and initial value
            finalParametersAndMetaData1 = zip(posterior_df.columns, parameterNamesAndMathTypeExpressionsDict.keys(), parameterMAPValue, parameterMuAPValue, parameterInitialValue)
            finalParametersAndMetaData2 = zip(posterior_df.columns, parameterNamesAndMathTypeExpressionsDict.keys(), parameterMAPValue, parameterMuAPValue, parameterInitialValue)
            # compare each parameter with only unique solutions
            # i and j represent the index of an abstract matrix created from comparing the parameter vectors.
            # The loop moves through the matrix and compares parameters by plotting but will only plot the bottom triangle of the matrix.
            for param_a_index, (param_a_column, param_a_name, param_a_MAP, param_a_mu_AP, param_a_initial) in enumerate(finalParametersAndMetaData1):
                for param_b_index, (param_b_column, param_b_name, param_b_MAP, param_b_mu_AP, param_b_initial) in enumerate(finalParametersAndMetaData2):
                    if param_a_index != param_b_index:
                        if self.UserInput.scatter_matrix_plots_settings['all_pair_permutations']:
                            plotting_functions.createScatterPlot(posterior_df[param_a_column], posterior_df[param_b_column], (param_a_column, param_a_name, param_a_MAP, param_a_mu_AP, param_a_initial),
                                            (param_b_column, param_b_name, param_b_MAP, param_b_mu_AP, param_b_initial), graphs_directory, plot_settings, showFigure=showFigure)
                        else:
                            if param_a_index<param_b_index: # only use the bottom triangle of the matrix and do not use the main diagonal
                                plotting_functions.createScatterPlot(posterior_df[param_a_column], posterior_df[param_b_column], (param_a_column, param_a_name, param_a_MAP, param_a_mu_AP, param_a_initial),
                                            (param_b_column, param_b_name, param_b_MAP, param_b_mu_AP, param_b_initial), graphs_directory, plot_settings, showFigure=showFigure)
        else:
            if showFigure == None: showFigure = True #combined plots will showFigure by default.
            pd.plotting.scatter_matrix(posterior_df)
            plt.savefig(self.UserInput.directories['graphs']+plot_settings['figure_name'],dpi=plot_settings['dpi'])
            if showFigure == False:
                plt.close()
        
    def makeScatterHeatMapPlots(self, parameterSamples = [], parameterNamesAndMathTypeExpressionsDict={}, parameterNamesList =[], parameterMAPValue=[], parameterMuAPValue=[], parameterInitialValue = [], showFigure=None, plot_settings={'combined_plots':'auto'}):
        if showFigure == None: showFigure = True
        import pandas as pd #This is one of the only functions that use pandas.
        import matplotlib.pyplot as plt
        import PEUQSE.plotting_functions as plotting_functions
        if 'dpi' not in  plot_settings:  plot_settings['dpi'] = 220
        if 'figure_name' not in  plot_settings:  plot_settings['figure_name'] = 'scatter_heatmap_posterior'
        if parameterSamples  ==[] : parameterSamples = self.post_burn_in_samples
        if parameterNamesAndMathTypeExpressionsDict == {}: parameterNamesAndMathTypeExpressionsDict = self.UserInput.parameterNamesAndMathTypeExpressionsDict
        if parameterNamesList == []: parameterNamesList = self.UserInput.parameterNamesList #This is created when the parameter_estimation object is initialized.        
        if parameterMAPValue == []: parameterMAPValue = self.map_parameter_set
        if parameterMuAPValue == []: parameterMuAPValue = self.mu_AP_parameter_set
        if parameterInitialValue == []: parameterInitialValue = self.UserInput.model['InputParameterPriorValues']
        # will always be seperate plots
        posterior_df = pd.DataFrame(parameterSamples,columns=[parameterNamesAndMathTypeExpressionsDict[x] for x in parameterNamesList])
        # create graph variable for plotting options
        graphs_directory = self.UserInput.directories['graphs']
        # combine all the solutions and meta data for each parameter posterior to the simulation.
        # Zip parameters contain parameter columns in dataframe, parameter names, MAP, muAP, and initial value
        # compare each parameter with only unique solutions
        # i and j represent the index of an abstract matrix created from comparing the parameter vectors.
        # The loop moves through the matrix and compares parameters by plotting but will only plot the bottom triangle of the matrix.
        finalParametersAndMetaData1 = zip(posterior_df.columns, parameterNamesAndMathTypeExpressionsDict.keys(), parameterMAPValue, parameterMuAPValue, parameterInitialValue)
        for param_a_index, (param_a_column, param_a_name, param_a_MAP, param_a_mu_AP, param_a_initial) in enumerate(finalParametersAndMetaData1):
            #The zipping must be done each loop, because the enumeration can only occur one time per zip.
            finalParametersAndMetaData2 = zip(posterior_df.columns, parameterNamesAndMathTypeExpressionsDict.keys(), parameterMAPValue, parameterMuAPValue, parameterInitialValue)
            for param_b_index, (param_b_column, param_b_name, param_b_MAP, param_b_mu_AP, param_b_initial) in enumerate(finalParametersAndMetaData2):
                if param_a_index != param_b_index:
                    if self.UserInput.scatter_heatmap_plots_settings['all_pair_permutations']:
                        plotting_functions.createScatterHeatMapPlot(posterior_df[param_a_column], posterior_df[param_b_column], (param_a_column, param_a_name, param_a_MAP, param_a_mu_AP, param_a_initial),
                                    (param_b_column, param_b_name, param_b_MAP, param_b_mu_AP, param_b_initial), graphs_directory, plot_settings) 
                    else:
                        if param_a_index<param_b_index: # only use the bottom triangle of the matrix and do not use the main diagonal
                            plotting_functions.createScatterHeatMapPlot(posterior_df[param_a_column], posterior_df[param_b_column], (param_a_column, param_a_name, param_a_MAP, param_a_mu_AP, param_a_initial),
                                        (param_b_column, param_b_name, param_b_MAP, param_b_mu_AP, param_b_initial), graphs_directory, plot_settings) 

<<<<<<< HEAD
    def createSimulatedResponsesPlots(self, allResponses_x_values=[], allResponsesListsOfYArrays =[], plot_settings={},allResponsesListsOfYUncertaintiesArrays=[], flatten = False): 
=======
    def createSimulatedResponsesPlots(self, allResponses_x_values=[], allResponsesListsOfYArrays =[], plot_settings={},allResponsesListsOfYUncertaintiesArrays=[], showFigure=None): 
        if showFigure == None: showFigure = True
>>>>>>> 0ab1f31b
        #allResponsesListsOfYArrays  is to have 3 layers of lists: Response > Responses Observed, mu_guess Simulated Responses, map_Simulated Responses, (mu_AP_simulatedResponses) > Values
        #flatten = True will convert the individual responses into a 'single response series'
        num_response_dimensions = self.UserInput.num_response_dimensions
        if flatten == True: #if we are flattening, we will have 1 response dimension at the end.
            num_response_dimensions = 1
        if allResponses_x_values == []: 
            if flatten == True:
                allResponses_x_values = np.array(self.UserInput.responses_abscissa).flatten()
                allResponses_x_values = nestedObjectsFunctions.makeAtLeast_2dNested(allResponses_x_values)
            else:
                allResponses_x_values = nestedObjectsFunctions.makeAtLeast_2dNested(self.UserInput.responses_abscissa)
        if allResponsesListsOfYArrays  ==[]: #In this case, we assume allResponsesListsOfYUncertaintiesArrays == [] also.
            allResponsesListsOfYArrays = [] #Need to make a new list in the case that there was one already, to avoid overwriting the default argument object.
            allResponsesListsOfYUncertaintiesArrays = [] #Set accompanying uncertainties list to a blank list in case it is not already one. Otherwise appending would mess up indexing.
            simulationFunction = self.UserInput.simulationFunction #Do NOT use self.UserInput.model['simulateByInputParametersOnlyFunction']  because that won't work with reduced parameter space requests.
            simulationOutputProcessingFunction = self.UserInput.simulationOutputProcessingFunction #Do NOT use self.UserInput.model['simulationOutputProcessingFunction'] because that won't work with reduced parameter space requests.
            
            #We already have self.UserInput.responses_observed, and will use that below. So now we get the simulated responses for the guess, MAP, mu_ap etc.
            
            #Get mu_guess simulated output and responses. 
            self.mu_guess_SimulatedOutput = simulationFunction( self.UserInput.InputParameterInitialGuess) #Do NOT use self.UserInput.model['InputParameterInitialGuess'] because that won't work with reduced parameter space requests.
            #Make in internal variable in case we need to flatten.
            mu_guess_SimulatedOutput = copy.deepcopy(self.mu_guess_SimulatedOutput)
            if type(simulationOutputProcessingFunction) == type(None):
                mu_guess_SimulatedResponses = mu_guess_SimulatedOutput
                if flatten == True:
                    mu_guess_SimulatedResponses = np.array(mu_guess_SimulatedResponses).flatten()
                mu_guess_SimulatedResponses = nestedObjectsFunctions.makeAtLeast_2dNested(mu_guess_SimulatedResponses)
                mu_guess_SimulatedResponses = nestedObjectsFunctions.convertInternalToNumpyArray_2dNested(mu_guess_SimulatedResponses)
            if type(simulationOutputProcessingFunction) != type(None):
                mu_guess_SimulatedResponses = simulationOutputProcessingFunction(mu_guess_SimulatedOutput)
                if flatten == True:
                    mu_guess_SimulatedResponses = np.array(mu_guess_SimulatedResponses).flatten()
                mu_guess_SimulatedResponses =  nestedObjectsFunctions.makeAtLeast_2dNested(mu_guess_SimulatedResponses)     
                mu_guess_SimulatedResponses = nestedObjectsFunctions.convertInternalToNumpyArray_2dNested(mu_guess_SimulatedResponses)
            #Check if we have simulation uncertainties, and populate if so.
            if type(self.UserInput.responses_simulation_uncertainties) != type(None):
                #make an internal variable in case we need to flatten.
                mu_guess_responses_simulation_uncertainties = self.get_responses_simulation_uncertainties(self.UserInput.InputParameterInitialGuess)
                if flatten == True:
                    mu_guess_responses_simulation_uncertainties = np.array(mu_guess_responses_simulation_uncertainties).flatten()
                mu_guess_responses_simulation_uncertainties = nestedObjectsFunctions.makeAtLeast_2dNested(mu_guess_responses_simulation_uncertainties)
                mu_guess_responses_simulation_uncertainties = nestedObjectsFunctions.convertInternalToNumpyArray_2dNested(mu_guess_responses_simulation_uncertainties)
            #Get map simiulated output and simulated responses.
            self.map_SimulatedOutput = simulationFunction(self.map_parameter_set)
            #Make an internal variable in case we need to flatten.
            map_SimulatedOutput = copy.deepcopy(self.map_SimulatedOutput)
            if type(simulationOutputProcessingFunction) == type(None):
                map_SimulatedResponses = map_SimulatedOutput
                if flatten == True:
                    map_SimulatedResponses = np.array(map_SimulatedResponses).flatten()
                map_SimulatedResponses = nestedObjectsFunctions.makeAtLeast_2dNested(map_SimulatedResponses)
                map_SimulatedResponses = nestedObjectsFunctions.convertInternalToNumpyArray_2dNested(map_SimulatedResponses)
            if type(simulationOutputProcessingFunction) != type(None):
                map_SimulatedResponses = simulationOutputProcessingFunction(map_SimulatedOutput)
                if flatten == True:
                    map_SimulatedResponses = np.array(map_SimulatedResponses).flatten()
                map_SimulatedResponses = nestedObjectsFunctions.makeAtLeast_2dNested(map_SimulatedResponses)
                map_SimulatedResponses = nestedObjectsFunctions.convertInternalToNumpyArray_2dNested(map_SimulatedResponses)
            #Check if we have simulation uncertainties, and populate if so.
            if type(self.UserInput.responses_simulation_uncertainties) != type(None):
                #make an internal variable in case we need to flatten.
                map_responses_simulation_uncertainties = self.get_responses_simulation_uncertainties(self.map_parameter_set)
                if flatten == True:
                    map_responses_simulation_uncertainties = np.array(map_responses_simulation_uncertainties).flatten()
                map_responses_simulation_uncertainties = nestedObjectsFunctions.makeAtLeast_2dNested(map_responses_simulation_uncertainties)
                map_responses_simulation_uncertainties = nestedObjectsFunctions.convertInternalToNumpyArray_2dNested(map_responses_simulation_uncertainties)
            if hasattr(self, 'mu_AP_parameter_set'): #Check if a mu_AP has been assigned. It is normally only assigned if mcmc was used.           
                #Get mu_AP simiulated output and simulated responses.
                self.mu_AP_SimulatedOutput = simulationFunction(self.mu_AP_parameter_set)
                #Make an internal variable in case we need to flatten.
                mu_AP_SimulatedOutput = copy.deepcopy(self.mu_AP_SimulatedOutput)
                if type(simulationOutputProcessingFunction) == type(None):
                    mu_AP_SimulatedResponses = mu_AP_SimulatedOutput
                    if flatten == True:
                        mu_AP_SimulatedResponses = np.array(mu_AP_SimulatedResponses).flatten()  
                    mu_AP_SimulatedResponses = nestedObjectsFunctions.makeAtLeast_2dNested(mu_AP_SimulatedResponses)
                    mu_AP_SimulatedResponses = nestedObjectsFunctions.convertInternalToNumpyArray_2dNested(mu_AP_SimulatedResponses)
                if type(simulationOutputProcessingFunction) != type(None):
                    mu_AP_SimulatedResponses = simulationOutputProcessingFunction(mu_AP_SimulatedOutput)
                    if flatten == True:
                        mu_AP_SimulatedResponses = np.array(mu_AP_SimulatedResponses).flatten()  
                    mu_AP_SimulatedResponses = nestedObjectsFunctions.makeAtLeast_2dNested(mu_AP_SimulatedResponses)
                    mu_AP_SimulatedResponses = nestedObjectsFunctions.convertInternalToNumpyArray_2dNested(mu_AP_SimulatedResponses)
                #Check if we have simulation uncertainties, and populate if so.
                if type(self.UserInput.responses_simulation_uncertainties) != type(None):
                    #make an internal variable in case we need to flatten.
                    mu_AP_responses_simulation_uncertainties = self.get_responses_simulation_uncertainties(self.mu_AP_parameter_set)
                    if flatten == True:
                        mu_AP_responses_simulation_uncertainties = np.array(mu_AP_responses_simulation_uncertainties).flatten()
                    mu_AP_responses_simulation_uncertainties = nestedObjectsFunctions.makeAtLeast_2dNested(mu_AP_responses_simulation_uncertainties)
                    mu_AP_responses_simulation_uncertainties = nestedObjectsFunctions.convertInternalToNumpyArray_2dNested(mu_AP_responses_simulation_uncertainties)
            #make internal variables for responses_observed and responses_observed_uncertainties in case we need to flatten them.
            responses_observed = copy.deepcopy(self.UserInput.responses_observed)
            responses_observed_uncertainties = copy.deepcopy(self.UserInput.responses_observed_uncertainties)
            if flatten == True: #flatten and then nest, as needed. ("lazy" way)
                responses_observed = [np.array(responses_observed).flatten()]
                responses_observed_uncertainties = [np.array(responses_observed_uncertainties).flatten()]
            #Now to populate the allResponsesListsOfYArrays and the allResponsesListsOfYUncertaintiesArrays
            for responseDimIndex in range(num_response_dimensions):
                if not hasattr(self, 'mu_AP_parameter_set'): #Check if a mu_AP has been assigned. It is normally only assigned if mcmc was used.    
                    if num_response_dimensions == 1: 
                        listOfYArrays = [responses_observed[responseDimIndex], mu_guess_SimulatedResponses[responseDimIndex], map_SimulatedResponses[responseDimIndex]]        
                        allResponsesListsOfYArrays.append(listOfYArrays)
                        #Now to do uncertainties, there are two cases. First case is with only observed uncertainties and no simulation ones.
                        if type(self.UserInput.responses_simulation_uncertainties) == type(None): #This means there are no simulation uncertainties. So for each response dimension, there will be a list with only the observed uncertainties in that list.
                            allResponsesListsOfYUncertaintiesArrays.append( [responses_observed_uncertainties[responseDimIndex]] ) #Just creating nesting, we need to give a list for each response dimension.
                        else: #This case means that there are some responses_simulation_uncertainties to include, so allResponsesListsOfYUncertaintiesArrays will have more dimensions *within* its nested values.
                            allResponsesListsOfYUncertaintiesArrays.append([responses_observed_uncertainties[responseDimIndex],mu_guess_responses_simulation_uncertainties[responseDimIndex],map_responses_simulation_uncertainties[responseDimIndex]]) #We need to give a list for each response dimension.
                    elif num_response_dimensions > 1: 
                        listOfYArrays = [responses_observed[responseDimIndex], mu_guess_SimulatedResponses[responseDimIndex], map_SimulatedResponses[responseDimIndex]]        
                        allResponsesListsOfYArrays.append(listOfYArrays)
                        #Now to do uncertainties, there are two cases. First case is with only observed uncertainties and no simulation ones.
                        if type(self.UserInput.responses_simulation_uncertainties) == type(None): #This means there are no simulation uncertainties. So for each response dimension, there will be a list with only the observed uncertainties in that list.
                            allResponsesListsOfYUncertaintiesArrays.append( [responses_observed_uncertainties[responseDimIndex]] ) #Just creating nesting, we need to give a list for each response dimension.
                        else: #This case means that there are some responses_simulation_uncertainties to include, so allResponsesListsOfYUncertaintiesArrays will have more dimensions *within* its nested values.
                            allResponsesListsOfYUncertaintiesArrays.append([responses_observed_uncertainties[responseDimIndex],mu_guess_responses_simulation_uncertainties[responseDimIndex],map_responses_simulation_uncertainties[responseDimIndex]]) #We need to give a list for each response dimension.                    
                if hasattr(self, 'mu_AP_parameter_set'):
                    if num_response_dimensions == 1: 
                        listOfYArrays = [responses_observed[responseDimIndex], mu_guess_SimulatedResponses[responseDimIndex], map_SimulatedResponses[responseDimIndex], mu_AP_SimulatedResponses[responseDimIndex]]        
                        allResponsesListsOfYArrays.append(listOfYArrays)
                        if type(self.UserInput.responses_simulation_uncertainties) == type(None): #This means there are no simulation uncertainties. So for each response dimension, there will be a list with only the observed uncertainties in that list.
                            allResponsesListsOfYUncertaintiesArrays.append( [responses_observed_uncertainties[responseDimIndex]] ) #Just creating nesting, we need to give a list for each response dimension.
                        else: #This case means that there are some responses_simulation_uncertainties to include, so allResponsesListsOfYUncertaintiesArrays will have more dimensions *within* its nested values.
                            allResponsesListsOfYUncertaintiesArrays.append([responses_observed_uncertainties[responseDimIndex],mu_guess_responses_simulation_uncertainties[responseDimIndex],map_responses_simulation_uncertainties[responseDimIndex],mu_AP_responses_simulation_uncertainties[responseDimIndex]]) #We need to give a list for each response dimension.                                        
                    elif num_response_dimensions > 1: 
                        listOfYArrays = [responses_observed[responseDimIndex], mu_guess_SimulatedResponses[responseDimIndex], map_SimulatedResponses[responseDimIndex], mu_AP_SimulatedResponses[responseDimIndex]]        
                        allResponsesListsOfYArrays.append(listOfYArrays)
                        if type(self.UserInput.responses_simulation_uncertainties) == type(None): #This means there are no simulation uncertainties. So for each response dimension, there will be a list with only the observed uncertainties in that list.
                            allResponsesListsOfYUncertaintiesArrays.append( [responses_observed_uncertainties[responseDimIndex]] ) #Just creating nesting, we need to give a list for each response dimension.
                        else: #This case means that there are some responses_simulation_uncertainties to include, so allResponsesListsOfYUncertaintiesArrays will have more dimensions *within* its nested values.
                            allResponsesListsOfYUncertaintiesArrays.append([responses_observed_uncertainties[responseDimIndex],mu_guess_responses_simulation_uncertainties[responseDimIndex],map_responses_simulation_uncertainties[responseDimIndex],mu_AP_responses_simulation_uncertainties[responseDimIndex]]) #We need to give a list for each response dimension. 

        if plot_settings == {}: 
            plot_settings = self.UserInput.simulated_response_plot_settings
            if 'legendLabels' not in plot_settings: #The normal case:
                if hasattr(self, 'mu_AP_parameter_set'): 
                    plot_settings['legendLabels'] = ['observed',  'mu_guess', 'MAP','mu_AP']
                else: #Else there is no mu_AP.
                    plot_settings['legendLabels'] = ['observed',  'mu_guess', 'MAP']
                if hasattr(self, "opt_SSR"): #This means we are actually doing an optimization, and self.opt_SSR exists.
                    plot_settings['legendLabels'] = ['observed',  'mu_guess', 'CPE']
            #Other allowed settings are like this, but will be fed in as simulated_response_plot_settings keys rather than plot_settings keys.
            #plot_settings['x_label'] = 'T (K)'
            #plot_settings['y_label'] = r'$rate (s^{-1})$'
            #plot_settings['y_range'] = [0.00, 0.025] #optional.
            #plot_settings['figure_name'] = 'tprposterior'
        if 'figure_name' not in plot_settings:
            plot_settings['figurename'] = 'Posterior'
        import PEUQSE.plotting_functions as plotting_functions
        setMatPlotLibAgg(self.UserInput.plotting_ouput_settings['setMatPlotLibAgg'])
        allResponsesFigureObjectsList = []
        for responseDimIndex in range(num_response_dimensions): #TODO: Move the exporting out of the plot creation and/or rename the function and possibly have options about whether exporting graph, data, or both.
            #Some code for setting up individual plot settings in case there are multiple response dimensions.
            individual_plot_settings = copy.deepcopy(plot_settings) #we need to edit the plot settings slightly for each plot.
            if num_response_dimensions == 1:
                responseSuffix = '' #If there is only 1 dimension, we don't need to add a suffix to the files created. That would only confuse people, unless it is a 'flattened' case, in which case we will add a suffix of 'combined'.
                if flatten == True:
                    responseSuffix = '_combined'
            if num_response_dimensions > 1:
                responseSuffix = "_"+str(responseDimIndex)
            individual_plot_settings['figure_name'] = individual_plot_settings['figure_name']+responseSuffix
            if 'x_label' in plot_settings:
                if type(plot_settings['x_label']) == type(['list']) and len(plot_settings['x_label']) > 1: #the  label can be a single string, or a list of multiple response's labels. If it's a list of greater than 1 length, then we need to use the response index.
                    individual_plot_settings['x_label'] = plot_settings['x_label'][responseDimIndex]
            if 'y_label' in plot_settings:
                if type(plot_settings['y_label']) == type(['list']) and len(plot_settings['y_label']) > 1: #the  label can be a single string, or a list of multiple response's labels. If it's a list of greater than 1 length, then we need to use the response index.
                    individual_plot_settings['y_label'] = plot_settings['y_label'][responseDimIndex]                
            #TODO, low priority: we can check if x_range and y_range are nested, and thereby allow individual response dimension values for those.                               
            numberAbscissas = np.shape(allResponses_x_values)[0]
            #We have a separate abscissa for each response.              
            figureObject = plotting_functions.createSimulatedResponsesPlot(allResponses_x_values[responseDimIndex], allResponsesListsOfYArrays[responseDimIndex], individual_plot_settings, listOfYUncertaintiesArrays=allResponsesListsOfYUncertaintiesArrays[responseDimIndex], directory = self.UserInput.directories['graphs'], showFigure=showFigure)
               # np.savetxt(self.UserInput.directories['logs_and_csvs']+individual_plot_settings['figure_name']+".csv", np.vstack((allResponses_x_values[responseDimIndex], allResponsesListsOfYArrays[responseDimIndex])).transpose(), delimiter=",", header='x_values, observed, sim_initial_guess, sim_MAP, sim_mu_AP', comments='')
            allResponsesFigureObjectsList.append(figureObject)
        return allResponsesFigureObjectsList  #This is a list of matplotlib.pyplot as plt objects.

    def createMumpcePlots(self, showFigure=None):
        if showFigure == None: showFigure = False
        import PEUQSE.plotting_functions as plotting_functions
        setMatPlotLibAgg(self.UserInput.plotting_ouput_settings['setMatPlotLibAgg'])
        from PEUQSE.plotting_functions import plotting_functions_class
        figureObject_beta = plotting_functions_class(self.UserInput) # The "beta" is only to prevent namespace conflicts with 'figureObject'.
        parameterSamples = self.post_burn_in_samples
        
        #TODO: the posterior mu_vector and cov_matrix should be calculated elsewhere.
        posterior_mu_vector = np.mean(parameterSamples, axis=0)
        posterior_cov_matrix = np.cov(self.post_burn_in_samples.T)
        self.posterior_cov_matrix = posterior_cov_matrix
        #TODO: In future, worry about whether there are constants or not, since then we will have to trim down the prior.
        #Make the model_parameter_info object that mumpce Project class needs.
        self.UserInput.model_parameter_info = []#This variable name is for mumpce definition of variable names. Not what we would choose otherwise.
        for parameterIndex, parameterName in enumerate(self.UserInput.parameterNamesAndMathTypeExpressionsDict):
            individual_model_parameter_dictionary = {'parameter_number': parameterIndex, 'parameter_name': self.UserInput.parameterNamesAndMathTypeExpressionsDict[parameterName]} #we are actually putting the MathTypeExpression as the parameter name when feeding to mum_pce.
            self.UserInput.model_parameter_info.append(individual_model_parameter_dictionary)
        self.UserInput.model_parameter_info = np.array(self.UserInput.model_parameter_info)
        if len(self.UserInput.contour_plot_settings['active_parameters']) == 0:
            numParams = len(self.UserInput.model_parameter_info)
            active_parameters = np.linspace(0, numParams-1, numParams) #just a list of whole numbers.
            active_parameters = np.array(active_parameters, dtype='int')
        else:
            active_parameters = self.UserInput.contour_plot_settings['active_parameters']
        #TODO: reduce active_parameters by anything that has been set as a constant.
        pairs_of_parameter_indices = self.UserInput.contour_plot_settings['parameter_pairs']
        if pairs_of_parameter_indices == []:
            import itertools 
            all_pairs_iter = itertools.combinations(active_parameters, 2)
            all_pairs_list = list(all_pairs_iter)
            pairs_of_parameter_indices = all_pairs_list #right now these are tuples, and we need lists inside.
            for  pairIndex in range(len(pairs_of_parameter_indices)):
                pairs_of_parameter_indices[pairIndex] = list(pairs_of_parameter_indices[pairIndex])
        elif type(pairs_of_parameter_indices[0]) == type('string'):
            pairs_of_parameter_indices = self.UserInput.pairs_of_parameter_indices
            for  pairIndex in range(len(pairs_of_parameter_indices)):
                firstParameter = int(self.UserInput.parameterNamesAndMathTypeExpressionsDict[pairIndex[0]])
                secondParameter = int(self.UserInput.parameterNamesAndMathTypeExpressionsDict[pairIndex[0]])
                pairs_of_parameter_indices[pairIndex] = [firstParameter, secondParameter]
        #Below we populate any custom fields as necessary. These go into a separate argument when making mumpce plots
        #Because these are basically arguments for a 'patch' on mumpce made by A. Savara and E. Walker.
        contour_settings_custom = {}
        # max_x/y_ticks and num_x/y_ticks are included in the following dict to keep backwards compatability
        contour_settings_custom_fields = {'figure_name','fontsize','max_num_y_ticks','max_num_x_ticks','num_y_ticks','num_x_ticks','colormap_posterior_customized','colormap_prior_customized','contours_normalized','colorbars','axis_limits','dpi', 'num_pts_per_axis','cmap_levels', 'space_between_subplots', 'zoom_std_devs', 'x_ticks', 'y_ticks', 'center_on'} #This is a set, not a dictionary.
        for custom_field in contour_settings_custom_fields:
            if custom_field in self.UserInput.contour_plot_settings:
                contour_settings_custom[custom_field] = self.UserInput.contour_plot_settings[custom_field]        
        #The colormap fields need to be removed if they are set to the default, because the default coloring is set in the mumpce class when they are not provided.
        if 'colormap_posterior_customized' in contour_settings_custom:
            if contour_settings_custom['colormap_posterior_customized'].lower() == 'default' or  contour_settings_custom['colormap_posterior_customized'].lower() == 'auto':
                del contour_settings_custom['colormap_posterior_customized']
        if 'colormap_prior_customized' in contour_settings_custom:
            if contour_settings_custom['colormap_prior_customized'].lower() == 'default' or contour_settings_custom['colormap_prior_customized'].lower() == 'auto':
                del contour_settings_custom['colormap_prior_customized']
        baseFigureName = contour_settings_custom['figure_name']
        #First make individual plots if requested.
        if self.UserInput.contour_plot_settings['individual_plots'] == 'auto':
            individual_plots = True
        else:
            individual_plots = self.UserInput.contour_plot_settings['individual_plots']
        if individual_plots == True:
            for pair in pairs_of_parameter_indices:
                contour_settings_custom['figure_name'] = self.UserInput.directories['graphs'] + baseFigureName + "__" + str(pair).replace('[','').replace(']','').replace(',','_').replace(' ','')
                figureObject_beta.mumpce_plots(model_parameter_info = self.UserInput.model_parameter_info, active_parameters = active_parameters, pairs_of_parameter_indices = [pair], posterior_mu_vector = posterior_mu_vector, posterior_cov_matrix = posterior_cov_matrix, prior_mu_vector = np.array(self.UserInput.mu_prior), prior_cov_matrix = self.UserInput.covmat_prior, contour_settings_custom = contour_settings_custom, showFigure=showFigure,)               
        #now make combined plots if requested.
        if self.UserInput.contour_plot_settings['combined_plots'] == 'auto':
            if len(pairs_of_parameter_indices) > 5:
                combined_plots = False
            else:
                combined_plots = True
        if combined_plots == True:
            contour_settings_custom['figure_name'] = self.UserInput.directories['graphs']+baseFigureName + "__combined"
            figureObject_beta.mumpce_plots(model_parameter_info = self.UserInput.model_parameter_info, active_parameters = active_parameters, pairs_of_parameter_indices = pairs_of_parameter_indices, posterior_mu_vector = posterior_mu_vector, posterior_cov_matrix = posterior_cov_matrix, prior_mu_vector = np.array(self.UserInput.mu_prior), prior_cov_matrix = self.UserInput.covmat_prior, contour_settings_custom = contour_settings_custom, showFigure=showFigure)
        return figureObject_beta

    @CiteSoft.after_call_compile_consolidated_log(compile_checkpoints=True) #This is from the CiteSoft module.
    def createAllPlots(self, verbose = False, showFigure=None):
        #if showFigure is none, then the default showFigure choices will occur for each of the plotting functions.
        print("Creating all plots for PEUQSE PE_object...")
        if self.UserInput.request_mpi == True: #need to check if UserInput.request_mpi is on, since if so we will only make plots after the final process.
            import PEUQSE.parallel_processing
            if PEUQSE.parallel_processing.finalProcess == True:
                pass#This will proceed as normal.
            elif PEUQSE.parallel_processing.finalProcess == False:
                return False #this will stop the plots creation.

        try:
            self.makeHistogramsForEachParameter(showFigure=showFigure)               
            if verbose: print("Finished with make histograms function call.")
        except:
            print("Unable to make histograms plots. This usually means your model is not returning simulated results for most of the sampled parameter possibilities.")


        try:
            self.makeSamplingScatterMatrixPlot(plot_settings=self.UserInput.scatter_matrix_plots_settings, showFigure=showFigure)             
            if verbose: print("Finished with makeSamplingScatterMatrixPlot function call.")
        except:
            print("Unable to make scatter matrix plot. This usually means your run is not an MCMC run, or that the sampling did not work well. If you are using Metropolis-Hastings, try EnsembleSliceSampling or try a uniform distribution multistart.")


        try:
            self.makeScatterHeatMapPlots(plot_settings=self.UserInput.scatter_heatmap_plots_settings, showFigure=showFigure)
            if verbose: print("Finished with make scatter heatmaps function call.")
        except:
            print("Unable to make scatter heatmap plots. This usually means your run is not an MCMC run, or that the sampling did not work well. If you are using Metropolis-Hastings, try one of the other samplers: EnsembleSliceSampling,  EnsembleJumpSampling,  astroidal distribution multistart, or uniform distribution multistart.")

        try:        
            self.createMumpcePlots(showFigure=showFigure)
            if verbose: print("Finished with create contour plots function call.")
        except:
            print("Unable to make contour plots. This usually means your run is not an MCMC run. However, it could mean that your prior and posterior are too far from each other for plotting.  You can change contour_plot_settings['colobars'] to false and can also change the contour_plot_settings['axis_limits'] if you know which region you wish to have plotted.")

        try:
            self.createSimulatedResponsesPlots(allResponses_x_values=[], allResponsesListsOfYArrays =[], plot_settings={},allResponsesListsOfYUncertaintiesArrays=[], showFigure=showFigure) #forcing the arguments to be blanks, because otherwise it might use some cached values.
            if verbose: print("Finished with create simulated responses plots function call.")
        except:
            print("Unable to make simulated response plots. This is unusual and typically means your observed values and simulated values are not the same array shape. If so, that needs to be fixed.")
            pass


        #Now we will call createSimulatedResponsesPlots again with flatten = True so that the series get plotted.
        try:
            self.createSimulatedResponsesPlots(allResponses_x_values=[], allResponsesListsOfYArrays =[], plot_settings={},allResponsesListsOfYUncertaintiesArrays=[], flatten = True) #forcing the arguments to be blanks, because otherwise it might use some cached values.
        except:
            print("Unable to make simulated response plots. This is unusual and typically means your observed values and simulated values are not the same array shape. If so, that needs to be fixed.")
            pass
            
        print("Finished creating all plots. Only some plots are shown on screen. The fulls set of plots are in:", self.UserInput.directories['graphs']) #TODO: take the graphs string, remove the '.' at the front if present, and print the full absolute path here.
            
    def save_to_dill(self, base_file_name, file_name_prefix ='',  file_name_suffix='', file_name_extension='.dill'):
        save_PE_object(self, base_file_name, file_name_prefix=file_name_prefix, file_name_suffix=file_name_suffix, file_name_extension=file_name_extension)
    def load_from_dill(self, base_file_name, file_name_prefix ='',  file_name_suffix='', file_name_extension='.dill'):
        theObject = load_PE_object(base_file_name, file_name_prefix=file_name_prefix, file_name_suffix=file_name_suffix, file_name_extension=file_name_extension)
        print("PE_object.load_from_dill executed. This function returns a new PE_object. To overwrite an existing PE_object, use PE_object = PE_object.load_from_dill(...)")
        return theObject
        
class verbose_optimization_wrapper: #Learned how to use callback from Henri's post https://stackoverflow.com/questions/16739065/how-to-display-progress-of-scipy-optimize-function
    def __init__(self, simulationFunction):
        self.simulationFunction = simulationFunction
        self.FirstCall = True # Just intializing.
        self.iterationNumber = 0 # Just intializing.
    
    def simulateAndStoreObjectiveFunction(self, discreteParameterVector):
        #This class function is what we feed to the optimizer. It mainly keeps track of what has been tried so far.
        simulationOutput = self.simulationFunction(discreteParameterVector) # the actual evaluation of the function
        self.lastTrialDiscreteParameterVector = discreteParameterVector
        self.lastTrialObjectiveFunction = simulationOutput
        return simulationOutput
    
    def callback(self, discreteParameterVector, *extraArgs):
        #This class function has to be passed in as the callback function argument to the optimizer.
        #basically, it gets 'called' between iterations of the optimizer.
        #Some optimizers give back extra args, so there is a *extraArgs argument above.
        if self.FirstCall == True:
            parameterNamesString = ""
            for parameterIndex in range(len(discreteParameterVector)):
                parameterName = f"Par-{parameterIndex+1}"
                parameterNamesString += f"{parameterName:10s}\t"
            headerString = "Iter  " + parameterNamesString + "ObjectiveF"
            print(headerString)
            self.FirstCall = False
        
        iterationNumberString = "{0:4d}  ".format(self.iterationNumber)
        discreteParameterVector = self.lastTrialDiscreteParameterVector #We take the stored one rather than the one provided to make sure that we're getting the same one as the stored objective function.
        parameterValuesString = ""
        for parameterValue in discreteParameterVector:
            parameterValuesString += f"{parameterValue:10.5e}\t"
        currentObjectiveFunctionValue = f"{self.lastTrialObjectiveFunction:10.5e}"
        iterationOutputString = iterationNumberString + parameterValuesString + currentObjectiveFunctionValue
        print(iterationOutputString)
        self.iterationNumber += 1 #In principle, could be done inside the simulateAndStoreObjectiveFunction, but this way it is after the itration number has been printed.


def convertPermutationsToSamples(permutations_MAP_logP_and_parameters_values, maxLogP=None, relativeFilteringThreshold=1E-2, priorsVector=None):
    #The relative filtering threshold removes anything which has a probability lower than that relative to maxLogP.
    #relativeFilteringThreshold should be a value between 0 and 1.
    #the permutations_MAP_logP_and_parameters_values should have the form logP, Parameter1, Parameter2, etc.
    #first get maxLogP if it's not provided.
    permutationsArray = permutations_MAP_logP_and_parameters_values
    if type(maxLogP) != type(None):
        maxLogP = maxLogP
    elif type(maxLogP) == type(None):
        maxLogP= -1*float('inf') #initializing.
        for element in permutationsArray:
            if element[0] > maxLogP:
                maxLogP = element[0]    
    #now calculate the absoluteFilteringThreshold:
    absoluteFilteringThreshold = maxLogP + np.log(relativeFilteringThreshold)    
    #Now make the samples repetitions based no the logP values.
    expandedArraysList = []
    for element in permutationsArray:
        if element[0] > absoluteFilteringThreshold:
            #If P2 is the smaller probability, here given by the absoluteFilteringThreshold, then...
            #it turns out we want P1/P2 = e^(logP1-logP2), where the logs here are all base e, which is our situation.
            #if it was base 10, we would want P1/P2 = 10^(log10(P1) -log10(P2)
            numberOfRepetitionsNeeded = np.exp(element[0]-absoluteFilteringThreshold)
            onesArray = np.ones((int(numberOfRepetitionsNeeded),len(element)))
            repeatedArray = onesArray * element
            expandedArraysList.append(repeatedArray)            
        elif element[0] < absoluteFilteringThreshold:
            pass        
    return np.vstack(expandedArraysList) #This stacks the expandedArraysList into a single array.


'''Below are a bunch of functions for Euler's Method.'''
#This takes an array of dydt values. #Note this is a local dydtArray, it is NOT a local deltaYArray.
software_name = "Integrated Production (Objective Function)"
software_version = "1.0.0"
software_unique_id = "https://doi.org/10.1016/j.susc.2016.07.001"
software_kwargs = {"version": software_version, "author": ["Aditya Savara"], "doi": "https://doi.org/10.1016/j.susc.2016.07.001", "cite": "Savara, Aditya. 'Simulation and fitting of complex reaction network TPR: The key is the objective function.' Surface Science 653 (2016): 169-180."} 
@CiteSoft.function_call_cite(unique_id=software_unique_id, software_name=software_name, **software_kwargs)
def littleEulerGivenArray(y_initial, t_values, dydtArray): 
    #numPoints = len(t_values)
    simulated_t_values = t_values #we'll simulate at the t_values given.
    simulated_y_values = np.zeros(len(simulated_t_values)) #just initializing.
    simulated_y_values[0] = y_initial
    dydt_values = dydtArray #We already have them, just need to calculate the delta_y values.
    for y_index in range(len(simulated_y_values)-1):
        localSlope = dydtArray[y_index]
        deltat_resolution = t_values[y_index+1]-t_values[y_index]
        simulated_y_values[y_index+1] = simulated_y_values[y_index] + localSlope * deltat_resolution
#        print(simulated_t_values[y_index+1], simulated_y_values[y_index+1], localSlope, localSlope * deltat_resolution)
#        print(simulated_y_values[y_index], simulated_t_values[y_index]*10-(simulated_t_values[y_index]**2)/2 +2)
    return simulated_t_values, simulated_y_values, dydt_values

#The initial_y_uncertainty is a scalar, the dydt_uncertainties is an array. t_values is an arrray, so the npoints don't need to be evenly spaced.
def littleEulerUncertaintyPropagation(dydt_uncertainties, t_values, initial_y_uncertainty=0, forceNonzeroInitialUncertainty=True):
    y_uncertainties = dydt_uncertainties*0.0
    y_uncertainties[0] = initial_y_uncertainty #We have no way to make an uncertainty for point 0.
    for index in range(len(dydt_uncertainties)-1): #The uncertainty for each next point is propagated through the uncertainty of the current value and the delta_t*(dy/dt uncertainty), since we are adding two values.
        deltat_resolution = t_values[index+1]-t_values[index]
        y_uncertainties[index+1] = ((y_uncertainties[index])**2+(dydt_uncertainties[index]*deltat_resolution)**2)**0.5
    if forceNonzeroInitialUncertainty==True:
        if initial_y_uncertainty == 0: #Errors are caused if initial_y_uncertainty is left as zero, so we take the next uncertainty as an assumption for a reasonable base estimate of the initial point uncertainty.
            y_uncertainties[0] = y_uncertainties[1]   
    return y_uncertainties

#for calculating y at time t from dy/dt.  
def littleEulerGivenFunction(y_initial, deltat_resolution, dydtFunction, t_initial, t_final):
    numPoints = int((t_final-t_initial)/deltat_resolution)+1
    simulated_t_values = np.linspace(t_initial, t_final, numPoints)
    simulated_y_values = np.zeros(len(simulated_t_values)) #just initializing.
    dydt_values = np.zeros(len(simulated_t_values)) #just initializing.
    simulated_y_values[0] = y_initial
    for y_index in range(len(simulated_y_values)-1):
        localSlope = dydtFunction(simulated_t_values[y_index] ) 
        dydt_values[y_index]=localSlope
        simulated_y_values[y_index+1] = simulated_y_values[y_index] + localSlope * deltat_resolution
#        print(simulated_t_values[y_index+1], simulated_y_values[y_index+1], localSlope, localSlope * deltat_resolution)
#        print(simulated_y_values[y_index], simulated_t_values[y_index]*10-(simulated_t_values[y_index]**2)/2 +2)
    return simulated_t_values, simulated_y_values, dydt_values

def dydtNumericalExtraction(t_values, y_values, last_point_derivative = 0):
    lastIndex = len(y_values)-1
    delta_y_numerical = np.diff(np.insert(y_values,lastIndex,y_values[lastIndex])) #The diff command gives one less than what is fed in, so we insert the last value again. This gives a final value derivative of 0.
    delta_y_numerical[lastIndex] = last_point_derivative #now we set that last point to the optional argument.
    #It is ASSUMED that the t_values are evenly spaced.
    delta_t = t_values[1]-t_values[0]
    dydtNumerical = delta_y_numerical/delta_t
    return dydtNumerical
'''End of functions related to Euler's Method'''

#TODO: move this into some kind of support module for parsing. Like XYYYDataFunctions or something like that.
def returnReducedIterable(iterableObjectToReduce, reducedIndices):
    #If a numpy array or list is provided, the same will be returned. Else, a list will be returned.
    #For arrays, only 1D and square 2D are supported. Anything else will only do the first axis.
    reducedIterable = copy.deepcopy(iterableObjectToReduce) #Doing this initially so that unsupported cases will still return something.
    
    #In most cases, we use a little function that makes a list to do the reduction.
    def returnReducedList(iterableObjectToReduce, reducedIndices):
        reducedList = [] #just initializing.
        for elementIndex,element in enumerate(iterableObjectToReduce):
            if elementIndex in reducedIndices:
                reducedList.append(element)
        return reducedList

    #Now to do the actual reduction.
    if type(iterableObjectToReduce)== type(np.array([0])):
        if len(np.shape(iterableObjectToReduce)) == 1: #If it's 1D, we can just use a list and convert back to numpy array.
            reducedIterableAsList = returnReducedList(iterableObjectToReduce, reducedIndices)
            reducedIterable = np.array(reducedIterableAsList)
        if len(np.shape(iterableObjectToReduce)) == 2: #If it's a 2D square matrix, then we will still support it.
            if np.shape(iterableObjectToReduce)[0] == np.shape(iterableObjectToReduce)[1]: #Make sure it is square before trying to do more:
                #FIRST GO ACROSS THE ROWS.
                reducedIterableAsList = returnReducedList(iterableObjectToReduce, reducedIndices)
                partiallyReducedIterable = np.array(reducedIterableAsList)
                #NOW TRANSPOSE, DO IT AGAIN, AND THEN TRANSPOSE BACK.
                partiallyReducedIterable = partiallyReducedIterable.transpose()
                reducedIterableAsList = returnReducedList(partiallyReducedIterable, reducedIndices)
                reducedIterable = np.array(reducedIterableAsList).transpose() #convert to array and transpose
            else: #If it's 2D but not square, we just reduce along the row axis (main axis)
                reducedIterableAsList = returnReducedList(iterableObjectToReduce, reducedIndices)
                reducedIterable = np.array(reducedIterableAsList)
    else: # the following is included in the else, type(iterableObjectToReduce)== type(['list']):
        reducedIterable = returnReducedList(iterableObjectToReduce, reducedIndices)
    if np.shape(reducedIterable) == np.shape(iterableObjectToReduce):
        print("returnReducedIterable received an object type or size that is not supported.")
    return reducedIterable



def returnShapedResponseCovMat(numResponseDimensions, uncertainties):
    #The uncertainties, whether transformed or not, must be one of the folllowing: a) for a single dimension response can be a 1D array of standard deviations, b) for as ingle dimension response can be a covmat already (so already variances), c) for a multidimensional response we *only* support standard deviations at this time.
    if numResponseDimensions == 1:
        shapedUncertainties = np.array(uncertainties, dtype="float") #Initializing variable. 
        if np.shape(shapedUncertainties)[0] == (1): #This means it's just a list of standard deviations and needs to be squared to become variances.
            shapedUncertainties = np.square(shapedUncertainties) # Need to square standard deviations to make them into variances.
        else:
            shapedUncertainties = shapedUncertainties
    elif numResponseDimensions > 1:  #if the dimensionality of responses is greater than 1, we need to go through each one separately to check.
        for responseIndex in range(numResponseDimensions):
            shapedUncertainties = np.array(uncertainties, dtype="object") #Filling variable.   
            if np.shape(shapedUncertainties[responseIndex])[0] == (1): #This means it's just a list of standard deviations and needs to be squared to become variances.
                shapedUncertainties[responseIndex] = np.square(shapedUncertainties[responseIndex]) # Need to square standard deviations to make them into variances.
            else:
                shapedUncertainties[responseIndex] = shapedUncertainties[responseIndex]
    return shapedUncertainties

def boundsCheck(values, valuesBounds, boundsType):
    #Expects three arguments.
    #the first two are 1D array like arguments (values and a set of *either* upper bounds or lower bounds)
    #The third argumment is the type of bounds, either 'upper' or 'lower'
    #In practice, this means the function usually needs to be called twice.
    #A "None" type is expected for something that is not bounded in that direction. 
    
    #We first need to make arrays and remove anything that is None in the bounds.
    values = np.array(values).flatten()
    valuesBounds = np.array(valuesBounds).flatten()
    #to remove, we use brackets that pull out the indices where the comparison is not None. This is special numpy array syntax.
    parametersTruncated = values[valuesBounds !=  None].flatten() #flattening because becomes mysteriously nested.  On 6/28/22, removed the type call since python behavior changed. The line used to be: parametersTruncated = values[type(valuesBounds) != type(None)].flatten()
    parametersBoundsTruncated = valuesBounds[valuesBounds !=  None].flatten() #flattening because becomes mysteriously nested. On 6/28/22, removed the type call since python behavior changed. The line used to be: parametersBoundsTruncated = valuesBounds[type(valuesBounds) != type(None)].flatten()
    if boundsType.lower() == 'upper': #we make the input into lower case before proceeding.
        upperCheck = parametersTruncated <= parametersBoundsTruncated #Check if all are smaller.
        if False in upperCheck: #If any of them failed, we return False.
            return False
        else:
            pass #else we do the lower bounds check next.
    if boundsType.lower() == 'lower':
        lowerCheck = parametersTruncated >= parametersBoundsTruncated #Check if all are smaller.
        if False in lowerCheck: #If any of them failed, we return False.
            return False
        else:
            pass
    return True #If we have gotten down to here without returning False, both checks have passed and we return true.

def arrayThresholdFilter(inputArray, filterKey=[], thresholdValue=0, removeValues = 'below', transpose=False):
    #The thesholdFilter function takes an array and removes rows according to a filter key and thresholdValue.
    #The filterKey should be a 1D array and will be taken as the first column of the array if not provided.
    #The function finds where the filterKey is above or below the thresholdValue and then removes those rows from the original array.
    #removeValues can be "above" or "below".  
    if len(inputArray) == 0: #This should not happen for normal usage, but it has been observed in practice.
        return inputArray
    if transpose == True: #This is meant for 2D arrays.
        inputArray = np.array(inputArray).transpose()
    if len(np.shape(inputArray)) == 1:
        inputArray2D = np.atleast_2d(inputArray).transpose()
    if len(filterKey) == 0:
        filterKey == inputArray[0]
    #Now some masking type things to delete the rows above a certain value.
    filteringFailures = np.zeros(np.shape(filterKey))
    if removeValues.lower() == 'above':
        filteringFailures[filterKey>thresholdValue] = 1 #False and True, where True is beyond the filter
    if removeValues.lower() == 'below':
        filteringFailures[filterKey<thresholdValue] = 1 #False and True, where True is beyond the filter
    filteringFailuresStacked = filteringFailures*1.0 #initializing this, it is going to become a mask type shape we need.
    for dataVector in range(1, np.shape(inputArray)[1]): #This "shape()[1]" gives us the number of dataVectors we need to make the masked array.
        filteringFailuresStacked = np.hstack((filteringFailuresStacked, filteringFailures))
    inputArrayThresholdMarked = inputArray*1.0 #making a copy
    inputArrayThresholdMarked[filteringFailuresStacked==True] = float('nan') #setting any rows with large values to nan. The array filteringFailuresStacked has "True" across each of those rows.
    #Now need to remove what is masked. We need to actually remove it since we'll be doing more than mean and std after this.
    #https://stackoverflow.com/questions/22032668/numpy-drop-rows-with-all-nan-or-0-values
    #The first step is apply a "mask = np.all(..., axis=1)" line.
    mask = np.all(np.isnan(inputArrayThresholdMarked), axis=1) #This tells us which rows are all nan.
    filteredArray = inputArrayThresholdMarked[~mask] #This does the filtering where rows are deleted.
    return filteredArray

@CiteSoft.after_call_compile_consolidated_log(compile_checkpoints=True)
def exportCitations():
    pass

def setMatPlotLibAgg(matPlotLibAggSetting = 'auto'):
    #choice can be 'auto', True, or Fales.
    if matPlotLibAggSetting == 'auto':
        import platform #check if the system is Linux.
        if platform.system() == "Linux":
            matPlotLibAggSetting = True
        else:
            matPlotLibAggSetting = False
    if matPlotLibAggSetting == False:
        return #do nothing.
    if matPlotLibAggSetting == True:
        import PEUQSE.plotting_functions as plotting_functions
        plotting_functions.matplotlib.use('Agg') #added by A. Savara June 29th, 2021.
        #no return needed.

def pickleAnObject(objectToPickle, base_file_name, file_name_prefix ='',  file_name_suffix='', file_name_extension='.pkl'):
    try:
        import pickle
        base_file_name = base_file_name.replace(file_name_extension, "") #remove the pkl extension if it’s already there, then we will add it back.
        data_filename = file_name_prefix + base_file_name + file_name_suffix + file_name_extension
        with open(data_filename, 'wb') as picklefile:
            pickle.dump(objectToPickle, picklefile)
    except Exception as theError:
        print("pickleAnObject was unable to perform pickling. The error was:", theError)

def unpickleAnObject(base_file_name, file_name_prefix ='',  file_name_suffix='', file_name_extension='.pkl'):
    import pickle
    base_file_name = base_file_name.replace(file_name_extension, "") #remove the pkl extension if it’s already there, then we will add it back.
    data_filename = file_name_prefix + base_file_name + file_name_suffix + file_name_extension
    with open(data_filename, 'rb') as picklefile:
        theObject = pickle.load(picklefile)
    return theObject


def dillpickleAnObject(objectToPickle, base_file_name, file_name_prefix ='',  file_name_suffix='', file_name_extension='.dill'):
    #Can't use pickle. Need to use dill.
    try:
        import dill
    except:
        print("To use this feature requires dill. If you don't have it, open an anaconda prompt and type 'pip install dill' or use conda install. https://anaconda.org/anaconda/dill")
    base_file_name = base_file_name.replace(file_name_extension, "") #remove the pkl extension if it’s already there, then we will add it back.
    data_filename = file_name_prefix + base_file_name + file_name_suffix + file_name_extension
    try:
        with open(data_filename, 'wb') as picklefile:
            dill.dump(objectToPickle, picklefile)
    except Exception as theError:
        print("dillpickleAnObject was unable to perform dill pickling. The error was:", theError)
        

def unDillpickleAnObject(base_file_name, file_name_prefix ='',  file_name_suffix='', file_name_extension='.dill'):
    try:
        import dill
    except:
        print("To use this feature requires dill. If you don't have it, open an anaconda prompt and type 'pip install dill' or use conda install. https://anaconda.org/anaconda/dill")
    base_file_name = base_file_name.replace(file_name_extension, "") #remove the pkl extension if it’s already there, then we will add it back.
    data_filename = file_name_prefix + base_file_name + file_name_suffix + file_name_extension
    with open(data_filename, 'rb') as picklefile:
        theObject = dill.load(picklefile)
    return theObject

def save_PE_object(objectToPickle, base_file_name, file_name_prefix ='',  file_name_suffix='', file_name_extension='.dill'):
    dillpickleAnObject(objectToPickle, base_file_name, file_name_prefix=file_name_prefix, file_name_suffix=file_name_suffix, file_name_extension=file_name_extension)

def load_PE_object(base_file_name, file_name_prefix ='',  file_name_suffix='', file_name_extension='.dill'):
    theObject = unDillpickleAnObject(base_file_name, file_name_prefix=file_name_prefix, file_name_suffix=file_name_suffix, file_name_extension=file_name_extension)
    return theObject

def deleteAllFilesInDirectory(mydir=''):
    import os
    import copy
    if mydir == '':
        working_dir=os.getcwd()
        mydir = working_dir
    filelist = copy.deepcopy(os.listdir(mydir))
    for f in filelist:
        os.remove(os.path.join(mydir, f))

def getPointsNearExistingSample(numPointsToGet, existingSamples, logP_value = None, parameters_values = None, sortBy = 'relative_delta', pickleFileName='pointsNearExistingSample.pkl', unique_points=True):
    """
    This function retrieves a number of points near a point in existingSamples, either based on a logP_value or parameters_values.
    All of the rows in existingSamples must be of the form of LogP in the first column and parameters_values in the later columns.
    Either a logP_value can be provided to get the nearest points, or a parameters_values must be provided.
    if both are provided, the parameters_values vector will be how the 'reference' point will be chosen.

    :param numPointsToGet: Number of points to generate around point of interest. (:type: int)
    :param existingSamples: Array of existing points or string of CSV or PKL file that contains previous samples from another BPE run. It is recommended to import mcmc_logP_and_parameter_samples.csv. (:type: np.array or str)
    :param logP_value: LogP value to center points around. logP_value or parameters_value must be used as criteria. (:type: float)
    :param parameter_values: Parameter values to center points around. logP_value or parameters_value must be used as criteria. (:type: list or np.array)
    :param sortBy: Define the criteria to sort. Options are ['relative_delta', 'absolute_delta', 'absolute_distance', 'relative_distance']. (:type: str)
    :param pickleFileName: The name to export the pickle file of the nearest points. (:type: str)

    :return extracted_parameter_samples: The parameter sets that meet the defined criteria. Shape is (numPointsToGet, numParameters). (:type: np.array)
    :return extracted_logP_values: The logP values of the associated parameter sets. (:type: np.array)
    :return extracted_objective_values: The objective values to order the parameters on the defined criteria. (:type: np.array)
    """
    
    #The sorting can occur by 'relative_delta', 'absolute_delta', 'absolute_distance', 'relative_distance'. 

    #First check if existingSamples is a string. If it's a string, we assume it's a filename, including extension.
    if isinstance(existingSamples, str):
        if ".csv" in existingSamples:
            existingSamples = np.genfromtxt(existingSamples, delimiter=',', dtype=float)
        elif ".pkl" in existingSamples:
            existingSamples = unpickleAnObject(existingSamples)
    else: #else it is already an array like object.
       pass 

    #Now, we need to remove any rows where existingSamples has '-inf' in the first column, because we don't want to sample from points with 0 probability:
    existingSamples = existingSamples[ existingSamples[:,0] > float('-inf')] #this is numpy syntax for returning a filtered array with a particular condition, and here the condition is that for all rows the first value is > float('-inf').

    if not isinstance(parameters_values, type(None)):
        referencePoint = parameters_values
    else: 
        # find Index where existingSamples[:,0] = logP_value, takes the first value encountered that has the lowest value. This handles equal differences.
        indexToUse = np.abs(existingSamples[:,0] - logP_value).argmin() # finds the value that is closest to the input logP value
        parameters_values = existingSamples[indexToUse]
        referencePoint = parameters_values[1:]

    #now we will add a 0 in front to represent a logP_value. This will come in useful during subtractions.
    referencePointWithZeroInFront =  np.hstack(([0],referencePoint))

    #Now calculate the sortBy array.
    sortByCalculationsArray = copy.deepcopy(existingSamples)
    if sortBy == 'absolute_delta': #take the deltas relative to the reference point, then take their absolute values.
        sortByCalculationsArray = (existingSamples - referencePointWithZeroInFront)
        sortByCalculationsArray[:,1:] = np.abs(sortByCalculationsArray[:,1:])
    if sortBy == 'relative_delta': #take the deltas relative to the reference point, then take their absolute values, then divide by absolute magnitudes.
        sortByCalculationsArray = (existingSamples - referencePointWithZeroInFront)
        sortByCalculationsArray[:,1:] = np.abs(sortByCalculationsArray[:,1:])/ np.abs(referencePointWithZeroInFront[1:]) #divide by all of the parameter magnitudes.
    # Distance is calculated according to Sqrt(Sum((xi – xi0)^2)). This section only squares the residual.
    if sortBy == 'absolute_distance': # take distance relative to reference point
        sortByCalculationsArray = (existingSamples - referencePointWithZeroInFront)**2
        sortByCalculationsArray[:,1:] = np.abs(sortByCalculationsArray[:,1:])
    if sortBy == 'relative_distance': #take distance relative to reference point
        sortByCalculationsArray = (existingSamples - referencePointWithZeroInFront)**2
        sortByCalculationsArray[:,1:] = np.abs(sortByCalculationsArray[:,1:])/ np.abs(referencePointWithZeroInFront[1:]**2) #this converts into relative distance since (xi - xi0)**2/xi0**2 = ((xi - xi0)/xi)**2

    # we must sum over the rows only, so axis=1 is necessary. 
    # The axis is added to allow for hstack to work. Must be a 2d array.
    # Sum((xi – xi0)^2) is guided by:
    objectiveFunctionArray = np.sum(sortByCalculationsArray[:,1:], axis=1)[:, np.newaxis] # add an axis to make 2d array

    # check if criteria is by distance, if so then wrap the evaluation in a sqrt. 
    # Sqrt(Sum((xi – xi0)^2)) is guided by:
    if 'distance' in sortBy:
        objectiveFunctionArray = np.sqrt(objectiveFunctionArray)

    #now we can stack this in front of the existingSamples for sorting.
    arrayToSort = np.hstack((objectiveFunctionArray, existingSamples))
    
    #now sort it.
    sortedArray = arrayToSort[arrayToSort[:,0].argsort()] #by default this will be smallest to largest, which is what we want.
    
    # have only unique points if unique_points is True
    if unique_points:
        sortedArray = np.unique(sortedArray, axis=0)

    extractedSamples_with_objective_function_and_logP = sortedArray[0:numPointsToGet].T #extract the relevant rows and transform to appropriate shape of (numPointsToGet, numParameters)

    # seperate values into separate variables. 
    extracted_objective_values = extractedSamples_with_objective_function_and_logP[0]
    extracted_logP_values = extractedSamples_with_objective_function_and_logP[1]
    extracted_parameter_samples = extractedSamples_with_objective_function_and_logP[2:].T

    #pickle pointes to easily be used as initial guess
    pickleAnObject(extracted_parameter_samples, pickleFileName)
    # return parameter samples, logP values, and objective values separately
    return extracted_parameter_samples, extracted_logP_values, extracted_objective_values

def truncateSamples(samples, parameterBoundsLower=None, parameterBoundsUpper=None, returnMask=False):
    """
    Truncate samples by bounding the parameter space. Put None in bounds that are not truncated.
    Parameter bounds are inclusive.

    :param samples: Samples after mcmc run. (:type: np.array)
    :param parameterBoundsLower: List of parameter lower bounds. Use None to indicate a bound not being applied. (:type: list)
    :param parameterBoundsUpper: List of parameter upper bounds. Use None to indicate a bound not being applied. (:type: list)
    :param returnMask: Boolean value to return the mask along with the samples. (:type: bool)
    """
    parameterBounds = zip(parameterBoundsLower, parameterBoundsUpper)
    # check length of parameter bounds
    if samples.shape[1] != len(parameterBounds):
        print('The samples must have shape (numSamples, numParameters) and parameterBounds must be a list of tuples containing the lower and upper bounds for a parameter. The parameters bounds must be in the same order as the parameters ordered in the samples variable.')
        sys.exit()
    # apply a mask to truncate samples relative to parameter bounds
    for param_index, paramBounds in enumerate(parameterBounds):
        lowerBound, upperBound = paramBounds
        # check if Nones were input, this indicates to not truncate the parameter
        if (isinstance(lowerBound, type(None))) and (isinstance(upperBound, type(None))):
            continue # skips to the next iteration
        elif isinstance(lowerBound, type(None)): # create mask for lower bound
            truncatedMask = (samples[:, param_index] <= upperBound)
        elif isinstance(upperBound, type(None)): # create mask for upper bound
            truncatedMask = (samples[:, param_index] >= lowerBound)
        else: # create mask for lower and upper bound
            truncatedMask = ((samples[:, param_index] >= lowerBound) & (samples[:, param_index] <= upperBound))
        samples = samples[truncatedMask, :] # truncate number of samples from the mask
    if returnMask:
        return samples, truncatedMask
    else:
        return samples

def splitSamples(samples, parameter_indices, all_parameters_splitting_values):
    """
    Split samples at a given value(s).
    The samples will be returned in order. 
    Only supports splitting across one parameter for now. 

    :param samples: Parameter samples with shape (numSamples, numParams) (:type: np.array)
    :param parameter_indicies: Indices of parameters that are considered when splitting. Only supports one parameter. Ex: [3] (:type: list of ints)
    :param all_parameters_splitting_values: List of values to split at. Only supports splitting for one parameter. Ex: [[1,2,3]] (:type: list of lists)
    """
    # check if parameter indices is not in a list
    if isinstance(parameter_indices, int):
        parameter_indices = [parameter_indices]
    # make sure the splitting_values variable is a list of lists, or something similar
    all_parameters_splitting_values = nestedObjectsFunctions.makeAtLeast_2dNested(all_parameters_splitting_values)
    # check if parameter indices is not one, right now only one parameter can be handled
    if len(parameter_indices) != 1:
        print('This function (splitSamples) only supports splitting across one parameter for now.')
        sys.exit()
    #TODO: change code to make handle multiple parameters, currently it will not
    parameter_index = parameter_indices[0]
    splitting_values = all_parameters_splitting_values[0]
    # sort samples
    sorted_indices = np.argsort(samples[:, parameter_index], axis=0)[:, np.newaxis] # add newaxis to make samples and sorted_indices the same dimensions
    sorted_samples = np.take_along_axis(samples, sorted_indices, axis=0)
    # find splitting spots
    split_at = sorted_samples[:, parameter_index].searchsorted(splitting_values) 
    split_samples = np.split(sorted_samples, split_at) # split_at must be a list-like object
    # return list of arrays
    return split_samples

def calculateAndPlotConvergenceDiagnostics(discrete_chains_post_burn_in_samples, parameterNamesAndMathTypeExpressionsDict, plot_settings={}, graphs_directory='./', createPlots=True, showFigure = None):
    """
    Calls other convergence functions to do calculations and make plots.

    :param discrete_chains_post_burn_in_samples: Samples with specific arrays for chains. (:type: np.array)
    :param parameterNamesAndMathTypeExpressionsDict: Dictionary with parameter name and symbol (:type dict)
    :param plot_settings: Plotting settings from UserInput (:type: dict)
    :param graphs_directory: Path to save graphs. (:type: str)
    :param createPlots: Flag to create plots after convergence analysis. (:type: bool)
    """
    from warnings import catch_warnings, simplefilter
    if showFigure == None: showFigure = True
    # makes sure the plot settings is populated before plotting
    if len(plot_settings)==0:
        createPlots=False
    try:
        # use the zeus AutoCorrTime function for all calculations.
        from zeus.autocorr import AutoCorrTime
        # create window sizes that increase on a log scale. 
        window_indices_act = np.exp(np.linspace(0, np.log(discrete_chains_post_burn_in_samples.shape[0]), 21)).astype(int)[1:]
        # initialize array with shape (N_intervals, numParams)
        taus_zeus = np.empty((len(window_indices_act), discrete_chains_post_burn_in_samples.shape[2])) 
        # populate taus using zeus AutoCorrTime function where lag length is determined by Sokal 1989.
        # For more information on Integrated Autocorrelation time see https://emcee.readthedocs.io/en/stable/tutorials/autocorr/ 
        with catch_warnings(): # suppress warnings from ACT function
            simplefilter('ignore')
            for i, n in enumerate(window_indices_act): # loop through the window indices to get larger and larger windows
                # since size is (numSamples, numChains, numParameters), we pass in limited samples up to the window size index
                # while passing in every chain and parameter
                taus_zeus[i] = AutoCorrTime(discrete_chains_post_burn_in_samples[:n,:,:]) 
        # create plots using PEUQSE plotting functions file.
        from PEUQSE.plotting_functions import createAutoCorrTimePlot
        # create plots for each parameter. The parameter names and symbols are unpacked from the dictionary.
        # loop through each parameter act values to plot and assign to self convergence
        parameter_act_for_each_window = {}
        combined_parameter_act_for_each_window = np.ones((len(window_indices_act),))
        heuristic_exponent_value = 1 # for individual parameters, the heuristic line is 50tau
        for param_taus, (parameter_name, parameter_math_name) in zip(taus_zeus.T, parameterNamesAndMathTypeExpressionsDict.items()):
            # only plot if createPlots is True
            if createPlots:
                createAutoCorrTimePlot(window_indices_act, param_taus, parameter_name, parameter_math_name, heuristic_exponent_value, graphs_directory, showFigure=showFigure)
            parameter_act_for_each_window[parameter_name] = param_taus
            # combine parameters by adding log(ACT) or just by multiplying
            combined_parameter_act_for_each_window *= param_taus
        # create combined parameters plot for ACT
        heuristic_exponent_value = discrete_chains_post_burn_in_samples.shape[2] # reassign to the number of combined parameters, which is all parameters
        createAutoCorrTimePlot(window_indices_act, combined_parameter_act_for_each_window, 'Combined_Parameters', 'All Parameters', heuristic_exponent_value, graphs_directory, showFigure=showFigure)
    except Exception as theError:
        window_indices_act = None
        taus_zeus = None
        parameter_act_for_each_window = None
        print('The AutoCorrelation Time plots have failed to be created. The error was:', theError)
    try: # prevents crashing when running convergence diagnostics on short chains or weird models
        # We previously used ARVIZ version 0.11.0 with the below syntax and switched in July 2022.
        # from arviz import geweke
        # local_z_score = geweke(discrete_chains_post_burn_in_samples[:window, chain_num, param_num])
        from PEUQSE.plotting_functions import createGewekePlot
        # create a linearly space array for creating window sizes for Geweke percent diagnostic
        window_indices_geweke = np.linspace(0, discrete_chains_post_burn_in_samples.shape[0], 21).astype(int)[1:]
        # loop through each param, each chain, and each window size
        # Geweke function is called for each window size. The full window (last one) is saved for plotting.
        total_z_scores = [] # initialize list for combining parameters.
        for param_num, (parameter_name, parameter_math_name) in enumerate(parameterNamesAndMathTypeExpressionsDict.items()):
            z_scores_array_per_chain = [] # initialize list for number of windows
            for chain_num in range(discrete_chains_post_burn_in_samples.shape[1]):
                z_scores_array_per_window = [] # initialize the list
                for window in window_indices_geweke:
                    # calculate z scores for each window. Use default settings of first 10% and last 50% of points to compare.
                    with catch_warnings():
                        simplefilter('ignore')
                        local_z_score = geweke_diagnostic(discrete_chains_post_burn_in_samples[:window, chain_num, param_num])
                    # checks if it is the last window. If yes, save the indices. Save for plotting and all last windows are the same.
                    if window == window_indices_geweke[-1]:
                        z_scores_final_indices = local_z_score.T[0]
                    z_scores_array_per_window.append(local_z_score.T[1])
                z_scores_array_per_chain.append(z_scores_array_per_window)
            z_scores_array_per_chain = np.array(z_scores_array_per_chain)
            # save all chains for combining all parameters.
            total_z_scores.append(z_scores_array_per_chain)
            z_scores_array = np.mean(np.abs(z_scores_array_per_chain), axis=0)
            # use numpy function to count how many z values fall outside 1 std. Divide by total values to get percent (decimal)
            z_scores_percentage_outlier = np.count_nonzero(z_scores_array>1, axis=1) / z_scores_array.shape[1]
            # save last window for plotting.
            z_scores_final = z_scores_array[:,-1]
            z_scores_geweke_final_plot_inputs = [z_scores_final_indices, z_scores_final] # allows for easier plotting with unpacking.
            # now plot using PEUQSE.plotting function if createPlots is True
            if createPlots:
                createGewekePlot(z_scores_geweke_final_plot_inputs, window_indices_geweke, z_scores_percentage_outlier, parameter_name, parameter_math_name, graphs_directory, showFigure=showFigure)
        # get combined parameter Geweke plot
        total_z_scores = np.array(total_z_scores)
        # abs and average across the parameters.
        z_scores_sum_params = np.mean(np.abs(total_z_scores), axis=0)
        # average across each chain after params are averaged.
        z_scores_sum_params_and_chains = np.mean(z_scores_sum_params, axis=0)
        # save final window for plotting and self convergence.
        z_scores_sum_params_final = z_scores_sum_params_and_chains[:, -1]
        # use numpy function to count how many z values fall outside 1 std. Divide by total values to get percent (decimal)
        z_scores_sum_params_percentage_outlier = np.count_nonzero(z_scores_sum_params_and_chains>1, axis=1) / z_scores_sum_params_and_chains.shape[1]
        z_scores_sum_params_geweke_final_plot_inputs = [z_scores_final_indices, z_scores_sum_params_final] # allows for easier plotting with unpacking.
        # now plot using PEUQSE.plotting function if createPlots is True
        if createPlots:
            createGewekePlot(z_scores_sum_params_geweke_final_plot_inputs, window_indices_geweke, z_scores_sum_params_percentage_outlier, 'Combined_Parameters', 'All Parameters', graphs_directory, showFigure=showFigure)
    except Exception as theError:
        print('Could not calculated Geweke convergence analysis. The chain length may be too small, so more samples are recommended.')
        print('The Geweke diagnostic graphs failed to be created. The error was:', theError)
        window_indices_geweke = None
        z_scores_sum_params_final = None
        z_scores_sum_params_percentage_outlier = None
    # return both window_indicies, final ACT values each param, final ACT values each param and window, final z scores summed parameters, and final summed parameters percent outliers
    return (window_indices_act, taus_zeus[-1,:], parameter_act_for_each_window, window_indices_geweke, z_scores_sum_params_final, z_scores_sum_params_percentage_outlier)
        
def geweke_diagnostic(post_burn_in_samples, initial_window=0.1, comparison_window=0.5, intervals=20):
    """ Geweke diagnostic for convergence of MCMC sampling. 
    Z scores are compared from the initial window to a final window of the sampling. 

    :param post_burn_in_samples: Samples in MCMC sampling after burn in period. (:type: np.array)
    :param initial_window: Percent of initial samples to be compared. (:type: float)
    :param comparison_window: Percent of final samples to be compared to initial values. (:type: float)
    :param intervals: Number of intervals for windows to be compared. (:type: int)

    Geweke function based on logic from arviz module file diagnostics.py version=0.11.0
    """
    for interval in (initial_window, comparison_window):
        if interval <= 0 or interval >= 1:
            raise ValueError("Invalid intervals for Geweke convergence analysis:", (initial_window, comparison_window), "Must be between 0 and 1")
    if initial_window + comparison_window >= 1:
        raise ValueError("Invalid intervals for Geweke convergence analysis:", (initial_window, comparison_window), "first and last intervals should not overlap.")

    # Initialize list of z-scores
    z_scores_total = []

    # Last index value of the input samples
    last_index = len(post_burn_in_samples) - 1

    # Start intervals going up to the start of the comparison window of the chain
    last_start_index = (1 - comparison_window) * last_index

    # Calculate starting indices
    start_indices = np.linspace(0, last_start_index, num=intervals, endpoint=True, dtype=int)

    # Loop over start indices
    for start in start_indices:
        # Calculate slices
        first_slice = post_burn_in_samples[start : start + int(initial_window * (last_index - start))]
        last_slice = post_burn_in_samples[int(last_index - comparison_window * (last_index - start)) :]

        z_score = first_slice.mean() - last_slice.mean()
        z_score /= np.sqrt(first_slice.var() + last_slice.var())

        z_scores_total.append([start, z_score])

    return np.array(z_scores_total)



if __name__ == "__main__":
    pass
<|MERGE_RESOLUTION|>--- conflicted
+++ resolved
@@ -2940,12 +2940,8 @@
                             plotting_functions.createScatterHeatMapPlot(posterior_df[param_a_column], posterior_df[param_b_column], (param_a_column, param_a_name, param_a_MAP, param_a_mu_AP, param_a_initial),
                                         (param_b_column, param_b_name, param_b_MAP, param_b_mu_AP, param_b_initial), graphs_directory, plot_settings) 
 
-<<<<<<< HEAD
-    def createSimulatedResponsesPlots(self, allResponses_x_values=[], allResponsesListsOfYArrays =[], plot_settings={},allResponsesListsOfYUncertaintiesArrays=[], flatten = False): 
-=======
     def createSimulatedResponsesPlots(self, allResponses_x_values=[], allResponsesListsOfYArrays =[], plot_settings={},allResponsesListsOfYUncertaintiesArrays=[], showFigure=None): 
         if showFigure == None: showFigure = True
->>>>>>> 0ab1f31b
         #allResponsesListsOfYArrays  is to have 3 layers of lists: Response > Responses Observed, mu_guess Simulated Responses, map_Simulated Responses, (mu_AP_simulatedResponses) > Values
         #flatten = True will convert the individual responses into a 'single response series'
         num_response_dimensions = self.UserInput.num_response_dimensions

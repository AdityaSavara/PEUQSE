--- conflicted
+++ resolved
@@ -1921,7 +1921,6 @@
         pickleAnObject(self.map_parameter_set, self.UserInput.directories['pickles']+directory_name_suffix+file_name_prefix+'permutation_map_parameter_set'+file_name_suffix)
         pickleAnObject(self.UserInput.InputParameterInitialGuess, self.UserInput.directories['pickles']+directory_name_suffix+file_name_prefix+'permutation_initial_point_parameters'+file_name_suffix)
         
-<<<<<<< HEAD
     def callConvergenceDiagnostics(self, samplingFunctionstr: str, samplingObject=None) -> None:
         """
         Calls other convergence functions to do calculations and make plots.
@@ -1941,18 +1940,13 @@
             refined_post_burn_in_samples = np.expand_dims(self.post_burn_in_samples, axis=1)
             taus = AutoCorrTime(refined_post_burn_in_samples)
         print('AutoCorrelatedTime of', taus)
-        
-
+        return taus
         # Gelman-Rubin statistics
         # use pymc to get this stat
         # other pymc stats can go below
-
-
-        pass
-
-
-=======
->>>>>>> 0f3e66a5
+        
+
+
     #Our EnsembleSampling is done by the emcee back end. (pip install emcee)
     software_name = "emcee"
     software_version = "3.1.2"
@@ -2069,11 +2063,8 @@
             mcmc_exportLog=True
         if calculatePostBurnInStatistics == True:
             self.calculatePostBurnInStatistics(calculate_post_burn_in_log_priors_vec = True) #This function call will also filter the lowest probability samples out, when using default settings.
-<<<<<<< HEAD
             if True: #TODO: change placeholder to UserInput defined convergence option on
                 self.callConvergenceDiagnostics('EnsembleSampling', samplingObject=emcee_sampler)
-=======
->>>>>>> 0f3e66a5
             if str(mcmc_exportLog) == 'UserChoice':
                 mcmc_exportLog = bool(self.UserInput.parameter_estimation_settings['mcmc_exportLog'])
             if mcmc_exportLog == True:

--- conflicted
+++ resolved
@@ -3374,15 +3374,10 @@
             for chain_num in range(discrete_chains_post_burn_in_samples.shape[1]):
                 z_scores_array_per_window = [] # initialize the list
                 for window in window_indices_geweke:
-<<<<<<< HEAD
                     # calculate z scores for each window. Use default settings of first 10% and last 50% of points to compare.
-                    local_z_score = geweke_diagnostic(discrete_chains_post_burn_in_samples[:window, chain_num, param_num])
-=======
-                    # calculate z scores for each window.
                     with catch_warnings():
                         simplefilter('ignore')
-                        local_z_score = geweke(discrete_chains_post_burn_in_samples[:window, chain_num, param_num])
->>>>>>> 41cdb2a7
+                        local_z_score = geweke_diagnostic(discrete_chains_post_burn_in_samples[:window, chain_num, param_num])
                     # checks if it is the last window. If yes, save the indices. Save for plotting and all last windows are the same.
                     if window == window_indices_geweke[-1]:
                         z_scores_final_indices = local_z_score.T[0]

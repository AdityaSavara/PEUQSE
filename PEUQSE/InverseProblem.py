import numpy as np
#from mpl_toolkits.mplot3d import Axes3D
#import scipy
from scipy.stats import multivariate_normal
#from scipy.integrate import odeint
import sys
import time
import copy
from collections.abc import Iterable 
#import mumce_py.Project as mumce_pyProject #FIXME: Eric to fix plotting/graphing issue described in issue 9 -- https://github.com/AdityaSavara/ODE-KIN-BAYES-SG-EW/issues/9
#import mumce_py.solution mumce_pySolution
try:
    import CiteSoft
    from CiteSoft import function_call_cite
except:
    import os #The below lines are to allow CiteSoftLocal to be called regardless of user's working directory.
    lenOfFileName = len(os.path.basename(__file__)) #This is the name of **this** file.
    absPathWithoutFileName = os.path.abspath(__file__)[0:-1*lenOfFileName]
    sys.path.append(absPathWithoutFileName)
    import CiteSoftLocal as CiteSoft
try:
    import UnitTesterSG.nestedObjectsFunctions as nestedObjectsFunctions
except:
    import PEUQSE.nestedObjectsFunctionsLocal as nestedObjectsFunctions

class parameter_estimation:
    #Inside this class, a UserInput namespace is provided. This has dictionaries of UserInput choices.
    #However, the code initally parses those choices and then puts processed versions in the SAME name space, but no longer in the dictionaries.
    #So functions in this class should (when possible) call the namespace variables that are not in dictionaries, unless the original userinput is desired.
    #'inverse problem'. Initialize chain with initial guess (prior if not provided) as starting point, chain burn-in length and total length, and Q (for proposal samples).  Initialize experimental data.  Theta is initialized as the starting point of the chain.  
    
    
    software_name = "PEUQSE Bayesian Parameter Estimation"
    software_version = "1.0.0"
    software_unique_id = "https://doi.org/10.1002/cctc.202000953"
    software_kwargs = {"version": software_version, "author": ["Aditya Savara", "Eric A. Walker"], "doi": "https://doi.org/10.1002/cctc.202000953", "cite": "Savara, A. and Walker, E.A. (2020), PEUQSE Intro 1: Bayesian Parameter Estimation Considering Uncertainty or Error from both Experiments and Theory. ChemCatChem. Accepted. doi:10.1002/cctc.202000953"} 
    @CiteSoft.after_call_compile_consolidated_log()
    @CiteSoft.function_call_cite(unique_id=software_unique_id, software_name=software_name, **software_kwargs)
    def __init__(self, UserInput = None):
        #TODO: settings that are supposed to be Booleans should get Boolean cast in here. Otherwise if they are strings they will cause problems in "or" statements (where strings can return true even if the string is 'False').        
        self.UserInput = UserInput #Note that this is a pointer, so the later lines are within this object.
        #Now will automatically populate some variables from UserInput
        #make subdirectories as needed.
        import os
        for directoryName in UserInput.directories:
            if not os.path.exists(directoryName):
                os.makedirs(directoryName)

        #Populate variables for bounds and reduced parameter space.
        self.parameterBoundsOn = bool(len(UserInput.model['InputParameterPriorValues_upperBounds']) + len(UserInput.model['InputParameterPriorValues_lowerBounds']))
        UserInput.InputParameterPriorValues_lowerBounds = UserInput.model['InputParameterPriorValues_lowerBounds']
        UserInput.InputParameterPriorValues_upperBounds = UserInput.model['InputParameterPriorValues_upperBounds']
        self.reducedParameterSpaceOn = bool(len(UserInput.model['reducedParameterSpace']))
        
        #Check for deprecated UserInput choices.
        if hasattr(UserInput.parameter_estimation_settings, 'multistart_gridsearchToSamples'):
            print("The UserInput feature parameter_estimation_settings['multistart_gridsearchToSamples'] has been renamed. Use parameter_estimation_settings['multistart_permutationsToSamples'].")
            if hasattr(UserInput.parameter_estimation_settings, 'multistart_permutationsToSamples') == False:    
                UserInput.parameter_estimation_settings['multistart_permutationsToSamples']= UserInput.parameter_estimation_settings['multistart_gridsearchToSamples']
        if hasattr(UserInput.parameter_estimation_settings, 'multistart_gridsearch_threshold_filter_coefficient'):
            print("The UserInput feature parameter_estimation_settings['multistart_gridsearch_threshold_filter_coefficient'] has been renamed. Use parameter_estimation_settings['multistart_permutationsToSamples_threshold_filter_coefficient'].")
            if hasattr(UserInput.parameter_estimation_settings, 'multistart_permutationsToSamples_threshold_filter_coefficient') == False:    
                UserInput.parameter_estimation_settings['multistart_permutationsToSamples_threshold_filter_coefficient']= UserInput.parameter_estimation_settings['multistart_gridsearch_threshold_filter_coefficient']
        #Check if EnsembleJumpSampling specification for multistart and change type to EnsembleModifiedMHSampling
        if UserInput.parameter_estimation_settings['multistart_searchType'] == 'doEnsembleJumpSampling':
            self.UserInput.parameter_estimation_settings['multistart_searchType'] = 'doEnsembleModifiedMHSampling'

        #Check if there are parameterNames provided. If not, we will make some.
        if len(UserInput.model['parameterNamesAndMathTypeExpressionsDict']) == 0:
            numParameters = len(UserInput.model['InputParameterPriorValues'])
            for parameterIndex in range(0,numParameters):
                UserInput.model['parameterNamesAndMathTypeExpressionsDict'][str(parameterIndex)]= 'ParInd_'+str(parameterIndex)
        elif type(UserInput.model['parameterNamesAndMathTypeExpressionsDict']) == type([1]): # if it's a list, make a dictionary.
                listToMakeDictionary = UserInput.model['parameterNamesAndMathTypeExpressionsDict']
                newDictionary = {}
                for paramName in listToMakeDictionary:
                    newDictionary[str(paramName)] = str(paramName)
                UserInput.model['parameterNamesAndMathTypeExpressionsDict'] = newDictionary
        UserInput.parameterNamesList = list(UserInput.model['parameterNamesAndMathTypeExpressionsDict'].keys())
        UserInput.stringOfParameterNames = str(UserInput.parameterNamesList).replace("'","")[1:-1]
        UserInput.parameterNamesAndMathTypeExpressionsDict = UserInput.model['parameterNamesAndMathTypeExpressionsDict']
        if self.UserInput.parameter_estimation_settings['verbose']: 
            print("Parameter Estimation Object Initialized")
        
        if type(UserInput.parameter_estimation_settings['checkPointFrequency']) != type(None): #This is for backwards compatibility.
            UserInput.parameter_estimation_settings['mcmc_checkPointFrequency'] = UserInput.parameter_estimation_settings['checkPointFrequency']
            UserInput.parameter_estimation_settings['multistart_checkPointFrequency'] = UserInput.parameter_estimation_settings['checkPointFrequency']
        UserInput.request_mpi = False #Set as false as default.
        if ( \
            UserInput.parameter_estimation_settings['mcmc_parallel_sampling'] or \
            UserInput.parameter_estimation_settings['multistart_parallel_sampling'] or \
            UserInput.doe_settings['parallel_conditions_exploration'] or  \
            UserInput.doe_settings['parallel_parameter_modulation'] \
            ) \
            == True:
            UserInput.request_mpi = True
            if (UserInput.doe_settings['parallel_conditions_exploration'] or UserInput.doe_settings['parallel_parameter_modulation']) and (UserInput.parameter_estimation_settings['mcmc_parallel_sampling'] or UserInput.parameter_estimation_settings['multistart_parallel_sampling']):
                print("Warning: Parallelization of Design of experiments is not compatible with parallelization of either mcmc_parallel_sampling or multistart_parallel_sampling.  Those other features are being turned off.")
                UserInput.parameter_estimation_settings['multistart_parallel_sampling'] = False
                UserInput.parameter_estimation_settings['mcmc_parallel_sampling'] = False
                
        if UserInput.request_mpi == True: #Rank zero needs to clear out the mpi_cached_files directory (unless we are continuing sampling), so check if we are using rank 0.
            import os; #import sys
            import PEUQSE.parallel_processing
            if PEUQSE.parallel_processing.currentProcessorNumber == 0:
                if not os.path.exists('./mpi_cached_files'):
                    os.makedirs('./mpi_cached_files')
                if not os.path.exists(UserInput.directories['graphs']+"mpi_cached_files"):
                    os.makedirs(UserInput.directories['graphs']+"mpi_cached_files")                
                if not os.path.exists(UserInput.directories['logs_and_csvs']+"mpi_cached_files"):
                    os.makedirs(UserInput.directories['logs_and_csvs']+"mpi_cached_files")                
                if not os.path.exists(UserInput.directories['pickles']+"mpi_cached_files"):
                    os.makedirs(UserInput.directories['pickles']+"mpi_cached_files")                
                if ('mcmc_continueSampling' not in UserInput.parameter_estimation_settings) or (UserInput.parameter_estimation_settings['mcmc_continueSampling'] == False) or (UserInput.parameter_estimation_settings['mcmc_continueSampling'] == 'auto'):
                    os.chdir("./mpi_cached_files")                
                    deleteAllFilesInDirectory()
                    os.chdir("./..")
                    if UserInput.directories['graphs'] != "./":
                        os.chdir(UserInput.directories['graphs']+"mpi_cached_files")
                        deleteAllFilesInDirectory()
                        os.chdir("./../..")
                    if UserInput.directories['logs_and_csvs'] != "./":
                        os.chdir(UserInput.directories['graphs']+"mpi_cached_files")
                        deleteAllFilesInDirectory()
                        os.chdir("./../..")
                    if UserInput.directories['pickles'] != "./":
                        os.chdir(UserInput.directories['graphs']+"mpi_cached_files")
                        deleteAllFilesInDirectory()
                        os.chdir("./../..")
                
                #Now check the number of processor ranks to see if the person really is using parallel processing.
                if PEUQSE.parallel_processing.numProcessors > 1:    #This is the normal case.
                    sys.exit() #TODO: right now, processor zero just exits after making and emptying the directory. In the future, things will be more complex for the processor zero.
                elif PEUQSE.parallel_processing.numProcessors == 1: #This is the case where the person has only one process rank, so probably does not want code execution to stop just yet. (This is an intentional case for gridsearch for example, where running without mpi will print the number of grid Permutations).
                    print("Notice: you have requested parallel processing by MPI but have only 1 processor rank enabled or are not using mpi for this run. Parallel processing is being disabled for this run. If you are running to find the number of process ranks to use, another message will be printed out with the number of processor ranks to provide to mpi.")
                    UserInput.request_mpi = False
                    if UserInput.parameter_estimation_settings['mcmc_parallel_sampling']:
                        print("Your settings suggest that you are trying to use mcmc_parallel_sampling. Please use the mpi command from the prompt.  To do N parallel samplings requires N+1 process ranks. For example, if you wanted to have 4 parallel samplings, you would need 5 process ranks and would use: mpiexec -n 5 python runfile_for_your_analysis.py")
                        sys.exit()
                    
        
        #Setting this object so that we can make changes to it below without changing UserInput dictionaries.
        self.UserInput.mu_prior = np.array(UserInput.model['InputParameterPriorValues'], dtype='float')
        #Below code is mainly for allowing uniform distributions in priors.
        UserInput.InputParametersPriorValuesUncertainties = np.array(UserInput.model['InputParametersPriorValuesUncertainties'],dtype='float') #Doing this so that the -1.0 check below should work.
        if -1.0 in UserInput.InputParametersPriorValuesUncertainties: #This means that at least one of the uncertainties has been set to "-1" which means a uniform distribution. 
            UserInput.InputParametersPriorValuesUniformDistributionsIndices = [] #intializing.
            if len(np.shape(UserInput.InputParametersPriorValuesUncertainties)) != 1:
                print("A value of '-1' in the uncertainties signifies a uniform distribution for PEUQSE. As of July 1st 2020, the uniform distribution feature is only compatible with a 1D of array for uncertainties and not compatible with providing a full covariance matrix. If you need such a feature, contact the developers because it could be implemented. Eventually, a more sophisiticated back end may be used which would allow such a feature.")
            # If there is a uniform distribution, that means two actions need to be taken:
             #First, we will populate InputParametersPriorValuesUncertainties with the standard deviation of a uniform distribution. This is so that the MCMC steps can be taken of the right size.
             #Second, that we will need to make a custom calculation when calculating the prior probability that effectively excludes this variable.  So we'll create an array of indices to help us with that.        
            #We will do both in a loop.
            UserInput.InputParametersPriorValuesUniformDistributionsKey  = UserInput.InputParametersPriorValuesUncertainties *1.0 #Just initalizing
            for parameterIndex, uncertaintyValue in enumerate(UserInput.InputParametersPriorValuesUncertainties):
                if uncertaintyValue == -1.0:
                    UserInput.InputParametersPriorValuesUniformDistributionsKey[parameterIndex] = 1.0 #This is setting the parameter as "True" for having a uniform distribution. 
                    UserInput.InputParametersPriorValuesUniformDistributionsIndices.append(parameterIndex)
                    #In the case of a uniform distribution, the standard deviation and variance are given by sigma = (b−a)/ √12 :   
                    #See for example  https://www.quora.com/What-is-the-standard-deviation-of-a-uniform-distribution-How-is-this-formula-determined
                    if self.parameterBoundsOn == False:
                        print("ERROR: An uncertaintyValue of -1.0 has been provided which indicates a Uniform distribution. Uniform distributions require both upper and lower bounds, but these have not been provided. CheKiPUEQ is exiting the program."); sys.exit()
                    std_prior_single_parameter = (UserInput.InputParameterPriorValues_upperBounds[parameterIndex] - UserInput.InputParameterPriorValues_lowerBounds[parameterIndex])/(12**0.5)
                    UserInput.InputParametersPriorValuesUncertainties[parameterIndex] = std_prior_single_parameter #Note that going forward the array InputParametersPriorValuesUncertainties cannot be checked to see if the parameter is from a uniform distribution. Instead, InputParametersPriorValuesUniformDistributionsKey must be checked. 
                    #We will also fill the model['InputParameterPriorValues'] to have the mean of the two bounds. This can matter for some of the scaling that occurs later.
                    self.UserInput.mu_prior[parameterIndex] = (UserInput.InputParameterPriorValues_upperBounds[parameterIndex] + UserInput.InputParameterPriorValues_lowerBounds[parameterIndex])/2
        
        #Now to make covmat. Leaving the original dictionary object intact, but making a new object to make covmat_prior.
        if len(np.shape(UserInput.InputParametersPriorValuesUncertainties)) == 1 and (len(UserInput.InputParametersPriorValuesUncertainties) > 0): #If it's a 1D array/list that is filled, we'll diagonalize it.
            UserInput.std_prior = np.array(UserInput.InputParametersPriorValuesUncertainties, dtype='float') #using 32 since not everyone has 64.
            UserInput.var_prior = np.power(UserInput.InputParametersPriorValuesUncertainties,2)
            UserInput.covmat_prior = np.diagflat(self.UserInput.var_prior) 
        elif len(np.shape(UserInput.InputParametersPriorValuesUncertainties)) > 1: #If it's non-1D, we assume it's already a covariance matrix.
            UserInput.covmat_prior = np.array(UserInput.InputParametersPriorValuesUncertainties, dtype='float')
            UserInput.var_prior = np.diagonal(UserInput.covmat_prior)
            UserInput.std_prior = np.power(UserInput.covmat_prior,0.5)
        else: #If a blank list is received, that means the user
            print("The covariance matrix of the priors is undefined because InputParametersPriorValuesUncertainties is blank.")
        #    cov_prior = np.array([[200.0, 0., 0., 0., 0., 0.], 
        #                          [0., 200.0, 0., 0., 0., 0.],
        #                          [0., 0., 13.0, 0., 0., 0.],
        #                          [0., 0., 0., 13.0, 0., 0.],
        #                          [0., 0., 0., 0., 0.1, 0.],
        #                          [0., 0., 0., 0., 0., 0.1]])
        #Making things at least 2d.  Also changing it to a purely internal variable because that way we don't edit the user input dictionary going forward.
        
        #Below, we are generating samples of the prior for info gain purposes.  This requires considering random seeds.
        if 'mcmc_random_seed' in self.UserInput.parameter_estimation_settings:
            if type(self.UserInput.parameter_estimation_settings['mcmc_random_seed']) == type(1): #if it's an integer, then it's not a "None" type or string, and we will use it.
                np.random.seed(self.UserInput.parameter_estimation_settings['mcmc_random_seed'])
        self.samples_of_prior = np.random.multivariate_normal(self.UserInput.mu_prior,UserInput.covmat_prior,UserInput.parameter_estimation_settings['mcmc_length'])
        
        #Now do some processing on the responses formatting and uncertainties.
        #Make them 2dNested if needed..

        UserInput.responses_observed = np.array(nestedObjectsFunctions.makeAtLeast_2dNested(UserInput.responses['responses_observed']))
        if UserInput.responses['num_responses']=='auto':
            self.UserInput.num_response_dimensions = np.shape(UserInput.responses_observed)[0]
        else:
            self.UserInput.num_response_dimensions = UserInput.responses['num_responses']
        if len(UserInput.responses['responses_abscissa']) == 0: #This means it has not been provided and we will make one.
            UserInput.responses_abscissa = [] #the one from input should already be a list, but we start a fresh one.
            for responseIndex in range(0,self.UserInput.num_response_dimensions):
                numPoints = len(UserInput.responses_observed[responseIndex])
                UserInput.responses_abscissa.append(np.linspace(0, numPoints,numPoints))
        else:
            UserInput.responses_abscissa = UserInput.responses['responses_abscissa']
        UserInput.responses_abscissa = np.array(nestedObjectsFunctions.makeAtLeast_2dNested(UserInput.responses_abscissa))        
        #Make sure all objects inside are arrays (if they are lists we convert them). This is needed to apply the heurestic.
        UserInput.responses_abscissa = nestedObjectsFunctions.convertInternalToNumpyArray_2dNested(UserInput.responses_abscissa)
        UserInput.responses_observed = nestedObjectsFunctions.convertInternalToNumpyArray_2dNested(UserInput.responses_observed)

        #Now to process responses_observed_uncertainties, there are several options so we need to process it according to the cases.
        #The normal case:
        if isinstance(self.UserInput.responses['responses_observed_uncertainties'], Iterable): #If it's an array or like one, we take it as is. The other options are a none object or a function.
            UserInput.responses_observed_uncertainties = UserInput.responses['responses_observed_uncertainties']
            #Processing of responses_observed_uncertainties for case that a blank list is received and not zeros.
            if len(UserInput.responses['responses_observed_uncertainties']) == 0:
                #if the response uncertainties is blank, we will use the heurestic of sigma = 5% of the observed value, and then add an orthogonal uncertainty of 2% of the maximum for that response. 
                #Note that we are actually checking in index[0], that is because as an atleast_2d array even a blank list / array in it will give a length of 1.
                UserInput.responses_observed_uncertainties = np.abs( UserInput.responses_observed) * 0.05
                for responseIndex in range(0,UserInput.num_response_dimensions): #need to cycle through to apply the "minimum" uncertainty of 0.02 times the max value.
                    maxResponseAbsValue = np.max(np.abs(UserInput.responses_observed[responseIndex]))
                    UserInput.responses_observed_uncertainties[responseIndex] = ( UserInput.responses_observed_uncertainties[responseIndex]**2 + (maxResponseAbsValue*0.02)**2 ) ** 0.5
                    #The below deprecated syntax is a bit hard to read, but it is similar to this: a[a==2] = 10 #replace all 2's with 10's                    #UserInput.responses_observed_uncertainties[responseIndex][UserInput.responses_observed_uncertainties[responseIndex] < maxResponseAbsValue * 0.02] = maxResponseAbsValue * 0.02
            elif nestedObjectsFunctions.sumNested(UserInput.responses['responses_observed_uncertainties']) == 0: #If a 0 (or list summing to 0) is provided, we will make the uncertainties zero.
                UserInput.responses_observed_uncertainties = UserInput.responses_observed * 0.0 #This will work because we've converted the internals to array already.
                #Below two lines not needed. Should be removed if everythig is working fine after Nov 2020.
                #for responseIndex in range(0,len(UserInput.responses_observed[0])):
                #    UserInput.responses_observed_uncertainties[0][responseIndex]= UserInput.responses_observed[0][responseIndex]*0.0
            UserInput.responses_observed_uncertainties = np.array(nestedObjectsFunctions.makeAtLeast_2dNested(UserInput.responses_observed_uncertainties))
            UserInput.responses_observed_uncertainties = nestedObjectsFunctions.convertInternalToNumpyArray_2dNested(UserInput.responses_observed_uncertainties)
            #If the feature of self.UserInput.responses['responses_observed_weighting'] has been used, then we need to apply that weighting to the uncertainties.
            if len(self.UserInput.responses['responses_observed_weighting']) > 0:
                UserInput.responses_observed_weighting = np.array(nestedObjectsFunctions.makeAtLeast_2dNested(UserInput.responses['responses_observed_weighting']))
                UserInput.responses_observed_weighting = nestedObjectsFunctions.convertInternalToNumpyArray_2dNested(UserInput.responses_observed_weighting)
                UserInput.responses_observed_weighting = UserInput.responses_observed_weighting.astype(np.float)
                UserInput.responses_observed_weight_coefficients = copy.deepcopy(UserInput.responses_observed_weighting).astype(np.float) #initialize the weight_coefficients
                #We'll apply it 1 response at a time.
                for responseIndex, responseWeightingArray in enumerate(UserInput.responses_observed_weighting):
                    if 0 in responseWeightingArray: #we can't have zeros in weights. So if we have any zeros, we will set the weighting of those to 1E6 times less than other values.
                        #Originally, used minNonZero/1E6. Now, use eps which is the smallest non-zero value allowed.
                        #minNonZero = np.min(UserInput.responses_observed_weighting[UserInput.responses_observed_weighting>0])
                        responseWeightingArray[responseWeightingArray==0] = np.finfo(float).eps #minNonZero/1E6  #set the 0 values to be 1E6 times smaller than minNonZero.
                        UserInput.responses_observed_weighting[responseIndex] = responseWeightingArray 
                #now calculate and apply the weight coefficients.
                for responseIndex in range(len(UserInput.responses_observed_weighting)):
                    UserInput.responses_observed_weight_coefficients[responseIndex] = (UserInput.responses_observed_weighting[responseIndex])**(-0.5) #this is analagous to the sigma of a variance weighted heuristic.
                UserInput.responses_observed_uncertainties = UserInput.responses_observed_uncertainties*UserInput.responses_observed_weight_coefficients
        else: #The other possibilities are a None object or a function. For either of thtose cases, we simply set UserInput.responses_observed_uncertainties equal to what the user provided.
            UserInput.responses_observed_uncertainties = copy.deepcopy(self.UserInput.responses['responses_observed_uncertainties'])

        #Now to process responses_simulation_uncertainties, there are several options so we need to process it according to the cases.
        #The normal case:
        if isinstance(self.UserInput.model['responses_simulation_uncertainties'], Iterable): #If it's an array or like one, we take it as is. The other options are a none object or a function.
            UserInput.responses_simulation_uncertainties = np.array(nestedObjectsFunctions.makeAtLeast_2dNested(self.UserInput.model['responses_simulation_uncertainties']))
            UserInput.responses_simulation_uncertainties = nestedObjectsFunctions.convertInternalToNumpyArray_2dNested(UserInput.responses_simulation_uncertainties)
            #TODO: allow a length of zero 'responses_simulation_uncertainties' to mean that the heurestic function should be called after each simulation. That is not what it is doing right now (Dec 2020). Right now it is just using a static value from the heurestic applied to the observed_responses.
            #Processing of responses_simulation_uncertainties for case that a blank list is received and not zeros.
            if len(UserInput.responses_simulation_uncertainties[0]) == 0: 
                #if the response uncertainties is blank, we will use the heurestic of sigma = 5% of the observed value, with a floor of 2% of the maximum for that response. 
                #Note that we are actually checking in index[0], that is because as an atleast_2d array even a blank list / array in it will give a length of 1.
                UserInput.responses_simulation_uncertainties = np.abs(UserInput.responses_observed) * 0.05
                for responseIndex in range(0,UserInput.num_response_dimensions): #need to cycle through to apply the "minimum" uncertainty of 0.02 times the max value.
                    maxResponseAbsValue = np.max(np.abs(UserInput.responses_observed[responseIndex])) #Because of the "at_least2D" we actually need to use index 0.
                    #The below syntax is a bit hard to read, but it is similar to this: a[a==2] = 10 #replace all 2's with 10's
                    UserInput.responses_simulation_uncertainties[responseIndex][UserInput.responses_simulation_uncertainties[responseIndex] < maxResponseAbsValue * 0.02] = maxResponseAbsValue * 0.02
            elif nestedObjectsFunctions.sumNested(UserInput.responses_simulation_uncertainties) == 0: #If a 0 (or list summing to 0) is provided, we will make the uncertainties zero.
                UserInput.responses_simulation_uncertainties = UserInput.responses_observed * 0.0 #This will work because we've converted the internals to array already.
        else: #The other possibilities are a None object or a function. For either of thtose cases, we simply set UserInput.responses_simulation_uncertainties equal to what the user provided.
            UserInput.responses_simulation_uncertainties = copy.deepcopy(self.UserInput.model['responses_simulation_uncertainties'])

        #Now to process simulatedResponses_upperBounds and simulatedResponses_lowerBounds. Can be a blank list or a nested list.
        if len(UserInput.model['simulatedResponses_upperBounds']) > 0:
            UserInput.model['simulatedResponses_upperBounds'] = np.array(nestedObjectsFunctions.makeAtLeast_2dNested(self.UserInput.model['simulatedResponses_upperBounds']))
            UserInput.model['simulatedResponses_upperBounds'] = nestedObjectsFunctions.convertInternalToNumpyArray_2dNested(UserInput.model['simulatedResponses_upperBounds'])
        if len(UserInput.model['simulatedResponses_lowerBounds']) > 0:
            UserInput.model['simulatedResponses_lowerBounds'] = np.array(nestedObjectsFunctions.makeAtLeast_2dNested(self.UserInput.model['simulatedResponses_lowerBounds']))
            UserInput.model['simulatedResponses_lowerBounds'] = nestedObjectsFunctions.convertInternalToNumpyArray_2dNested(UserInput.model['simulatedResponses_lowerBounds'])
            
        self.UserInput.num_data_points = len(nestedObjectsFunctions.flatten_2dNested(UserInput.responses_observed)) #This works if there is a single response series.
        #We need to figure out if the abscissa has length equal to the responses or not.
        if len(UserInput.responses_abscissa) == len(UserInput.responses_observed):
            self.separate_abscissa_per_response = True  #This means we **will** iterate across the abscissa when iterating across each response.
        else:
            self.separate_abscissa_per_response = False #This means we **won't** iterate across the abscissa when iterating across each response.

        self.staggeredResponses = nestedObjectsFunctions.checkIfStaggered_2dNested(UserInput.responses_observed)
        #TODO: This currently only is programmed for if the uncertainties are uncorrelated standard deviaions (so is not compatible with a directly fed cov_mat). Also, we need to figure out what do when they are not gaussian/symmetric.
        UserInput.responses_observed_transformed, UserInput.responses_observed_transformed_uncertainties  = self.transform_responses(UserInput.responses_observed, UserInput.responses_observed_uncertainties) #This creates transforms for any data that we might need it. The same transforms will also be applied during parameter estimation.
            
        #The below unusual code is because during doeParameterModulationPermutationsScanner, populate synthetic data calls init again.
        #So we will only call populateIndependentVariablesFunction if we're not in the middle of design of experiments.
        if not hasattr(self, 'middle_of_doe_flag'): #We check of the middle_of_doe_flag exists. #If the flag is not there and the populate function exists, we call it.
            if type(UserInput.model['populateIndependentVariablesFunction']) != type(None):
                UserInput.model['populateIndependentVariablesFunction'](UserInput.responses['independent_variables_values']) 
        if hasattr(self, 'middle_of_doe_flag'): #We check of the middle_of_doe_flag exists. If it's there, no problem.
            if self.middle_of_doe_flag == False: #If the flag is there, we only proceed to call the function if the flag is set to false.
                if type(UserInput.model['populateIndependentVariablesFunction']) != type(None):
                    UserInput.model['populateIndependentVariablesFunction'](UserInput.responses['independent_variables_values']) 
                
        #Now scale things as needed:
        if UserInput.parameter_estimation_settings['scaling_uncertainties_type'] == "off":
            self.UserInput.mu_prior_scaled = UserInput.mu_prior*1.0
            self.UserInput.var_prior_scaled = UserInput.var_prior*1.0
            self.UserInput.covmat_prior_scaled = UserInput.covmat_prior*1.0
        else:            
            if UserInput.parameter_estimation_settings['scaling_uncertainties_type'] == "std":
                self.UserInput.scaling_uncertainties = UserInput.std_prior #Could also be by mu_prior.  The reason a separate variable is made is because this will be used in the getPrior function as well, and having a separate variable makes it easier to trace. This scaling helps prevent numerical errors in returning the pdf.
            elif UserInput.parameter_estimation_settings['scaling_uncertainties_type'] == "mu":
                self.UserInput.scaling_uncertainties = UserInput.mu_prior
            else: #Else we assume that UserInput.parameter_estimation_settings['scaling_uncertainties_type'] has been set to a fixed float or vector. For now, we'll just support float.
                scaling_factor = float(UserInput.parameter_estimation_settings['scaling_uncertainties_type'])
                self.UserInput.scaling_uncertainties = (UserInput.mu_prior/UserInput.mu_prior)*scaling_factor #This basically makes a vector of ones times the scaling factor.
            #TODO: consider a separate scaling for each variable, taking the greater of either mu_prior or std_prior.
            #TODO: Consider changing how self.UserInput.scaling_uncertainties is done to accommodate greater than 1D vector. Right now we use np.shape(self.UserInput.scaling_uncertainties)[0]==1, but we could use np.shape(self.UserInput.scaling_uncertainties)==np.shape(UserInput.mu_prior)
            if np.shape(nestedObjectsFunctions.makeAtLeast_2dNested(self.UserInput.scaling_uncertainties))[0]==1:  #In this case, the uncertainties is not a covariance matrix.
                pass
            elif np.shape(nestedObjectsFunctions.makeAtLeast_2dNested(self.UserInput.scaling_uncertainties))[0]==np.shape(nestedObjectsFunctions.makeAtLeast_2dNested(self.UserInput.scaling_uncertainties))[1]: #In his case, the uncertainties are a covariance matrix so we take the diagonal (which are variances) and the square root of them.
                self.UserInput.scaling_uncertainties = (np.diagonal(self.UserInput.scaling_uncertainties))**0.5 #Take the diagonal which is variances, and            
            else:
                print("There is an unsupported shape somewhere in the prior.  The prior is currently expected to be 1 dimensional.")
                print(np.shape(self.UserInput.scaling_uncertainties))
                sys.exit()
            self.UserInput.mu_prior_scaled = np.array(UserInput.mu_prior/UserInput.scaling_uncertainties)
            self.UserInput.var_prior_scaled = np.array(UserInput.var_prior/(UserInput.scaling_uncertainties*UserInput.scaling_uncertainties))
            self.UserInput.covmat_prior_scaled = self.UserInput.covmat_prior*1.0 #First initialize, then fill.
            for parameterIndex, parameterValue in enumerate(UserInput.scaling_uncertainties):
                UserInput.covmat_prior_scaled[parameterIndex,:] = UserInput.covmat_prior[parameterIndex,:]/parameterValue
                #The next line needs to be on UserInput.covmat_prior_scaled and not UserInput.covmat_prior, since we're stacking the divisions.
                UserInput.covmat_prior_scaled[:,parameterIndex] = UserInput.covmat_prior_scaled[:,parameterIndex]/parameterValue        
        
        #To find the *observed* responses covariance matrix, meaning based on the uncertainties reported by the users, we take the uncertainties from the points. This is needed for the likelihood. However, it will be transformed again at that time.
        #First, we have to make sure self.UserInput.responses_observed_transformed_uncertainties is an iterable. It could be a none-type or a function.
        if isinstance(self.UserInput.responses_observed_transformed_uncertainties, Iterable):
            self.observed_responses_covmat_transformed = returnShapedResponseCovMat(self.UserInput.num_response_dimensions, self.UserInput.responses_observed_transformed_uncertainties)
        else: #If responses_observed_transformed_uncertainties is a None type, then we don't need observed_responses_covmat_transformed.  If it is a function, then we have to create the object on the fly so can't create it now.
            pass

        #self.covmat_prior = UserInput.covmat_prior
        self.Q_mu = self.UserInput.mu_prior*0 # Q samples the next step at any point in the chain.  The next step may be accepted or rejected.  Q_mu is centered (0) around the current theta.  
        self.Q_covmat = self.UserInput.covmat_prior # Take small steps. 
        #TODO: Make initial guess handle a string, then assume that it is a pickle file
        # check if InputParameterInitialGuess is a string
        # if so, read the pickle file in the same way as the sampling functions (look for file, then read)
        # After reading it, slice the matrix to only the first walker is saved.
        if isinstance(self.UserInput.model['InputParameterInitialGuess'], str):
            # try to read from current directory and pickle directory
            start_point_pkl_file_name = self.UserInput.model['InputParameterInitialGuess']
            if '.pkl' in start_point_pkl_file_name: # remove '.pkl' from string if it is there
                start_point_pkl_file_name = start_point_pkl_file_name.replace('.pkl', '')
            from os.path import exists
            # check if file exists in current working directory
            if exists(start_point_pkl_file_name + '.pkl'):
                initialGuessUnfiltered = unpickleAnObject(start_point_pkl_file_name)
            # check if file exists in pickle directory
            elif exists(self.UserInput.directories['pickles'] + start_point_pkl_file_name + '.pkl'):
                initialGuessUnfiltered = unpickleAnObject(self.UserInput.directories['pickles'] + start_point_pkl_file_name)
            else:
                print('The pickled object for initial guess points must exist in base directory or pickles directory. The pickled file should have extension of ".pkl"')
                sys.exit()
            # make sure the initial guess is a numpy array
            initialGuessUnfiltered = np.array(initialGuessUnfiltered)
            # check if the shape of the loaded initial guess is a single point or a list of walkers
            if len(initialGuessUnfiltered.shape) == 1:
                self.UserInput.InputParameterInitialGuess = initialGuessUnfiltered
            elif len(initialGuessUnfiltered.shape) == 2:
                # this is assumed to have the shape (num_walkers, num_parameters)
                self.UserInput.InputParameterInitialGuess = initialGuessUnfiltered[0] # take only the first walker as the initial points
            else:
                print('The shape of the initial guess pickled array should be (num_walkers, num_parameters). The current pickled array does not have this shape and has:', initialGuessUnfiltered.shape)
                sys.exit()
        else:
            #Getting initial guess of parameters and populating the internal variable for it.
            if ('InputParameterInitialGuess' not in self.UserInput.model) or (len(self.UserInput.model['InputParameterInitialGuess'])== 0): #if an initial guess is not provided, we use the prior.
                self.UserInput.model['InputParameterInitialGuess'] = np.array(self.UserInput.mu_prior, dtype='float')
            #From now, we switch to self.UserInput.InputParameterInitialGuess because this is needed in case we're going to do reducedParameterSpace or grid sampling.
            self.UserInput.InputParameterInitialGuess = np.array(self.UserInput.model['InputParameterInitialGuess'], dtype='float')
            # reassure the initial guess is a numpy array
            # check the shape to make sure it is a 1D array
            self.UserInput.InputParameterInitialGuess = np.array(self.UserInput.InputParameterInitialGuess)
            if len(self.UserInput.InputParameterInitialGuess.shape) > 1:
                if self.UserInput.InputParameterInitialGuess.shape[0] == 1: # make sure that the array was not double nested by accident
                    self.UserInput.InputParameterInitialGuess = np.ndarray.flatten(self.UserInput.InputParameterInitialGuess)
                else:
                    print('The Initial guess must be either a 1D array or pickle file string.')
                    sys.exit()
        #Now populate the simulation Functions. #NOTE: These will be changed if a reduced parameter space is used.
        self.UserInput.simulationFunction = self.UserInput.model['simulateByInputParametersOnlyFunction']
        self.UserInput.simulationOutputProcessingFunction = self.UserInput.model['simulationOutputProcessingFunction']

        #Check the shapes of the arrays for UserInput.responses_observed and UserInput.responses_observed_uncertainties by doing a simulation. Warn the user if the shapes don't match.
        initialGuessSimulatedResponses = self.getSimulatedResponses(self.UserInput.InputParameterInitialGuess)
        if np.shape(initialGuessSimulatedResponses) != np.shape(UserInput.responses_observed):
            print("PEUQSE Warning: the shape of the responses_observed is", np.shape(UserInput.responses_observed), ", but the shape using your provided simulation function is", np.shape(initialGuessSimulatedResponses), " .  PEUQSE is probably going to crash when trying to calculate the likelihood.")

        #Now reduce the parameter space if requested by the user. #Considered having this if statement as a function called outside of init.  However, using it in init is the best practice since it forces correct ordering of reduceParameterSpace and reduceResponseSpace
        if len(self.UserInput.model['reducedParameterSpace']) > 0:
            print("Notification: the UserInput.model['reducedParameterSpace'] is not blank. That means the only parameters allowed to change will be the ones in the indices inside 'reducedParameterSpace'.   All others will be held constant.  The values inside  'InputParameterInitialGuess will be used', and 'InputParameterPriorValues' if an initial guess was not provided.")
            self.reduceParameterSpace()
    
        #Now reduce the parameter space if requested by the user. #Considered having this if statement as a function called outside of init.  However, using it in init is the best practice since it forces correct ordering of reduceParameterSpace and reduceResponseSpace
        #This code must be **after** the reduceParameterSpace because this makes a wrapper for the simulationOutputProcessingFunction
        if len(self.UserInput.responses['reducedResponseSpace']) > 0:
            print("Important: the UserInput.model['reducedResponseSpace'] is not blank. That means the only responses examined will be the ones in the indices inside 'reducedReponseSpace'.   The values of all others will be discarded during each simulation.")
            self.reduceResponseSpace()
        
        #Check if we should plan to split the responses into separate likelihood terms. 
        self.prepareResponsesForSplitLikelihood = False #initialized as false, will change to True if needed.
        #First check if it is a single response, then if so a singlepoint with the initial values and see if it turns out okay.
        if len(self.UserInput.responses_observed_transformed)==1: #this means single response
            initialLogP = self.getLogP(self.UserInput.InputParameterInitialGuess)
            if (np.isnan(initialLogP) or initialLogP < -1E90):    
                if np.shape(UserInput.responses_observed) == np.shape(UserInput.responses_observed_uncertainties):
                    #this if statement only occurs if uncertainties are standard deviations and not covmat, 
                    #which means we can prepare the responses for split likelihood and should plan to.
                    self.prepareResponsesForSplitLikelihood = True
        
        self.permutation_and_doOptimizeNegLogP = False #just initializing this flag with its default.
        self.permutation_and_doOptimizeSSR = False #just initializing this flag with its default.
        self.permutation_and_doOptimizeLogP = False
    
    #fills the samples etc. By default, for multistart, it will also perform filtering and then create the post_burn_in_samples.
    def reload_samples(self, sampling_type='', filepath = ''):
        if (sampling_type != 'multistart') and (sampling_type != 'mcmc'):
            print("ERROR: reload_samples requires specifying either 'multistart' or 'mcmc' as the first argument"); sys.exit()
        if filepath == '':
            filepath = self.UserInput.directories['logs_and_csvs'] #take the default.
        #in both cases, multstart or mcmc, it's really an array of logP_and_parameter_values, just slightly different meanings.
        if sampling_type == 'multistart':  #load from the unfiltered values.
            self.permutations_MAP_logP_and_parameters_values = np.genfromtxt(filepath + "\\multistart_MAP_logP_and_parameters_values.csv", delimiter=",")
            multistart_permutationsToSamples_threshold_filter_coefficient = self.UserInput.parameter_estimation_settings['multistart_permutationsToSamples_threshold_filter_coefficient']
            permutations_to_samples_with_logP = convertPermutationsToSamples(self.permutations_MAP_logP_and_parameters_values, relativeFilteringThreshold = 10**(-1*multistart_permutationsToSamples_threshold_filter_coefficient))
            self.post_burn_in_samples = permutations_to_samples_with_logP[:,1:] #drop the first column which is logP.
            logP_and_parameter_values = np.array(permutations_to_samples_with_logP)
            self.post_burn_in_log_posteriors_un_normed_vec = permutations_to_samples_with_logP[:,0]
            self.post_burn_in_log_posteriors_un_normed_vec = np.array(nestedObjectsFunctions.makeAtLeast_2dNested(self.post_burn_in_log_posteriors_un_normed_vec)).transpose()
            #need to populate post_burn_in_log_priors_vec this with an object, otherwise calculatePostBurnInStatistics will try to calculate all the priors.
            self.post_burn_in_log_priors_vec = None
            #Below is needed to avoid causing an error in the calculatePostBurnInStatistics since we don't have a real priors vec.
            self.UserInput.parameter_estimation_settings['mcmc_threshold_filter_samples'] = False
            self.calculatePostBurnInStatistics(calculate_post_burn_in_log_priors_vec = False)    
        if sampling_type == 'mcmc':
            mcmc_logP_and_parameters_values = np.genfromtxt(filepath + "\\mcmc_logP_and_parameter_samples.csv", delimiter=",")
            logP_and_parameter_values = np.array(mcmc_logP_and_parameters_values)
            try:
                self.calculatePostBurnInStatistics(calculate_post_burn_in_log_priors_vec = True)
            except:
                self.calculatePostBurnInStatistics(calculate_post_burn_in_log_priors_vec = False)
        # below are not needed because they occur in self.calculatePostBurnInStatistics
        # self.map_logP = max(np.array(logP_and_parameter_values[:,0]))
        # index_of_map_logP = np.where(logP_and_parameter_values[:,0] == self.map_logP)
        # self.map_parameter_set = logP_and_parameter_values[index_of_map_logP,1:]
        
        
    
    def reduceResponseSpace(self):
        #This function has no explicit arguments, but takes everything in self.UserInput as an implied argument.
        #In particular, self.UserInput.responses['reducedResponseSpace']
        #it has two implied returns: 1) self.UserInput.simulationOutputProcessingFunction, 2) self.responses_covmat becomes reduced in size.
        
        UserInput = self.UserInput
        #First, we need to make a function that is going to reduce the dimensionality of the outputs outputs when there are simulations.
        #Make a deep copy of the existing function, so that we can use it if needed.
        self.UserInput.beforeReducedResponseSpaceSimulationOutputProcessingFunction = copy.deepcopy(self.UserInput.simulationOutputProcessingFunction)
        self.UserInput.beforeReducedResponseSpace_num_response_dimensions = self.UserInput.num_response_dimensions
        def extractReducedResponsesOutputsWrapper(simulatedOutput):
            #The simulatedOuput is an exlicit argument, the self.UserInput.model['reducedResponseSpace'] is an implicit argument.    
            #First, check if there is an OutputProcessing function to use on the simulatedOutput.
            if type(self.UserInput.beforeReducedResponseSpaceSimulationOutputProcessingFunction) != type(None):
                fullResponseOutput = self.UserInput.beforeReducedResponseSpaceSimulationOutputProcessingFunction(simulatedOutput) #We use the processing function to convert the simulated output to the actual responses, then we trim them as above.
            elif type(self.UserInput.beforeReducedResponseSpaceSimulationOutputProcessingFunction) == type(None): #if not, we take the output directly.
                fullResponseOutput = simulatedOutput
                                    
            #We could calculate the number of responses from fullResponseOutput, but we use self.UserInput.beforeReducedResponseSpace_num_response_dimensions as an implicit argument.
            reducedResponseOutput = []#Just intializing, then will append to it.
            for responseDimIndex in range(self.UserInput.beforeReducedResponseSpace_num_response_dimensions):
                #We'll only keep a responsDim if the responseDimIndex is named in self.UserInput.model['reducedResponseSpace']
                if responseDimIndex in self.UserInput.responses['reducedResponseSpace']:
                    reducedResponseOutput.append(fullResponseOutput[responseDimIndex])
            return reducedResponseOutput

        #Now get our first "implied return" by using the above function as the processing function.
        self.UserInput.simulationOutputProcessingFunction = extractReducedResponsesOutputsWrapper
    
        #Now we get our second "implied return" by reducing the response_abscissa, transformed response values, and their uncertainties.
        #TODO: consider making a different variable so that the dictionary does not need to get overwritten.
        self.UserInput.responses_abscissa = returnReducedIterable(self.UserInput.responses_abscissa, self.UserInput.responses['reducedResponseSpace'])
        self.UserInput.responses_observed_transformed = returnReducedIterable(self.UserInput.responses_observed_transformed, self.UserInput.responses['reducedResponseSpace'])
        self.UserInput.responses_observed_transformed_uncertainties = returnReducedIterable(self.UserInput.responses_observed_transformed, self.UserInput.responses['reducedResponseSpace'])
        self.UserInput.num_response_dimensions = np.shape(UserInput.responses_abscissa)[0]
    
        #Now we get our third "implied return" by reducing the response_covmat.
        self.observed_responses_covmat_transformed = returnReducedIterable(self.observed_responses_covmat_transformed, self.UserInput.responses['reducedResponseSpace'])
        return

    
    #This function reduces the parameter space. The only parameters allowed to change will be the ones in the indices inside 'reducedParameterSpace'.   All others will be held constant.  The values inside  'InputParameterInitialGuess will be used', and 'InputParameterPriorValues' if an initial guess was not provided.")    
    #These lines of code started in __init__ was moved outside of initializing the class so that someday people can call it later on after making the class object, if desired.
    #That way people can change to a different reduced parameter space without making a new object by updating what is in UserInput.model['reducedParameterSpace']
    #However, that 'later changing' is currently not supported. The indices *at present* only work out correctly when this is called at end of initialization.
    def reduceParameterSpace(self): 
        UserInput = self.UserInput
        
        self.UserInput.simulationFunction = self.simulateWithSubsetOfParameters #Now simulateWithSubsetOfParameters will be called as the simulation function.
        self.UserInput.simulationOutputProcessingFunction = None #We will use self.UserInput.model['simulationOutputProcessingFunction'], but we'll do it inside subsetOfParameterSpaceWrapper. So during parameter estimation there will be no separate call to a simulation output processing function.
        #Now start reducing various inputs...
        reducedIndices = UserInput.model['reducedParameterSpace']
        UserInput.InputParameterInitialGuess = returnReducedIterable(UserInput.InputParameterInitialGuess, reducedIndices)
        UserInput.parameterNamesList = returnReducedIterable(UserInput.parameterNamesList, reducedIndices)
        #We need to reparse to populate UserInput.stringOfParameterNames, can't use return Reduced Iterable.
        UserInput.stringOfParameterNames = str(UserInput.parameterNamesList).replace("'","")[1:-1]
        #To make UserInput.parameterNamesAndMathTypeExpressionsDict we use a for loop to remove keys that should not be there anymore.
        #need to trim the dictionary based on what is in the UserInput.parameterNamesList variable
        parameterNamesAndMathTypeExpressionsDict = copy.deepcopy(self.UserInput.model['parameterNamesAndMathTypeExpressionsDict'])
        for keyIndex in range(len(parameterNamesAndMathTypeExpressionsDict)):
            key = list(self.UserInput.model['parameterNamesAndMathTypeExpressionsDict'])[keyIndex] #Need to call it out separately from original dictionary due to loop making the new dictionary smaller.
            if key not in self.UserInput.parameterNamesList:
                del parameterNamesAndMathTypeExpressionsDict[key] #Remove any parameters that were not in reduced parameter space.
        UserInput.parameterNamesAndMathTypeExpressionsDict = parameterNamesAndMathTypeExpressionsDict
        UserInput.InputParametersPriorValuesUncertainties = returnReducedIterable(UserInput.InputParametersPriorValuesUncertainties, reducedIndices)
        if self.parameterBoundsOn: #only need to reduce the iterables for the parameter bounds if they exist.
            UserInput.InputParameterPriorValues_lowerBounds = returnReducedIterable( UserInput.InputParameterPriorValues_lowerBounds    , reducedIndices )
            UserInput.InputParameterPriorValues_upperBounds = returnReducedIterable( UserInput.InputParameterPriorValues_upperBounds    , reducedIndices )
        #We have a list that keeps track of InputParameters which have Uniform Prior distributions. The logic for how to update that is a bit different.
        if hasattr(self.UserInput, 'InputParametersPriorValuesUniformDistributionsIndices') == True:
            NewInputParametersPriorValuesUniformDistributionsIndices = []
            for indexNumber, indexValue in enumerate(reducedIndices): #we need to know which position it has in the reducedIndices, and we'll append **that** position if the item is a uniform distribution.
                if indexValue in UserInput.InputParametersPriorValuesUniformDistributionsIndices:
                    NewInputParametersPriorValuesUniformDistributionsIndices.append(indexNumber)
                #else pass.
            UserInput.InputParametersPriorValuesUniformDistributionsIndices = NewInputParametersPriorValuesUniformDistributionsIndices
        UserInput.std_prior     = returnReducedIterable( UserInput.std_prior    , reducedIndices )
        UserInput.var_prior     = returnReducedIterable( UserInput.var_prior   , reducedIndices  )
        UserInput.covmat_prior     = returnReducedIterable( UserInput.covmat_prior    , reducedIndices )
        self.UserInput.scaling_uncertainties     = returnReducedIterable( self.UserInput.scaling_uncertainties    , reducedIndices )
        self.UserInput.mu_prior     = returnReducedIterable( self.UserInput.mu_prior    , reducedIndices )
        self.UserInput.mu_prior_scaled     = returnReducedIterable( self.UserInput.mu_prior_scaled    , reducedIndices )
        self.UserInput.var_prior_scaled     = returnReducedIterable( self.UserInput.var_prior_scaled    , reducedIndices )
        self.UserInput.covmat_prior_scaled     = returnReducedIterable( self.UserInput.covmat_prior_scaled    , reducedIndices )
        self.Q_mu     = returnReducedIterable( self.Q_mu    , reducedIndices )
        self.Q_covmat     = returnReducedIterable( self.Q_covmat    , reducedIndices )
        #There are no returns. Everything above is an implied return.
        return

    def get_responses_simulation_uncertainties(self, discreteParameterVector): #FIXME: Make sure this works with responses['reducedResponseSpace']  and model['reducedParameterSpace']. I don't think it does.
        if isinstance(self.UserInput.responses_simulation_uncertainties, Iterable): #If it's an array or like one, we take it as is. The other options are a non object or a function.
            responses_simulation_uncertainties = np.array(self.UserInput.responses_simulation_uncertainties)*1.0
        elif type(self.UserInput.responses_simulation_uncertainties) == type(None):
            responses_simulation_uncertainties = self.UserInput.responses_simulation_uncertainties
        else:  #Else we assume it's a function taking the discreteParameterVector.
            responses_simulation_uncertainties = self.UserInput.responses_simulation_uncertainties(discreteParameterVector) #This is passing an argument to a function.
            responses_simulation_uncertainties = np.array(nestedObjectsFunctions.makeAtLeast_2dNested(responses_simulation_uncertainties))
            responses_simulation_uncertainties = nestedObjectsFunctions.convertInternalToNumpyArray_2dNested(responses_simulation_uncertainties)
        return responses_simulation_uncertainties

    def simulateWithSubsetOfParameters(self,reducedParametersVector): #This is a wrapper.
        #This function has implied arguments of ...
        #self.UserInput.model['InputParameterInitialGuess'] for the parameters to start with
        #self.UserInput.model['reducedParameterSpace'] a list of indices for which parameters are the only ones to change.
        #simulationFunction = self.UserInput.model['simulateByInputParametersOnlyFunction']
        #simulationOutputProcessingFunction = self.UserInput.model['simulationOutputProcessingFunction']
        #When this wrapper is used, EVERYWHERE ELSE will call it to do the simulation, by calling self.UserInput.simulationFunction and self.UserInput.simulationOutputProcessingFunction
        simulationFunction = self.UserInput.model['simulateByInputParametersOnlyFunction'] #This is making a local simulation function. The global will be set ot simulateWithSubsetOfParameters.
        simulationOutputProcessingFunction = self.UserInput.model['simulationOutputProcessingFunction'] #This is making a local simulation function. The global will be set to None.
        
        #now populate the discreteParameterVector first with the initial guess, then with the new reducedParameters vector.
        discreteParameterVector = copy.deepcopy(self.UserInput.model['InputParameterInitialGuess']) #This is the original one from the user, before any reduction.
        for reducedParameterIndex, parameterValue in enumerate(reducedParametersVector):
            #we find which index to put things into from #self.UserInput.model['reducedParameterSpace'], which is a list of indices.
            regularParameterIndex = self.UserInput.model['reducedParameterSpace'][reducedParameterIndex]
            discreteParameterVector[regularParameterIndex] = parameterValue
        if type(simulationFunction) != type(None):#This is the normal case.
            simulationOutput = simulationFunction(discreteParameterVector) 
        if type(simulationOutput) == type(None):
            return None #This is for the case that the simulation fails. User can have simulationOutput return a None type in case of failure. Perhaps should be made better in future. 
        if len(simulationOutput) == 1: #if a 'nan' is returned, then we'll treat the simulation like a failed simulation.
            if simulationOutput == np.float('nan'):
                return None 

            
        if type(simulationOutputProcessingFunction) == type(None):
            simulatedResponses = simulationOutput #Is this the log of the rate? If so, Why?
        if type(simulationOutputProcessingFunction) != type(None):
            simulatedResponses = simulationOutputProcessingFunction(simulationOutput) 
        
        simulatedResponses = nestedObjectsFunctions.makeAtLeast_2dNested(simulatedResponses)
        #This is not needed:
        #observedResponses = nestedObjectsFunctions.makeAtLeast_2dNested(self.UserInput.responses_observed)
        return simulatedResponses
    
    def transform_responses(self, nestedAllResponsesArray, nestedAllResponsesUncertainties = []):
        nestedAllResponsesArray_transformed = copy.deepcopy(nestedAllResponsesArray) #First make a copy to populate with transformed values.
        nestedAllResponsesUncertainties_transformed = copy.deepcopy(nestedAllResponsesUncertainties) #First make a copy to populate with transformed values. If blank, we won't populate it.        
        UserInput = self.UserInput
        #TODO: Make little function for interpolation in case it's necessary (see below).
#        def littleInterpolator():
#            abscissaRange = UserInput.responses_abscissa[responseIndex][-1] - UserInput.responses_abscissa[responseIndex][0] #Last value minus first value.
#            UserInput.responses_observed = nestedObjectsFunctions.makeAtLeast_2dNested(UserInput.responses_observed)
#            UserInput.responses_observed_uncertainties = nestedObjectsFunctions.makeAtLeast_2dNested(UserInput.responses_observed_uncertainties)
        if 'data_overcategory' not in UserInput.responses:  #To make backwards compatibility.
            UserInput.responses['data_overcategory'] = ''
        if UserInput.responses['data_overcategory'] == 'transient_kinetics': #This assumes that the abscissa is always time.
            for responseIndex, response in enumerate(UserInput.responses_observed):
                #We will need the abscissa also, so need to check if there are independent abscissa or not:
                if len(UserInput.responses_abscissa) == 1: #This means there is only one abscissa.
                    abscissaIndex = 0
                else:
                    abscissaIndex = responseIndex
                #Now to do the transforms.
                if UserInput.responses['response_types'][responseIndex] == 'I':	 #For intermediate
                    if UserInput.responses['response_data_types'][responseIndex] == 'c':
                        t_values, nestedAllResponsesArray_transformed[responseIndex], dydt_values = littleEulerGivenArray(0, UserInput.responses_abscissa[abscissaIndex], nestedAllResponsesArray[responseIndex])
                        if len(nestedAllResponsesUncertainties) > 0:
                            nestedAllResponsesUncertainties_transformed[responseIndex] = littleEulerUncertaintyPropagation(nestedAllResponsesUncertainties[responseIndex], UserInput.responses_abscissa[abscissaIndex], np.mean(nestedAllResponsesUncertainties[responseIndex])/10) 
                    if UserInput.responses['response_data_types'][responseIndex] == 'r':
                        #Perform the littleEuler twice.
                        t_values, nestedAllResponsesArray_transformed[responseIndex], dydt_values = littleEulerGivenArray(0, UserInput.responses_abscissa[abscissaIndex], nestedAllResponsesArray[responseIndex])
                        if len(nestedAllResponsesUncertainties) > 0:
                            nestedAllResponsesUncertainties_transformed[responseIndex] = littleEulerUncertaintyPropagation(nestedAllResponsesUncertainties[responseIndex], UserInput.responses_abscissa[abscissaIndex], np.mean(nestedAllResponsesUncertainties[responseIndex])/10) 
                        t_values, nestedAllResponsesArray_transformed[responseIndex], dydt_values = littleEulerGivenArray(0, UserInput.responses_abscissa[abscissaIndex], nestedAllResponsesArray_transformed[responseIndex])
                        if len(nestedAllResponsesUncertainties) > 0:
                            nestedAllResponsesUncertainties_transformed[responseIndex] = littleEulerUncertaintyPropagation(nestedAllResponsesUncertainties_transformed[responseIndex], UserInput.responses_abscissa[abscissaIndex], np.mean(nestedAllResponsesUncertainties[responseIndex])/10) 
                if UserInput.responses['response_types'][responseIndex] == 'R':	#For reactant
                    if UserInput.responses['response_data_types'][responseIndex] == 'c':
                        pass
                    if UserInput.responses['response_data_types'][responseIndex] == 'r':
                        #TODO: use responses['points_if_transformed'] variable to interpolate the right number of points. This is for data that's not already evenly spaced.
                        t_values, nestedAllResponsesArray_transformed[responseIndex], dydt_values = littleEulerGivenArray(0, UserInput.responses_abscissa[abscissaIndex], nestedAllResponsesArray[responseIndex])
                        if len(nestedAllResponsesUncertainties) > 0:
                            nestedAllResponsesUncertainties_transformed[responseIndex] = littleEulerUncertaintyPropagation(nestedAllResponsesUncertainties[responseIndex], UserInput.responses_abscissa[abscissaIndex], np.mean(nestedAllResponsesUncertainties[responseIndex])/10) 
                if UserInput.responses['response_types'][responseIndex] == 'P':	 #For product
                    
                    if UserInput.responses['response_data_types'][responseIndex] == 'c':
                        pass
                    if UserInput.responses['response_data_types'][responseIndex] == 'r':
                        #TODO: use responses['points_if_transformed'] variable to interpolate the right number of points. This is for data that's not already evenly spaced.
                        t_values, nestedAllResponsesArray_transformed[responseIndex], dydt_values = littleEulerGivenArray(0, UserInput.responses_abscissa[abscissaIndex], nestedAllResponsesArray[responseIndex])
                        if len(nestedAllResponsesUncertainties) > 0:
                            nestedAllResponsesUncertainties_transformed[responseIndex] = littleEulerUncertaintyPropagation(nestedAllResponsesUncertainties[responseIndex], UserInput.responses_abscissa[abscissaIndex], np.mean(nestedAllResponsesUncertainties[responseIndex])/10) 
                if UserInput.responses['response_types'][responseIndex] == 'O': #O is for other.
                    if UserInput.responses['response_data_types'][responseIndex] == 'o': #other
                        pass
                    if UserInput.responses['response_data_types'][responseIndex] == 'c': #concentration
                        LittleEuler
                    if UserInput.responses['response_data_types'][responseIndex] == 'r':
                        LittleEulerTwice
        if UserInput.responses['data_overcategory'] == 'steady_state_kinetics': #TODO: so far, this does not do anything. It assumes that the abscissa is never time.
            for responseIndex, response in enumerate(UserInput.responses_observed):
                if UserInput.responses['response_types'][responseIndex] == 'T':	 #For abscissa of temperature dependence. Will probably do a log transform.
                    if UserInput.responses['response_data_types'][responseIndex] == 'c':
                        pass
                    if UserInput.responses['response_data_types'][responseIndex] == 'r':
                        pass
                if UserInput.responses['response_types'][responseIndex] == 'I' or UserInput.responses['response_types'][responseIndex] == 'P' or UserInput.responses['response_types'][responseIndex] == 'R': #For abscissa of concentration dependence.
                    if UserInput.responses['response_data_types'][responseIndex] == 'c':
                        pass
                    if UserInput.responses['response_data_types'][responseIndex] == 'r':
                        pass
        return nestedAllResponsesArray_transformed, nestedAllResponsesUncertainties_transformed  

    #Throughout this file, this function is called to generate initialStartPoint distributions or walkerInitialDistributions. 
    #    These are **not** identical variables and should not be messed up during editing. walkerInitialDistributions are a special case of initialStartPoints
    #    The distinction is hierarchical. Somebody could do a multiStart search with a uniformInitialDistributionType and have a walkerInitialDistribution started around each case within that.
    #    Effectively, the initialDistributionPoints are across parameter space, while the walkerInitialDistribution **could** be designed to find local modes using a smaller spread.
    
    def generateInitialPoints(self, numStartPoints=0, initialPointsDistributionType='uniform', relativeInitialDistributionSpread=1.0, numParameters = 0, centerPoint=None, gridsearchSamplingInterval = [], gridsearchSamplingRadii = []):
        #The initial points will be generated from a distribution based on the number of walkers and the distributions of the parameters.
        #The variable UserInput.std_prior has been populated with 1 sigma values, even for cases with uniform distributions.
        #The random generation at the front of the below expression is from the zeus example https://zeus-mcmc.readthedocs.io/en/latest/
        #The multiplication is based on the randn function using a sigma of one (which we then scale up) and then advising to add mu after: https://docs.scipy.org/doc/numpy-1.15.1/reference/generated/numpy.random.randn.html
        #The actual numParameters cannot be 0. We just use 0 to mean not provided, in which case we pull it from the initial guess.
        #The arguments gridsearchSamplingInterval and gridsearchSamplingRadii are only for the distribution type 'grid', and correspond to the variables  gridsearchSamplingInterval = [], gridsearchSamplingRadii = [] inside getGridPermutations.
        if str(centerPoint).lower() == str(None).lower():
            centerPoint = np.array(self.UserInput.InputParameterInitialGuess)*1.0 #This may be a reduced parameter space.
        if initialPointsDistributionType.lower() not in ['grid', 'uniform', 'identical', 'gaussian', 'astroidal', 'sobol', 'shell']:
            print("Warning: initialPointsDistributionType must be from: 'grid', 'uniform', 'identical', 'gaussian', 'astroidal', 'sobol', 'shell'.  A different choice was received and is not understood.  initialPointsDistributionType is being set as 'sobol'.")
            initialPointsDistributionType = 'sobol'
        #For a multi-start with a grid, our algorithm is completely different than other cases.
        if initialPointsDistributionType.lower() =='grid':
            gridPermutations, numPermutations = self.getGridPermutations(centerPoint, gridsearchSamplingInterval=gridsearchSamplingInterval, gridsearchSamplingRadii=gridsearchSamplingRadii)
            initialPoints = gridPermutations
        #Below lines are for non-grid cases.
        if numParameters == 0:
            numParameters = len(centerPoint)
        if numStartPoints == 0: #This is a deprecated line. The function was originally designed for making mcmc walkers and then was generalized.
            numStartPoints = self.mcmc_nwalkers
        if initialPointsDistributionType.lower() =='uniform':
            initialPointsFirstTerm = np.random.uniform(-2,2, [numStartPoints,numParameters]) #<-- this is from me, trying to remove bias. This way we get sampling from a uniform distribution from -2 standard deviations to +2 standard deviations. That way the sampling is over 95% of the prior and is (according to the prior) likely to include the HPD region.
        elif initialPointsDistributionType.lower()  == 'identical':
            initialPointsFirstTerm = np.zeros((numStartPoints, numParameters)) #Make the first term all zeros.
        elif initialPointsDistributionType.lower() =='gaussian':
            initialPointsFirstTerm = np.random.randn(numStartPoints, numParameters) #<--- this was from the zeus example. TODO: change this to rng.standard_normal
        elif (initialPointsDistributionType.lower() == 'astroidal') or (initialPointsDistributionType.lower() == 'shell'):
            # The idea is to create a hypercube around the origin then apply a power law factor.
            # This factor is set as the numParameters to create an interesting distribution for Euclidean distance that starts as a uniform distribution then decays by a power law if the exponent is the number of dimensions. 
            from scipy.stats import qmc
            from warnings import catch_warnings, simplefilter #used to suppress warnings when sobol samples are not base2.
            # A sobol object has to be created to then extract points from the object.
            # The scramble (Owen Scramble) is always True. This option helps convergence and creates a more unbiased sampling.
            sobol_object = qmc.Sobol(d=numParameters, scramble=True)
            with catch_warnings():
                simplefilter("ignore")
                sobol_samples = sobol_object.random(numStartPoints)
            # now we must translate the sequence (from range(0,1) to range(-2,2)). This is analagous to the way we get sampling from a uniform distribution from -2 standard deviations to +2 standard deviations.
            initialPointsFirstTerm = -1 + 2*sobol_samples
            # This section assures that positive and negative values are generated.
            # create mapping scheme of negative values, then make matrix completely positive, apply negatives back later
            neg_map = np.ones((numStartPoints,numParameters), dtype=int)
            neg_map[initialPointsFirstTerm < 0] = -1
            initialPointsFirstTerm = np.abs(initialPointsFirstTerm)
            if initialPointsDistributionType.lower() == 'astroidal':
                initialPointsFirstTerm = initialPointsFirstTerm**numParameters
            elif initialPointsDistributionType.lower() == 'shell':
                initialPointsFirstTerm = initialPointsFirstTerm**(1/numParameters)
            initialPointsFirstTerm = neg_map*initialPointsFirstTerm
            # Apply a proportional factor of 2 to get bounds of 2 sigma. This is analagous to the way we get sampling from a uniform distribution from -2 standard deviations to +2 standard deviations.
            initialPointsFirstTerm *= 2
        elif initialPointsDistributionType.lower() == 'sobol':
            from scipy.stats import qmc
            from warnings import catch_warnings, simplefilter #used to suppress warnings when sobol samples are not base2.
            # A sobol object has to be created to then extract points from the object.
            # The scramble (Owen Scramble) is always True. This option helps convergence and creates a more unbiased sampling.
            sobol_object = qmc.Sobol(d=numParameters, scramble=True)
            with catch_warnings():
                simplefilter("ignore")
                sobol_samples = sobol_object.random(numStartPoints)
            # now we must translate the sequence (from range(0,1) to range(-2,2)). This is analagous to the way we get sampling from a uniform distribution from -2 standard deviations to +2 standard deviations.
            initialPointsFirstTerm = -2 + 4*sobol_samples
        if initialPointsDistributionType !='grid':
            #Now we add to centerPoint, usually self.UserInput.InputParameterInitialGuess. We don't use the UserInput initial guess directly because gridsearch and other things can change it -- so we need to use this one.
            initialPoints = relativeInitialDistributionSpread*initialPointsFirstTerm*self.UserInput.std_prior + centerPoint
        return initialPoints

    #This helper function has been made so that gridSearch and design of experiments can call it.
    #Although at first glance it may seem like it should be in the CombinationsGeneratorModule, that is a misconception. This is just a wrapper setting defaults for calling that module, such as using the prior for the grid interval when none is provided.
    #note that a blank list is okay for gridsearchSamplingInterval if doing a parameter grid, but not for other types of grids.
    def getGridPermutations(self, gridCenterVector, gridsearchSamplingInterval, gridsearchSamplingRadii, SpreadType="Addition",toFile=False):
        import PEUQSE.CombinationGeneratorModule as CombinationGeneratorModule
        numParameters = len(gridCenterVector)
        if len(gridsearchSamplingRadii) == 0:
            gridsearchSamplingRadii = np.ones(numParameters, dtype='int') #By default, will make ones.
            numPermutations = 3**numParameters
        else: 
            gridsearchSamplingRadii = np.array(gridsearchSamplingRadii, dtype='int')
            numPermutations = 1 #just initializing.
            for radius in gridsearchSamplingRadii:
                numPermutations=numPermutations*(2*radius+1)
        if len(gridsearchSamplingInterval) == 0:
            gridsearchSamplingInterval = self.UserInput.std_prior #By default, we use the standard deviations associated with the priors.
        else: gridsearchSamplingInterval = np.array(gridsearchSamplingInterval, dtype='float')
        gridPermutations = CombinationGeneratorModule.combinationGenerator(gridCenterVector, gridsearchSamplingInterval, gridsearchSamplingRadii, SpreadType=SpreadType,toFile=toFile)
        return gridPermutations, numPermutations  
        
    def doListOfPermutationsSearch(self, listOfPermutations, numPermutations = None, searchType='getLogP', exportLog = True, walkerInitialDistribution='UserChoice', passThroughArgs = {}, calculatePostBurnInStatistics=True,  keep_cumulative_post_burn_in_data = False, centerPoint=None, permutationsToSamples=False): #This is the 'engine' used by doGridSearch and  doMultiStartSearch
    #The listOfPermutations can also be another type of iterable.
        #Possible searchTypes are: 'getLogP', 'doEnsembleSliceSampling', 'doEnsembleJumpSampling', 'doMetropolisHastings', 'doOptimizeNegLogP', 'doOptimizeLogP' 'doOptimizeSSR'
        #permutationsToSamples should normally only be True if somebody is using gridsearch or uniform multistart with getLogP.
        self.listOfPermutations = listOfPermutations #This is being made into a class variable so that it can be used during parallelization
        if str(numPermutations).lower() == str(None).lower():
            numPermutations = len(self.listOfPermutations)
        if str(centerPoint).lower() == str(None).lower():
            centerPoint = self.UserInput.InputParameterInitialGuess*1.0
        if searchType == 'doGetLogP' or searchType == 'doSinglePoint': #Fixing a common input mistake.
            searchType = 'getLogP'
        if searchType == 'doEnsembleJumpSampling': #Fix the frontend name to the backend name. 
            searchType = 'doEnsembleModifiedMHSampling'
        self.permutation_searchType = searchType #This is mainly for consolidate_parallel_sampling_data
        verbose = self.UserInput.parameter_estimation_settings['verbose']
        if verbose:
            print("Starting multistart/permutations search.")
        file_name_prefix, file_name_suffix, directory_name_suffix = self.getParallelProcessingPrefixAndSuffix() #As of Nov 21st 2020, these should always be '' since multiStart_continueSampling is not intended to be used with parallel sampling.
        if (self.UserInput.parameter_estimation_settings['mcmc_continueSampling']  == 'auto') or (self.UserInput.parameter_estimation_settings['mcmc_continueSampling']  == False):
            mcmc_continueSampling = False #need to set this variable to false if it's an auto. The only time mcmc_continue sampling should be on for multistart is if someone is doing it intentionally, which would normally only be during an MPI case.
        if (self.UserInput.parameter_estimation_settings['mcmc_continueSampling']  == True):
            mcmc_continueSampling = True #The only time mcmc_continue sampling should be on for multistart is if someone is doing it intentionally, which would normally only be during an MPI case.
        #Check if we need to do multistart_continueSampling, and prepare for it if we need to.
        if ('multistart_continueSampling' not in self.UserInput.parameter_estimation_settings) or (self.UserInput.parameter_estimation_settings['multistart_continueSampling']  == 'auto'):
            if hasattr(self, 'multistart_MAP_logP_and_parameters_values'):
                multistart_continueSampling = True
            else:
                multistart_continueSampling = False
        else: multistart_continueSampling = self.UserInput.parameter_estimation_settings['multistart_continueSampling']
        if multistart_continueSampling == True:
            if hasattr(self, 'multistart_MAP_logP_and_parameters_values'): #if we are continuing from old results in the same instance
                self.last_permutations_MAP_logP_and_parameters_values = copy.deepcopy(self.permutations_MAP_logP_and_parameters_values)
            else: #Else we need to read from the file.
                self.last_permutations_MAP_logP_and_parameters_values_filename = file_name_prefix + "multistart_MAP_logP_and_parameters_values" + file_name_suffix
                self.last_permutations_MAP_logP_and_parameters_values = unpickleAnObject(self.UserInput.directories['pickles']+self.last_permutations_MAP_logP_and_parameters_values_filename)
            #extract he last_listOfPermutations from the array object.
            self.last_listOfPermutations =   np.array(nestedObjectsFunctions.makeAtLeast_2dNested(self.last_permutations_MAP_logP_and_parameters_values[:,1:])) #later columns are the permutations.
            if np.shape(self.last_listOfPermutations)[0] == 1: #In this case, need to transpose.
                self.last_listOfPermutations = self.last_listOfPermutations.transpose()
            #unlike in mcmc_continueSampling, we don't need the last_InputParameterInitialGuess information.
        #Initialize some things before permutations loop.
        allPermutationsResults = []
        self.permutations_MAP_logP_and_parameters_values = [] #Just initializing as fresh.
        if (type(self.UserInput.parameter_estimation_settings['multistart_checkPointFrequency']) != type(None)) or (verbose == True):
                timeAtPermutationSearchStart = time.time()
                timeAtLastPermutation = timeAtPermutationSearchStart #just initializing
        self.highest_logP = float('-inf') #just initializing
        highest_logP_parameter_set = np.ones(len(self.UserInput.InputParameterInitialGuess))*float('nan') #just initializing
        #bestResultSoFar has this form: [self.map_parameter_set, self.mu_AP_parameter_set, self.stdap_parameter_set, self.evidence, self.info_gain, self.post_burn_in_samples, self.post_burn_in_log_posteriors_un_normed_vec]   
        bestResultSoFar = [highest_logP_parameter_set, None, None, None, None, None, None] #just initializing. 
        highest_MAP_initial_point_index = None #just initializing
        highest_MAP_initial_point_parameters = None #just initializing
        if self.UserInput.parameter_estimation_settings['exportAllSimulatedOutputs'] == True:
            self.permutations_unfiltered_map_simulated_outputs = []
        if (searchType == 'doEnsembleSliceSampling') or (searchType == 'doEnsembleModifiedMHSampling'):
            if str(self.UserInput.parameter_estimation_settings['mcmc_nwalkers']).lower() == 'auto':
                permutationSearch_mcmc_nwalkers = 2*len(centerPoint) #Lowest possible is 2 times num parameters for ESS.
            else:
                permutationSearch_mcmc_nwalkers = int(self.UserInput.parameter_estimation_settings['mcmc_nwalkers'])
        #Start grid search loop.
        if (searchType == 'doEnsembleSliceSampling') or (searchType == 'doMetropolisHastings') or (searchType == 'doEnsembleModifiedMHSampling'): #Choose the walker distribution type.
                if walkerInitialDistribution == 'UserChoice': #UserChoice comes from UserInput. It can still be auto.
                    walkerInitialDistribution = self.UserInput.parameter_estimation_settings['mcmc_walkerInitialDistribution']
                #The identical distribution is used by default because otherwise the walkers may be spread out too far and it could defeat the purpose of a gridsearch.
                if walkerInitialDistribution.lower() == 'auto':
                    walkerInitialDistribution = 'sobol'
        for permutationIndex,permutation in enumerate(self.listOfPermutations):
            #####Begin PEUQSE Parallel Processing During Loop Block####
            if (self.UserInput.parameter_estimation_settings['multistart_parallel_sampling'])== True:
                #We will only execute the sampling the permutationIndex matches the processor rank.
                #Additionally, if the rank is 0 and the simulation got here, it will be assumed the person is running this just to find the number of Permutations, so that will be spit out and the simulation ended.
                import PEUQSE.parallel_processing
                if PEUQSE.parallel_processing.currentProcessorNumber == 0:
                    print("For the user input settings provided, the number of Permutations+1 will be",  numPermutations+1, ". Please use mpiexec or mpirun with this number for N. If you are not expecting to see this message, change your UserInput choices. You have chosen parallel processing for gridsearch and have run PEUQSE without mpi, which is a procedure to retrieve the number of processor ranks to use for parallelized gridsearch. A typical syntax now would be: mpiexec -n ",  numPermutations+1, " python runfile_for_your_analysis.py" )
                    sys.exit()
                elif PEUQSE.parallel_processing.currentProcessorNumber != permutationIndex+1:
                    continue #This means the permutation index does not match the processor rank so nothing should be executed.
                #elif PEUQSE.parallel_processing.currentProcessorNumber == permutationIndex+1:
                #    pass  #This is the "normal" case and is implied, so is commented out.
            #####End PEUQSE Parallel Processing During Loop Block####
            self.UserInput.InputParameterInitialGuess = permutation #We need to fill the variable InputParameterInitialGuess with the permutation being checked.
            if (searchType == 'getLogP'):
                self.map_logP = self.getLogP(permutation) #The getLogP function does not fill map_logP by itself.
                self.map_parameter_set = permutation
                thisResult = [self.map_parameter_set, None, None, None, None, None, None]
                #thisResultStr = [self.map_logP, str(self.map_parameter_set).replace(",","|").replace("[","").replace('(','').replace(')',''), 'None', 'None', 'None', 'None', 'None', 'None']
            if searchType == 'doMetropolisHastings':
                self.map_logP = np.float('-inf') #initializing as -inf to have a 'pure' mcmc sampling.
                thisResult = self.doMetropolisHastings(calculatePostBurnInStatistics=calculatePostBurnInStatistics, continueSampling=mcmc_continueSampling)
                #self.map_logP gets done by itself in doMetropolisHastings
                #Note that "thisResult" has the form: [self.map_parameter_set, self.mu_AP_parameter_set, self.stdap_parameter_set, self.evidence, self.info_gain, self.post_burn_in_samples, self.post_burn_in_log_posteriors_un_normed_vec]
                if keep_cumulative_post_burn_in_data == True:
                    if permutationIndex == 0:
                        self.cumulative_post_burn_in_samples = self.post_burn_in_samples
                        self.cumulative_post_burn_in_log_priors_vec = self.post_burn_in_log_priors_vec
                        self.cumulative_post_burn_in_log_posteriors_un_normed_vec = self.post_burn_in_log_posteriors_un_normed_vec
                    else: #This is basically elseif permutationIndex > 0:
                        self.cumulative_post_burn_in_samples = np.vstack((self.cumulative_post_burn_in_samples, self.post_burn_in_samples))
                        self.cumulative_post_burn_in_log_priors_vec = np.vstack((self.cumulative_post_burn_in_log_priors_vec, self.post_burn_in_log_priors_vec))
                        self.cumulative_post_burn_in_log_posteriors_un_normed_vec = np.vstack((self.cumulative_post_burn_in_log_posteriors_un_normed_vec, self.post_burn_in_log_posteriors_un_normed_vec))
            if searchType == 'doEnsembleSliceSampling':
                self.map_logP = np.float('-inf') #initializing as -inf to have a 'pure' mcmc sampling.
                thisResult = self.doEnsembleSliceSampling(mcmc_nwalkers_direct_input=permutationSearch_mcmc_nwalkers, calculatePostBurnInStatistics=calculatePostBurnInStatistics, walkerInitialDistribution=walkerInitialDistribution, continueSampling=mcmc_continueSampling) 
                #Note that "thisResult" has the form: [self.map_parameter_set, self.mu_AP_parameter_set, self.stdap_parameter_set, self.evidence, self.info_gain, self.post_burn_in_samples, self.post_burn_in_log_posteriors_un_normed_vec]
                #self.map_logP gets done by itself in doEnsembleSliceSampling
                if keep_cumulative_post_burn_in_data == True:
                    if permutationIndex == 0:
                        self.cumulative_post_burn_in_samples = self.post_burn_in_samples
                        self.cumulative_post_burn_in_log_priors_vec = self.post_burn_in_log_priors_vec
                        self.cumulative_post_burn_in_log_posteriors_un_normed_vec = self.post_burn_in_log_posteriors_un_normed_vec
                    else: #This is basically elseif permutationIndex > 0:
                        self.cumulative_post_burn_in_samples = np.vstack((self.cumulative_post_burn_in_samples, self.post_burn_in_samples))
                        self.cumulative_post_burn_in_log_priors_vec = np.vstack((self.cumulative_post_burn_in_log_priors_vec, self.post_burn_in_log_priors_vec))
                        self.cumulative_post_burn_in_log_posteriors_un_normed_vec = np.vstack((self.cumulative_post_burn_in_log_posteriors_un_normed_vec, self.post_burn_in_log_posteriors_un_normed_vec))                    
            if searchType == 'doEnsembleModifiedMHSampling':
                self.map_logP = np.float('-inf') #initializing as -inf to have a 'pure' mcmc sampling.
                thisResult = self.doEnsembleModifiedMHSampling(mcmc_nwalkers_direct_input=permutationSearch_mcmc_nwalkers, calculatePostBurnInStatistics=calculatePostBurnInStatistics, walkerInitialDistribution=walkerInitialDistribution, continueSampling=mcmc_continueSampling) 
                #Note that "thisResult" has the form: [self.map_parameter_set, self.mu_AP_parameter_set, self.stdap_parameter_set, self.evidence, self.info_gain, self.post_burn_in_samples, self.post_burn_in_log_posteriors_un_normed_vec]
                #self.map_logP gets done by itself in doEnsembleJumpSampling
                if keep_cumulative_post_burn_in_data == True:
                    if permutationIndex == 0:
                        self.cumulative_post_burn_in_samples = self.post_burn_in_samples
                        self.cumulative_post_burn_in_log_priors_vec = self.post_burn_in_log_priors_vec
                        self.cumulative_post_burn_in_log_posteriors_un_normed_vec = self.post_burn_in_log_posteriors_un_normed_vec
                    else: #This is basically elseif permutationIndex > 0:
                        self.cumulative_post_burn_in_samples = np.vstack((self.cumulative_post_burn_in_samples, self.post_burn_in_samples))
                        self.cumulative_post_burn_in_log_priors_vec = np.vstack((self.cumulative_post_burn_in_log_priors_vec, self.post_burn_in_log_priors_vec))
                        self.cumulative_post_burn_in_log_posteriors_un_normed_vec = np.vstack((self.cumulative_post_burn_in_log_posteriors_un_normed_vec, self.post_burn_in_log_posteriors_un_normed_vec))
            if searchType == 'doOptimizeLogP':
                optimizationOutput = self.doOptimizeLogP(**passThroughArgs)
                self.map_logP = optimizationOutput[1] 
                self.map_parameter_set = optimizationOutput[0]
                thisResult = [self.map_parameter_set, None, None, None, None, None, None]
            if searchType == 'doOptimizeNegLogP':
                optimizationOutput = self.doOptimizeNegLogP(**passThroughArgs)
                self.map_logP = -1.0*optimizationOutput[1] #need to times by negative 1 to convert negLogP into P.
                self.map_parameter_set = optimizationOutput[0]
                thisResult = [self.map_parameter_set, None, None, None, None, None, None]
            if searchType == 'doOptimizeSSR':
                optimizationOutput = self.doOptimizeSSR(**passThroughArgs)
                self.map_logP = -1.0*optimizationOutput[1]  #The SSR is a minimizing objective function, so we multiply by -1 to make it analagous to a log_P.
                self.map_parameter_set = optimizationOutput[0]
                thisResult = [self.map_parameter_set, None, None, None, None, None, None]
            if (type(self.UserInput.parameter_estimation_settings['multistart_checkPointFrequency']) != type(None)) or (verbose == True):
                timeAtThisPermutation = time.time()
                timeOfThisPermutation = timeAtThisPermutation - timeAtLastPermutation
                averageTimePerPermutation = (timeAtThisPermutation - timeAtPermutationSearchStart)/(permutationIndex+1)
                numRemainingPermutations = numPermutations - permutationIndex+1
                timeAtLastPermutation = timeAtThisPermutation #Updating.
            if self.map_logP > self.highest_logP: #This is the grid point in space with the highest value found so far and will be kept.
                bestResultSoFar = thisResult #for mcmc: [self.map_parameter_set, self.mu_AP_parameter_set, self.stdap_parameter_set, self.evidence, self.info_gain, self.post_burn_in_samples, self.post_burn_in_log_posteriors_un_normed_vec]
                self.highest_logP = np.copy(self.map_logP)
                highest_logP_parameter_set = np.copy(self.map_parameter_set)
                highest_MAP_initial_point_index = permutationIndex
                highest_MAP_initial_point_parameters = permutation
            allPermutationsResults.append(thisResult)
            if self.UserInput.parameter_estimation_settings['exportAllSimulatedOutputs'] == True:
                if (searchType == 'doEnsembleSliceSampling') or (searchType=='doMetropolisHastings') or (searchType == 'doEnsembleModifiedMHSampling'): #we need to run the map again, outside of mcmc, to populate 
                    self.map_logP = self.getLogP(self.map_parameter_set) #this has an implied return of self.lastSimulatedResponses.
                #else no extra work needs to be done since the last simulation was the map.
                self.permutations_unfiltered_map_simulated_outputs.append(np.array(self.lastSimulatedResponses).flatten())
            self.permutations_MAP_logP_and_parameters_values.append(np.hstack((self.map_logP, self.map_parameter_set)))    
            if verbose == True:
                print("Permutation", permutation, "number", permutationIndex+1, "out of", numPermutations, "timeOfThisPermutation", timeOfThisPermutation)
                print("Permutation", permutationIndex+1, "averageTimePerPermutation", "%.2f" % round(averageTimePerPermutation,2), "estimated time remaining", "%.2f" % round( numRemainingPermutations*averageTimePerPermutation,2), "s" )
                print("Permutation", permutationIndex+1, "current logP", self.map_logP, "highest logP", self.highest_logP, "highest logP Parameter Set", highest_logP_parameter_set)
            elif type(self.UserInput.parameter_estimation_settings['multistart_checkPointFrequency']) != type(None): #If verbose off but checkpoint frequency is on.
                if (permutationIndex ==0 or ((permutationIndex+1)/self.UserInput.parameter_estimation_settings['multistart_checkPointFrequency']).is_integer()):
                    print("Permutation", permutation, "number", permutationIndex+1, "out of", numPermutations, "timeOfThisPermutation", timeOfThisPermutation)
                    print("Permutation", permutationIndex+1, "averageTimePerPermutation", "%.2f" % round(averageTimePerPermutation,2), "estimated time remaining", "%.2f" % round( numRemainingPermutations*averageTimePerPermutation,2), "s" )
                    print("Permutation", permutationIndex+1, "current logP", self.map_logP, "highest logP", self.highest_logP)
        ####START BLOCK RELATED TO PARALLEL SAMPLING####
        if (self.UserInput.parameter_estimation_settings['multistart_parallel_sampling']) == True: #This is the parallel sampling mpi case. #Consider later adding self.UserInput.parameter_estimation_settings['permutation_parallel_sampling'])
            #We are going to export all of the relevant statistics for each permutation.
            self.exportPostPermutationStatistics(searchType = searchType) #this is needed for **each** permutation if parallel sampling is being done.
            self.checkIfAllParallelSimulationsDone("permutation"+"_map_logP_") #This checks if we are on the final process and also sets the global variable for it accordingly.
            if PEUQSE.parallel_processing.finalProcess == False:
                return self.map_logP #This is sortof like a sys.exit(), we are just ending the PermutationSearch function here if we are not on the finalProcess. 
            if PEUQSE.parallel_processing.finalProcess == True:
                self.UserInput.parameter_estimation_settings['multistart_parallel_sampling'] = False ##We are turning off the parallel sampling variable because the parallel sampling is over now. The export log will become export extra things if we keep this on for the next step.
                self.consolidate_parallel_sampling_data(parallelizationType="permutation", mpi_cached_files_prefix='permutation') #this parallelizationType means "keep only the best, don't average"
                
        ####END BLOCK RELATED TO PARALLEL SAMPLING####
        ####Doing some statistics across the full permutation set.  TODO: Consider merging this into exportPostPermutationStatistics and calling that same function again, which is what I think the mcmc parallel sampling does. But the filenames are different, so some care would be needed if that is going to be done.####
        #TODO: export the allPermutationsResults to file at end of search in a nicer format.        
        #set the initial guess back to the center of the grid.
        self.UserInput.InputParameterInitialGuess = centerPoint
        #populate the map etc. with those of the best result.
        self.map_logP = self.highest_logP 
        self.map_parameter_set = highest_logP_parameter_set 
        if (searchType == 'doEnsembleSliceSampling') or (searchType == 'doMetropolisHastings') or (searchType == 'doEnsembleModifiedMHSampling'):
            #For MCMC, we can now calculate the post_burn_in statistics for the best sampling from the full samplings done. We don't want to lump all together because that would not be unbiased.
            #Note that "thisResult" and thus "bestResultSoFar" has the form: [self.map_parameter_set, self.mu_AP_parameter_set, self.stdap_parameter_set, self.evidence, self.info_gain, self.post_burn_in_samples, self.post_burn_in_log_posteriors_un_normed_vec]
            self.map_parameter_set, self.mu_AP_parameter_set, self.stdap_parameter_set, self.evidence, self.info_gain, self.post_burn_in_samples, self.post_burn_in_log_posteriors_un_normed_vec = bestResultSoFar
            if calculatePostBurnInStatistics == True:
                #self.post_burn_in_samples = bestResultSoFar[5] #Setting the global variable will allow calculating the info gain and priors also.
                #self.post_burn_in_log_posteriors_un_normed_vec = bestResultSoFar[6]
                self.calculatePostBurnInStatistics(calculate_post_burn_in_log_priors_vec = True)
                self.exportPostBurnInStatistics()
            #One could call calculatePostBurnInStatistics() if one wanted the cumulative from all results. But we don't actually want that.
            #Below should not be used. These commented out lines are biased towards the center of the grid.
            #self.post_burn_in_samples = cumulative_post_burn_in_samples
            #self.post_burn_in_log_priors_vec = cumulative_post_burn_in_log_priors_vec
            #self.post_burn_in_log_posteriors_un_normed_vec = cumulative_post_burn_in_log_posteriors_un_normed_vec
            #implied return bestResultSoFar # [self.map_parameter_set, self.mu_AP_parameter_set, self.stdap_parameter_set, self.evidence, self.info_gain, self.post_burn_in_samples, self.post_burn_in_log_posteriors_un_normed_vec] 
        if (searchType == 'getLogP') or (searchType == 'doOptimizeNegLogP') or (searchType == 'doOptimizeSSR') or (searchType == 'doOptimizeLogP'):
            if (searchType == 'doOptimizeNegLogP'):
                self.permutation_and_doOptimizeNegLogP = True #turning on this flag for case of permutation_and_doOptimize. This is needed so that a warning can be put in the mcmc_log.
            if (searchType == 'doOptimizeSSR'): 
                self.permutation_and_doOptimizeSSR = True
            if (searchType == 'doOptimizeLogP'):
                self.permutation_and_doOptimizeLogP = True                
            #if it's getLogP gridsearch, we are going to convert it to samples if requested.
            if permutationsToSamples == True:
                self.permutations_MAP_logP_and_parameters_values = np.vstack( self.permutations_MAP_logP_and_parameters_values) #Note that vstack actually requires a tuple with multiple elements as an argument. So this list or array like structure is being converted to a tuple of many elements and then being stacked.
                #now stack with earlier results for multistart_continueSampling if needed.
                if multistart_continueSampling == True:
                        self.permutations_MAP_logP_and_parameters_values = np.vstack((self.last_permutations_MAP_logP_and_parameters_values,self.permutations_MAP_logP_and_parameters_values))                        
                        self.listOfPermutations = np.vstack((self.last_listOfPermutations, self.listOfPermutations))
                        highest_MAP_initial_point_index = "Not provided with continueSampling." #TODO: take self.map_parameter_set from after calculatePostBurnIn Statistics highest_MAP_initial_point_index and search for the right row in listOfPermutations.
                #First set the multistart_permutationsToSamples_threshold_filter_coefficient. We will take 10**-(thisnumber) later.
                if str(self.UserInput.parameter_estimation_settings['multistart_permutationsToSamples_threshold_filter_coefficient']).lower() == 'auto':
                    multistart_permutationsToSamples_threshold_filter_coefficient = 2.0
                else:
                    multistart_permutationsToSamples_threshold_filter_coefficient = self.UserInput.parameter_estimation_settings['multistart_permutationsToSamples_threshold_filter_coefficient']
                try:
                    logP_values_and_samples = convertPermutationsToSamples(self.permutations_MAP_logP_and_parameters_values, maxLogP=float(self.map_logP), relativeFilteringThreshold = 10**(-1*multistart_permutationsToSamples_threshold_filter_coefficient))
                    self.post_burn_in_log_posteriors_un_normed_vec = logP_values_and_samples[:,0]
                    self.post_burn_in_log_posteriors_un_normed_vec = np.array(nestedObjectsFunctions.makeAtLeast_2dNested(self.post_burn_in_log_posteriors_un_normed_vec)).transpose()
                    self.post_burn_in_samples = logP_values_and_samples[:,1:]
                    #need to populate post_burn_in_log_priors_vec this with an object, otherwise calculatePostBurnInStatistics will try to calculate all the priors.
                    self.post_burn_in_log_priors_vec = None
                    #Below is needed to avoid causing an error in the calculatePostBurnInStatistics since we don't have a real priors vec.
                    self.UserInput.parameter_estimation_settings['mcmc_threshold_filter_samples'] = False
                    self.calculatePostBurnInStatistics()
                    # create discrete_chains_post_burn_in_samples
                    self.discrete_chains_post_burn_in_samples = np.expand_dims(self.post_burn_in_samples, axis=1)
                    if self.UserInput.parameter_estimation_settings['convergence_diagnostics']: #Run convergence diagnostics if UserInput defines it as True
                        self.getConvergenceDiagnostics(self.discrete_chains_post_burn_in_samples)
                except:
                    print("Could not convertPermutationsToSamples. This usually means there were no finite probability points sampled.")
                    permutationsToSamples = False #changing to false to prevent errors during exporting.
                
            #implied return bestResultSoFar# [self.map_parameter_set, self.map_logP]
        #This has to be below the later parts so that permutationsToSamples can occur first.
        if exportLog == True:
            pass #Later will do something with allPermutationsResults variable. It has one element for each result (that is, each permutation).
        with open(self.UserInput.directories['logs_and_csvs'] + "multistart_log_file.txt", 'w') as out_file:
                out_file.write("centerPoint: " + str(centerPoint) + "\n")
                if self.permutation_and_doOptimizeSSR == False:# In the normal case, we are not doing SSR.               
                    out_file.write("highest_MAP_logP: " + str(self.map_logP) + "\n")
                    out_file.write("highest_MAP_logP_parameter_set: " + str(bestResultSoFar[0])+ "\n")
                    out_file.write("highest_MAP_initial_point_index: " + str(highest_MAP_initial_point_index)+ "\n")
                    out_file.write("highest_MAP_initial_point_parameters: " + str( highest_MAP_initial_point_parameters)+ "\n")
                    if (searchType == 'doEnsembleSliceSampling') or (searchType == 'doMetropolisHastings') or (searchType == 'doEnsembleModifiedMHSampling') or (permutationsToSamples == True):
                        if (searchType == 'doEnsembleSliceSampling') or (searchType == 'doMetropolisHastings') or (searchType == 'doEnsembleModifiedMHSampling'): 
                            caveat = ' (for the above initial point) '
                        elif permutationsToSamples == True:
                            caveat = ''
                        out_file.write("self.mu_AP_parameter_set : " + caveat + str( bestResultSoFar[1])+ "\n")
                        out_file.write("self.stdap_parameter_set : " + caveat  + str( bestResultSoFar[2])+ "\n")
                    if (self.permutation_and_doOptimizeNegLogP == True) or (self.permutation_and_doOptimizeLogP == True):
                        out_file.write("\n WARNING: It appears this run used a doOptimize with multi-start. In this case, the MAP_logP and map_parameter_set are the optimum from the run.  However, the mu_AP_parameter_set and stdap_parameter_set are not meaningful, since this was not an even weighted exploration of the posterior. \n")                        
                if self.permutation_and_doOptimizeSSR == True: #special case where we are doing SSR.
                    out_file.write("Below, negSSR means the SSR times -1. This is the optimum from the run. \n")
                    out_file.write("highest_negSSR: " + str(self.map_logP) + "\n")
                    out_file.write("highest_negSSR_parameter_set: " + str(self.map_parameter_set)+ "\n")
                    out_file.write("highest_negSSR_initial_point_index: " + str(highest_MAP_initial_point_index)+ "\n")
                    out_file.write("highest_negSSR_initial_point_parameters: " + str( highest_MAP_initial_point_parameters)+ "\n")
                    caveat = ' (actually just an analogue) '
                    out_file.write("self.mu_AP_parameter_set : " + caveat + str( self.mu_AP_parameter_set)+ "\n")
                    out_file.write("self.stdap_parameter_set : " + caveat  + str( self.stdap_parameter_set)+ "\n")
                    if self.permutation_and_doOptimizeSSR == True:
                        out_file.write("\n WARNING: It appears this run used a doOptimize with multi-start. In this case, the highest_negSSR and highest_negSSR_parameter_set are at the optimum from the run.  However, the mu_AP_parameter_set and stdap_parameter_set are not meaningful, since this was not an even weighted exploration of the posterior. However, the values have been reported that are analogous if the negSSR is treated as a logP, and the posterior graphs have been made accordingly. \n")                        

                    
        #do some exporting etc. This is at the end to avoid exporting every single time if parallelization is used.
        np.savetxt(self.UserInput.directories['logs_and_csvs']+'multistart_initial_points_parameters_values'+'.csv', self.listOfPermutations, delimiter=",")
        np.savetxt(self.UserInput.directories['logs_and_csvs']+'multistart_MAP_logP_and_parameters_values.csv',self.permutations_MAP_logP_and_parameters_values, delimiter=",")
        pickleAnObject(self.permutations_MAP_logP_and_parameters_values, self.UserInput.directories['pickles']+file_name_prefix+'multistart_MAP_logP_and_parameters_values'+file_name_suffix)
        if self.UserInput.parameter_estimation_settings['exportAllSimulatedOutputs'] == True:
            np.savetxt(self.UserInput.directories['logs_and_csvs']+'multistart_unfiltered_map_simulated_outputs'+'.csv', self.permutations_unfiltered_map_simulated_outputs, delimiter=",")       
        print("Final map parameter results from PermutationSearch:", self.map_parameter_set,  " \nFinal map logP:", self.map_logP, "more details available in multistart_log_file.txt")        
        return bestResultSoFar# [self.map_parameter_set, self.map_logP, etc.]

    #@CiteSoft.after_call_compile_consolidated_log() #This is from the CiteSoft module.
    def doMultiStart(self, searchType='UserChoice', numStartPoints = 'UserChoice', relativeInitialDistributionSpread='UserChoice', exportLog = 'UserChoice', initialPointsDistributionType='UserChoice', passThroughArgs = 'UserChoice', calculatePostBurnInStatistics='UserChoice',  keep_cumulative_post_burn_in_data = 'UserChoice', walkerInitialDistribution='UserChoice', centerPoint = None, gridsearchSamplingInterval = 'UserChoice', gridsearchSamplingRadii = 'UserChoice'):
        #See doListOfPermutationsSearch for possible values of searchType variable
        #This function is basically a wrapper that creates a list of initial points and then runs a 'check each permutation' search on that list.
        #We set many of the arguments to have blank or zero values so that if they are not provided, the values will be taken from the UserInput choices.
        if str(searchType) == 'UserChoice': 
            searchType = self.UserInput.parameter_estimation_settings['multistart_searchType']
        if str(initialPointsDistributionType) == 'UserChoice': 
            initialPointsDistributionType = self.UserInput.parameter_estimation_settings['multistart_initialPointsDistributionType']
        if str(numStartPoints) =='UserChoice':
            numStartPoints = self.UserInput.parameter_estimation_settings['multistart_numStartPoints']
        if str(relativeInitialDistributionSpread) == 'UserChoice': 
            relativeInitialDistributionSpread = self.UserInput.parameter_estimation_settings['multistart_relativeInitialDistributionSpread']
        if str(gridsearchSamplingInterval) == 'UserChoice':
            gridsearchSamplingInterval = self.UserInput.parameter_estimation_settings['multistart_gridsearchSamplingInterval']
        if str(gridsearchSamplingRadii) == 'UserChoice':
            gridsearchSamplingRadii = self.UserInput.parameter_estimation_settings['multistart_gridsearchSamplingRadii']
        if str(exportLog) == 'UserChoice':
            exportLog = self.UserInput.parameter_estimation_settings['multistart_exportLog']
        if str(passThroughArgs) == 'UserChoice':
            passThroughArgs = self.UserInput.parameter_estimation_settings['multistart_passThroughArgs']
        if str(keep_cumulative_post_burn_in_data) == 'UserChoice':
            keep_cumulative_post_burn_in_data = self.UserInput.parameter_estimation_settings['multistart_keep_cumulative_post_burn_in_data']
        if str(calculatePostBurnInStatistics) == 'UserChoice':
            calculatePostBurnInStatistics = self.UserInput.parameter_estimation_settings['multistart_calculatePostBurnInStatistics']
        if numStartPoints == 0: #if it's still zero, we need to make it the default which is 3 times the number of active parameters.
            numStartPoints = len(self.UserInput.InputParameterInitialGuess)*3
        if relativeInitialDistributionSpread == 0: #if it's still zero, we need to make it the default which is 0.866
            relativeInitialDistributionSpread = 0.866 #This choice is to be helpful for uniform distribution cases, as described in the user input.
        if searchType == 'doGetLogP' or searchType == 'doSinglePoint': #Fixing a common input mistake.
            searchType = 'getLogP'
        #make the initial points list by mostly passing through arguments.
        multiStartInitialPointsList = self.generateInitialPoints(numStartPoints=numStartPoints, relativeInitialDistributionSpread=relativeInitialDistributionSpread, initialPointsDistributionType=initialPointsDistributionType, centerPoint = centerPoint, gridsearchSamplingInterval = gridsearchSamplingInterval, gridsearchSamplingRadii = gridsearchSamplingRadii)
        
        #we normally only turn on permutationsToSamples if grid or uniform and if getLogP or doOptimizeNegLogP.
        permutationsToSamples = False#initialize with default
        if self.UserInput.parameter_estimation_settings['multistart_permutationsToSamples'] == True:
            if (initialPointsDistributionType == 'grid') or (initialPointsDistributionType == 'uniform') or (initialPointsDistributionType == 'sobol') or (initialPointsDistributionType == 'astroidal') or (initialPointsDistributionType == 'shell'):
                if (searchType == 'getLogP') or (searchType=='doOptimizeNegLogP') or (searchType=='doOptimizeLogP') or (searchType=='doOptimizeSSR'):
                    permutationsToSamples = True
                        
        #Look for the best result (highest map_logP) from among these permutations. Maybe later should add optional argument to allow searching for highest mu_AP to find HPD.
        bestResultSoFar = self.doListOfPermutationsSearch(listOfPermutations=multiStartInitialPointsList, searchType=searchType, exportLog=exportLog, walkerInitialDistribution=walkerInitialDistribution, passThroughArgs=passThroughArgs, calculatePostBurnInStatistics=calculatePostBurnInStatistics, keep_cumulative_post_burn_in_data=keep_cumulative_post_burn_in_data, centerPoint = centerPoint, permutationsToSamples=permutationsToSamples)
        return bestResultSoFar
  
    #@CiteSoft.after_call_compile_consolidated_log() #This is from the CiteSoft module.
    def doGridSearch(self, searchType='getLogP', exportLog = True, gridSamplingAbsoluteIntervalSize = [], gridSamplingNumOfIntervals = [], passThroughArgs = {}, calculatePostBurnInStatistics=True,  keep_cumulative_post_burn_in_data = False, walkerInitialDistribution='UserChoice'):
        print("Warning: You have called doGridSearch.  This function is deprecated and is only retained for old examples. Please use doMultiStart with multistart_initialPointsDistributionType = 'grid' ")
        # gridSamplingNumOfIntervals is the number of variations to check in units of variance for each parameter. Can be 0 if you don't want to vary a particular parameter in the grid search.
        #calculatePostBurnInStatistics will store all the individual runs in memory and will then provide the samples of the best one.
        #TODO: the upper part of the gridsearch may not be compatibile with reduced parameter space. Needs to be checked.
        gridCenter = self.UserInput.InputParameterInitialGuess*1.0 #This may be a reduced parameter space.    
        gridPermutations, numPermutations = self.getGridPermutations(gridCenter, gridSamplingAbsoluteIntervalSize, gridSamplingNumOfIntervals)
        bestResultSoFar = self.doListOfPermutationsSearch(gridPermutations, numPermutations = numPermutations, searchType=searchType, exportLog = exportLog, walkerInitialDistribution=walkerInitialDistribution, passThroughArgs=passThroughArgs, calculatePostBurnInStatistics=calculatePostBurnInStatistics,  keep_cumulative_post_burn_in_data = keep_cumulative_post_burn_in_data, centerPoint = gridCenter)
        return bestResultSoFar

    def checkIfAllParallelSimulationsDone(self, fileNameBase, fileNamePrefix='', fileNameSuffix=''):
        import PEUQSE.parallel_processing
        #PEUQSE.parallel_processing.currentProcessorNumber
        numSimulations = PEUQSE.parallel_processing.numSimulations
        import os
        os.chdir(self.UserInput.directories['pickles']+"mpi_cached_files")
        #now make a list of what we expect.
        simulationsKey = np.ones(numSimulations)
        working_dir=os.getcwd()
        filesInDirectory=os.listdir(working_dir)
        for simulationIndex in range(0,numSimulations): #For each simulation, we check if it's there and set the simulation key to 0 if it is done.
            simulationNumberString = str(simulationIndex+1)
            for name in filesInDirectory:
                if fileNamePrefix+fileNameBase+simulationNumberString+fileNameSuffix+".pkl" in name:
                    simulationsKey[simulationIndex] = 0
                    filesInDirectory.remove(name) #Removing so it won't be checked for again, to speed up next search.
        if self.UserInput.directories['pickles'] == "./":
            os.chdir("..") #change directory back regardless.
        else:
            os.chdir("../..") #change directory back regardless.
        if np.sum(simulationsKey) == 0:
            PEUQSE.parallel_processing.finalProcess = True
            return True
        else: #if simulationsKey is not zero, then we return False b/c not yet finsihed.
            PEUQSE.parallel_processing.finalProcess = False
            return False

    def consolidate_parallel_doe_data(self, parallelizationType='conditions'):
        import PEUQSE.parallel_processing
        #PEUQSE.parallel_processing.currentProcessorNumber
        numSimulations = PEUQSE.parallel_processing.numSimulations
        parModulationNumber = int(self.parModulationPermutationIndex + 1)
        #We will check **only** for this parModulationNumber. That way, it this processor is the last to finish this parModulation, it will do the infoGainMatrix stacking.
        if self.checkIfAllParallelSimulationsDone("conditionsPermutationAndInfoGain_mod"+str(parModulationNumber)+"_cond") == True:
            if parallelizationType.lower() == 'conditions':
                import os
                os.chdir(self.UserInput.directories['pickles'] + "mpi_cached_files")
                self.info_gain_matrix = [] #Initializing this as a blank list, it will be made into an array after the loop.
                for simulationIndex in range(0,numSimulations): #For each simulation, we need to grab the results.
                    simulationNumberString = str(simulationIndex+1)
                    #Getting the data out.    
                    current_conditionsPermutationAndInfoGain_filename = "conditionsPermutationAndInfoGain_mod"+str(parModulationNumber)+"_cond"+simulationNumberString
                    current_conditionsPermutationAndInfoGain_data = unpickleAnObject(current_conditionsPermutationAndInfoGain_filename)
                    #accumulating.
                    self.info_gain_matrix.append(current_conditionsPermutationAndInfoGain_data)                        
                #Now we'll make this info_gain_matrix into an array and pickle it. It will be an implied return.
                self.info_gain_matrix = np.array(self.info_gain_matrix)
                current_parModulationInfoGainMatrix_filename = "parModulationInfoGainMatrix_mod"+str(parModulationNumber)
                pickleAnObject(self.info_gain_matrix,current_parModulationInfoGainMatrix_filename)
                #Change back to the regular directory since we are done.
                if self.UserInput.directories['pickles'] == "./":
                    os.chdir("..")
                else:
                    os.chdir("../..")
                return True #so we know we're done.
        else:
            return False #this means we weren't done.
            
    def consolidate_parallel_doe_info_gain_matrices(self):
        import PEUQSE.parallel_processing
        numSimulations = PEUQSE.parallel_processing.numSimulations        
        import os
        os.chdir(self.UserInput.directories['pickles'] + "mpi_cached_files")
        info_gains_matrices_list = [] #Initializing this as a blank list, it will be made into an array after the loop.
        for parModulationIndex in range(0,self.numParModulationPermutations): #For each simulation, we need to grab the results.
            parModulationNumberString = str(parModulationIndex+1)
            #Getting the data out.    
            current_parModulationInfoGainMatrix_filename = "parModulationInfoGainMatrix_mod"+parModulationNumberString 
            current_parModulationInfoGainMatrix_data = unpickleAnObject(current_parModulationInfoGainMatrix_filename)
            #accumulating.
            info_gains_matrices_list.append(current_parModulationInfoGainMatrix_data)                        
        #nothing more needs to be done except making it into an array: self.info_gains_matrices_array is an implied return.
        self.info_gains_matrices_array=np.array(info_gains_matrices_list)
        if self.UserInput.directories['pickles'] == "./":
            os.chdir("..")
        else:
            os.chdir("../..")

 
    def consolidate_parallel_sampling_data(self, parallelizationType='equal', mpi_cached_files_prefix=''):
        #parallelizationType='equal' means everything will get averaged together. parallelizationType='permutation' will be treated differently, keeps only the best.
        #mpi_cached_files_prefix can be 'mcmc' or 'permutation' or '' and looks for a prefix before 'map_logP_6.pkl' where '6' would be the processor rank.
        import PEUQSE.parallel_processing
        #PEUQSE.parallel_processing.currentProcessorNumber
        numSimulations = PEUQSE.parallel_processing.numSimulations
        if self.checkIfAllParallelSimulationsDone(mpi_cached_files_prefix+"_map_logP_") == True: #FIXME: Need to make parallelization work even for non-mcmc
            if parallelizationType.lower() == 'permutation':
                searchType = self.permutation_searchType
                import os #All of the below happens in the pickles directory
                os.chdir(self.UserInput.directories['pickles']+"mpi_cached_files")
                self.listOfPermutations = [] #just initializing.
                self.permutations_MAP_logP_and_parameters_values = [] #just initializing.
                for simulationIndex in range(0,numSimulations): #For each simulation, we need to grab the results.
                    simulationNumberString = str(simulationIndex+1)
                    #Get the data out.    
                    
                    current_post_map_logP_filename = "permutation_map_logP_"+simulationNumberString
                    current_post_map_logP_data = unpickleAnObject(current_post_map_logP_filename)
                    self.map_logP = current_post_map_logP_data

                    current_post_initial_parameters_filename = "permutation_initial_point_parameters_"+simulationNumberString
                    current_post_initial_parameters_data = unpickleAnObject(current_post_initial_parameters_filename)
                    self.UserInput.InputParameterInitialGuess = current_post_initial_parameters_data

                    current_post_map_parameter_set_filename = "permutation_map_parameter_set_"+simulationNumberString
                    current_post_map_parameter_set_data = unpickleAnObject(current_post_map_parameter_set_filename)
                    self.map_parameter_set = current_post_map_parameter_set_data

                    if (searchType == 'doEnsembleSliceSampling') or (searchType == 'doMetropolisHastings') or (searchType == 'doEnsembleModifiedMHSampling'):
                        current_post_burn_in_statistics_filename = "permutation_post_burn_in_statistics_"+simulationNumberString
                        current_post_burn_in_statistics_data = unpickleAnObject(current_post_burn_in_statistics_filename)
                        [self.map_parameter_set, self.mu_AP_parameter_set, self.stdap_parameter_set, self.evidence, self.info_gain, self.post_burn_in_samples, self.post_burn_in_log_posteriors_un_normed_vec] = current_post_burn_in_statistics_data

                    #Still accumulating.
                    self.permutations_MAP_logP_and_parameters_values.append(np.hstack((self.map_logP, self.map_parameter_set)))
                    self.listOfPermutations.append(current_post_initial_parameters_data)
                    if simulationIndex == 0: #This is the first data set.
                        self.highest_logP = self.map_logP
                        self.highest_logP_parameter_set = self.map_parameter_set
                        if (searchType == 'doEnsembleSliceSampling') or (searchType == 'doMetropolisHastings') or (searchType == 'doEnsembleModifiedMHSampling'):
                            self.highest_logP_post_burn_in_samples = self.post_burn_in_samples
                            self.highest_logP_post_burn_in_log_priors_vec = self.post_burn_in_log_priors_vec
                            self.highest_logP_post_burn_in_log_posteriors_un_normed_vec = self.post_burn_in_log_posteriors_un_normed_vec
                    else: #This is basically elseif permutationIndex > 0:
                        if self.highest_logP < self.map_logP:
                            self.highest_logP = self.map_logP
                            self.highest_logP_parameter_set = self.map_parameter_set
                            if (searchType == 'doEnsembleSliceSampling') or (searchType == 'doMetropolisHastings') or (searchType == 'doEnsembleModifiedMHSampling'):
                                self.highest_logP_post_burn_in_samples = self.post_burn_in_samples
                                self.highest_logP_post_burn_in_log_priors_vec = self.post_burn_in_log_priors_vec
                                self.highest_logP_post_burn_in_log_posteriors_un_normed_vec = self.post_burn_in_log_posteriors_un_normed_vec
                #After the loop is done, we want to keep the accumulated values and then do the regular final calculations.
                if (searchType == 'doEnsembleSliceSampling') or (searchType == 'doMetropolisHastings') or (searchType == 'doEnsembleModifiedMHSampling'): #FIXME: These logic needs to be checked to make sure it is correct.
                    self.map_logP = max(self.post_burn_in_log_posteriors_un_normed_vec)
                    self.map_index = list(self.post_burn_in_log_posteriors_un_normed_vec).index(self.map_logP) #This does not have to be a unique answer, just one of them places which gives map_logP.
                    self.map_parameter_set = self.post_burn_in_samples[self.map_index] #This  is the point with the highest probability in the                 
                self.map_logP = self.highest_logP 
                self.map_parameter_set = self.highest_logP_parameter_set
                if (searchType == 'doEnsembleSliceSampling') or (searchType == 'doMetropolisHastings') or (searchType == 'doEnsembleModifiedMHSampling'):
                    self.post_burn_in_samples = self.highest_logP_post_burn_in_samples 
                    self.post_burn_in_log_priors_vec = self.highest_logP_post_burn_in_log_priors_vec 
                    self.post_burn_in_log_posteriors_un_normed_vec = self.highest_logP_post_burn_in_log_posteriors_un_normed_vec 
                #Now go back to the earlier directory since the consolidation is done.
                if self.UserInput.directories['pickles'] == "./":
                    os.chdir("..")
                else:
                    os.chdir("../..")
                if (searchType == 'doEnsembleSliceSampling') or (searchType == 'doMetropolisHastings') or (searchType == 'doEnsembleModifiedMHSampling'):
                    self.UserInput.request_mpi = False # we need to turn this off, because otherwise it will interfere with our attempts to calculate the post_burn_in statistics.
                    self.calculatePostBurnInStatistics(calculate_post_burn_in_log_priors_vec = True) #The argument is provided because otherwise there can be some bad priors if ESS was used.
                    self.exportPostBurnInStatistics()
                    self.UserInput.request_mpi = True #Set this back to true so that consolidating plots etc. doesn't get messed up.
            elif parallelizationType.lower() == 'equal':
                import os #All of the below happens in the pickles directory
                os.chdir(self.UserInput.directories['pickles']+"./mpi_cached_files")
                #These pointers are initialized before the below loop. Mostly in case mpi never actually happened since then after the loop these would be empty.
                self.cumulative_post_burn_in_samples = self.post_burn_in_samples
                self.cumulative_post_burn_in_log_priors_vec = self.post_burn_in_log_priors_vec
                self.cumulative_post_burn_in_log_posteriors_un_normed_vec = self.post_burn_in_log_posteriors_un_normed_vec
                for simulationIndex in range(0,numSimulations): #For each simulation, we need to grab the results.
                    simulationNumberString = str(simulationIndex+1)
                    #Get the dat aout.    
                    current_post_burn_in_statistics_filename = "mcmc_post_burn_in_statistics_"+simulationNumberString
                    current_post_burn_in_statistics_data = unpickleAnObject(current_post_burn_in_statistics_filename)
                    #Populate the class variables.
                    [self.map_parameter_set, self.mu_AP_parameter_set, self.stdap_parameter_set, self.evidence, self.info_gain, self.post_burn_in_samples, self.post_burn_in_log_posteriors_un_normed_vec] = current_post_burn_in_statistics_data
                    #Still accumulating.
                    if simulationIndex == 0: #This is the first data set.
                        self.cumulative_post_burn_in_samples = self.post_burn_in_samples
                        self.cumulative_post_burn_in_log_priors_vec = self.post_burn_in_log_priors_vec
                        self.cumulative_post_burn_in_log_posteriors_un_normed_vec = self.post_burn_in_log_posteriors_un_normed_vec
                    else: #This is basically elseif permutationIndex > 0:
                        self.cumulative_post_burn_in_samples = np.vstack((self.cumulative_post_burn_in_samples, self.post_burn_in_samples))
                        self.cumulative_post_burn_in_log_priors_vec = np.vstack((self.cumulative_post_burn_in_log_priors_vec, self.post_burn_in_log_priors_vec))
                        self.cumulative_post_burn_in_log_posteriors_un_normed_vec = np.vstack((self.cumulative_post_burn_in_log_posteriors_un_normed_vec, self.post_burn_in_log_posteriors_un_normed_vec))
                #After the loop is done, we want to keep the accumulated values and then do the regular final calculations.
                self.post_burn_in_samples = self.cumulative_post_burn_in_samples
                self.post_burn_in_log_priors_vec = self.cumulative_post_burn_in_log_priors_vec
                self.post_burn_in_log_posteriors_un_normed_vec = self.cumulative_post_burn_in_log_posteriors_un_normed_vec
                self.UserInput.request_mpi = False # we need to turn this off, because otherwise it will interfere with our attempts to calculate the post_burn_in statistics.
                self.UserInput.parameter_estimation_settings['mcmc_parallel_sampling'] = False # we need to turn this off, because otherwise it will interfere with our attempts to calculate the post_burn_in statistics.
                if hasattr(self, "during_burn_in_samples"): #need to remove this so it doesn't get exported for the parallel case, since otherwise will export most recent one which is misleading.
                    delattr(self, "during_burn_in_samples")
                if self.UserInput.directories['pickles'] == "./":
                    os.chdir("..")
                else:
                    os.chdir("../..")
                self.calculatePostBurnInStatistics(calculate_post_burn_in_log_priors_vec = True) #The argument is provided because otherwise there can be some bad priors if ESS was used.
                self.exportPostBurnInStatistics()
                self.UserInput.request_mpi = True #Set this back to true so that consolidating plots etc. doesn't get messed up.





    #The below function is a helper function that is used during doeInfoGainMatrix. However, it can certainly be used for other purposes.
    def populateResponsesWithSyntheticData(self, parModulationPermutation):
        #For each parameter Modulation Combination we are going to obtain a matrix of info_gains that is based on a grid of the independent_variables.
        #First we need to make some synthetic data using parModulationPermutation for the discreteParameterVector
        discreteParameterVector = parModulationPermutation
        simulationFunction = self.UserInput.simulationFunction #Do NOT use self.UserInput.model['simulateByInputParametersOnlyFunction']  because that won't work with reduced parameter space requests.  
        simulationOutputProcessingFunction = self.UserInput.simulationOutputProcessingFunction #Do NOT use self.UserInput.model['simulationOutputProcessingFunction'] because that won't work with reduced parameter space requests.
        simulationOutput =simulationFunction(discreteParameterVector)
        if type(simulationOutput)==type(None):
            return float('-inf'), None #This is intended for the case that the simulation fails. User can return "None" for the simulation output. Perhaps should be made better in future.
        if np.array(simulationOutput).any()==float('nan'):
            return float('-inf'), None #This is intended for the case that the simulation fails without returning "None".
        if type(simulationOutputProcessingFunction) == type(None):
            simulatedResponses = simulationOutput #Is this the log of the rate? If so, Why?
        if type(simulationOutputProcessingFunction) != type(None):
            simulatedResponses = simulationOutputProcessingFunction(simulationOutput) 
        simulatedResponses = nestedObjectsFunctions.makeAtLeast_2dNested(simulatedResponses)
        #need to check if there are any 'responses_simulation_uncertainties'. #TODO: This isn't really implemented yet.
        if type(self.UserInput.responses_simulation_uncertainties) == type(None): #if it's a None type, we keep it as a None type
            responses_simulation_uncertainties = None
        else:  #Else we get it based on the the discreteParameterVector
            responses_simulation_uncertainties = self.get_responses_simulation_uncertainties(discreteParameterVector)
        
        synthetic_data  = simulatedResponses
        synthetic_data_uncertainties = responses_simulation_uncertainties
        #We need to populate the "observed" responses in UserInput with the synthetic data.
        self.UserInput.responses['responses_observed'] = simulatedResponses
        self.UserInput.responses['responses_observed_uncertainties'] = responses_simulation_uncertainties
        #Now need to do something unusual: Need to call the __init__ function again so that the arrays get reshaped as needed etc.
        self.__init__(self.UserInput)
    
    #This function requires first populating the doe_settings dictionary in UserInput in order to know which conditions to explore.
    software_name = "PEUQSE Bayesian Design of Experiments"
    software_version = "1.0.2"
    software_unique_id = "https://doi.org/10.1002/cctc.202000976"
    software_kwargs = {"version": software_version, "author": ["Eric A. Walker", "Kishore Ravisankar", "Aditya Savara"], "doi": "https://doi.org/10.1002/cctc.202000976", "cite": "Eric Alan Walker, Kishore Ravisankar, Aditya Savara. PEUQSE Intro 2: Harnessing Uncertainties from Data Sets, Bayesian Design of Experiments in Chemical Kinetics. ChemCatChem. Accepted. doi:10.1002/cctc.202000976"} 
    #@CiteSoft.after_call_compile_consolidated_log() #This is from the CiteSoft module.
    @CiteSoft.function_call_cite(unique_id=software_unique_id, software_name=software_name, **software_kwargs)
    def doeGetInfoGainMatrix(self, parameterPermutation, searchType='doMetropolisHastings'):#Note: There is an implied argument of info_gains_matrices_array_format being 'xyz' or 'meshgrid'
        #At present, we *must* provide a parameterPermutation because right now the only way to get an InfoGainMatrix is with synthetic data assuming a particular parameterPermutation as the "real" or "actual" parameterPermutation.
        doe_settings = self.UserInput.doe_settings
        self.middle_of_doe_flag = True  #This is a work around that is needed because right now the synthetic data creation has an __init__ call which is going to try to modify the independent variables back to their original values if we don't do this.
        self.UserInput.parameter_estimation_settings['mcmc_continueSampling'] = False #As of Oct 2020, mcmc_continueSampling is not compatible with design of experiments (doe) feature.
        self.info_gain_matrix = [] #Right now, if using KL_divergence, each item in here is a single array. It is a sum across all parameters. 
        if self.UserInput.doe_settings['info_gains_matrices_multiple_parameters'] == 'each':
            info_gain_matrices_each_parameter = [] #make a matrix ready to copy info_gain_matrix. 
            #need to make a list of lists (or similar) to fill it with the individual matrices necessary.
            numParameters = len(self.UserInput.InputParametersPriorValuesUncertainties)
            for parameterIndex in range(0,numParameters):#looping across number of parameters...
                info_gain_matrices_each_parameter.append([]) #These are empty lists create to indices and initialize each parameter's info_gain_matrix. They will be appended to later.
            self.info_gain_matrices_each_parameter = info_gain_matrices_each_parameter #Need to initialize this since it's nested so can't be initialized in a loop later.
        if self.UserInput.doe_settings['info_gains_matrices_array_format'] == 'xyz':
            self.info_gains_matrices_array_format = 'xyz'            
            #For the IndependentVariables the grid info must be defined ahead of time. On the fly conditions grid means it's generated again fresh for each parameter combination. (We are doing it this way out of convenience during the first programming of this feature).
            if doe_settings['on_the_fly_conditions_grids'] == True:
                conditionsGridPermutations, numPermutations = self.getGridPermutations(doe_settings['independent_variable_grid_center'], doe_settings['independent_variable_grid_interval_size'], doe_settings['independent_variable_grid_num_intervals'])
            #Here is the loop across conditions.                
            for conditionsPermutationIndex,conditionsPermutation in enumerate(conditionsGridPermutations):    
                #####Begin PEUQSE Parallel Processing During Loop Block####
                if (self.UserInput.doe_settings['parallel_conditions_exploration'])== True:
                    #We will only execute the sampling the permutationIndex matches the processor rank.
                    #Additionally, if the rank is 0 and the simulation got here, it will be assumed the person is running this just to find the number of Permutations, so that will be spit out and the simulation ended.
                    import PEUQSE.parallel_processing
                    if PEUQSE.parallel_processing.currentProcessorNumber == 0:
                        print("For the user input settings provided, the number of Permutations+1 will be",  numPermutations+1, ". Please use mpiexec or mpirun with this number for N. If you are not expecting to see this message, change your UserInput choices. You have chosen parallel processing for gridsearch and have run PEUQSE without mpi, which is a procedure to retrieve the number of processor ranks to use for parallelized gridsearch. A typical syntax now would be: mpiexec -n ",  numPermutations+1, " python runfile_for_your_analysis.py" )
                        sys.exit()
                    elif PEUQSE.parallel_processing.currentProcessorNumber != conditionsPermutationIndex+1:
                        continue #This means the permutation index does not match the processor rank so nothing should be executed.
                    #elif PEUQSE.parallel_processing.currentProcessorNumber == permutationIndex+1:
                    #    pass  #This is the "normal" case and is implied, so is commented out.
                #####End PEUQSE Parallel Processing During Loop Block####
                #It is absolutely critical that we *do not* use syntax like self.UserInput.responses['independent_variables_values'] = xxxx
                #Because that would move where the pointer is going to. We need to instead populate the individual values in the simulation module's namespace.
                #This population Must occur here. It has to be after the indpendent variables have changed, before synthetic data is made, and before the MCMC is performed.
                self.UserInput.model['populateIndependentVariablesFunction'](conditionsPermutation)
                self.populateResponsesWithSyntheticData(parameterPermutation)
                if searchType=='doMetropolisHastings':
                    [map_parameter_set, muap_parameter_set, stdap_parameter_set, evidence, info_gain, samples, logP] = self.doMetropolisHastings()
                if searchType=='doEnsembleSliceSampling':
                    [map_parameter_set, muap_parameter_set, stdap_parameter_set, evidence, info_gain, samples, logP] = self.doEnsembleSliceSampling()
                if searchType == 'doEnsembleModifiedMHSampling':
                    [map_parameter_set, muap_parameter_set, stdap_parameter_set, evidence, info_gain, samples, logP] = self.doEnsembleModifiedMHSampling()
                conditionsPermutation = np.array(conditionsPermutation) #we're going to make this an array before adding to the info_gain matrix.
                conditionsPermutationAndInfoGain = np.hstack((conditionsPermutation, info_gain))
                self.info_gain_matrix.append(conditionsPermutationAndInfoGain)
                if (self.UserInput.doe_settings['parallel_conditions_exploration'])== True:
                    self.exportSingleConditionInfoGainMatrix(self.parameterPermutationNumber, conditionsPermutationAndInfoGain, conditionsPermutationIndex)
                if self.UserInput.doe_settings['info_gains_matrices_multiple_parameters'] == 'each': #copy the above lines for the sum.
                    for parameterIndex in range(0,numParameters):#looping across number of parameters...
                        conditionsPermutationAndInfoGain = np.hstack((conditionsPermutation, np.array(self.info_gain_each_parameter[parameterIndex]))) #Need to pull the info gain matrix from the nested objected named info_gain_each_parameter
                        #Below mimics the line above which reads self.info_gain_matrix.append(conditionsPermutationAndInfoGain)
                        info_gain_matrices_each_parameter[parameterIndex].append(conditionsPermutationAndInfoGain)
            self.info_gain_matrix = np.array(self.info_gain_matrix) #this is an implied return in addition to the real return.
            if self.UserInput.doe_settings['parallel_conditions_exploration'] == True: #We will overwrite self.info_gain_matrix with a consolidated one if needed.
                self.consolidate_parallel_doe_data(parallelizationType='conditions')
            if self.UserInput.doe_settings['info_gains_matrices_multiple_parameters'] == 'each': #copy the above line for the sum.
                for parameterIndex in range(0,numParameters):#looping across number of parameters...
                    self.info_gain_matrices_each_parameter[parameterIndex]= np.array(info_gain_matrices_each_parameter[parameterIndex])
            self.middle_of_doe_flag = False #Set this back to false once info gain matrix is ready.
            return np.array(self.info_gain_matrix)            
        if self.UserInput.doe_settings['info_gains_matrices_array_format'] == 'meshgrid':
            self.info_gains_matrices_array_format = 'meshgrid'  
            if len(doe_settings['independent_variable_grid_center']) !=2:
                print("CURRENTLY THE INFOGAIN MESHGRID OPTION IS ONLY SUPPORTED FOR TWO INDEPENDENT VARIABLES. Use doe_settings['independent_variable_grid_center'] = 'xyz' and run again.")
                sys.exit()
            #STEP 1 is just to append each info_gain matrix to info_gain_matrix, and step 2 is 
            #For loop to generate info_gains_matrix.
            #For the IndependentVariables the grid info must be defined ahead of time. On the fly conditions grid means it's generated again fresh for each parameter combination. (We are doing it this way out of convenience during the first programming of this feature).
            if doe_settings['on_the_fly_conditions_grids'] == True:
                independentVariable1CentralValue = doe_settings['independent_variable_grid_center'][0]
                independentVariable2CentralValue = doe_settings['independent_variable_grid_center'][1]
                independentVariable1UpperValue = independentVariable1CentralValue + doe_settings['independent_variable_grid_interval_size'][0]*doe_settings['independent_variable_grid_num_intervals'][0]
                independentVariable1LowerValue = independentVariable1CentralValue - doe_settings['independent_variable_grid_interval_size'][0]*doe_settings['independent_variable_grid_num_intervals'][0]
                independentVariable2UpperValue =  independentVariable2CentralValue + doe_settings['independent_variable_grid_interval_size'][1]*doe_settings['independent_variable_grid_num_intervals'][1]
                independentVariable2LowerValue =  independentVariable2CentralValue - doe_settings['independent_variable_grid_interval_size'][1]*doe_settings['independent_variable_grid_num_intervals'][1]
                independentVariable1ValuesArray = np.linspace(independentVariable1LowerValue,independentVariable1UpperValue,doe_settings['independent_variable_grid_num_intervals'][0]*2+1)
                independentVariable2ValuesArray = np.linspace(independentVariable2LowerValue,independentVariable2UpperValue,doe_settings['independent_variable_grid_num_intervals'][1]*2+1)
                self.meshGrid_independentVariable1ValuesArray = independentVariable1ValuesArray #This is sortof an implied return.
                self.meshGrid_independentVariable2ValuesArray = independentVariable2ValuesArray #This is sortof an implied return.
                #Here is the loop across conditions.
                doSimulation = True #This is a temporary (short-lived) variable being made for parallel processing purposes.
                conditionsPermutationIndex = 0
                #We will not be using the function "self.getGridPermutations" for the loops because the meshgrid needs a different loop format.
                for indValue2 in independentVariable2ValuesArray: #We know from experience that the outer loop should be over the YY variable.
                    for indValue1 in independentVariable1ValuesArray: #We know from experience that the inner loop should be over the XX variable.
                        #It is absolutely critical that we *do not* use syntax like self.UserInput.responses['independent_variables_values'] = xxxx
                        #Because that would move where the pointer is going to. We need to instead populate the individual values in the simulation module's namespace.
                        #This population Must occur here. It has to be after the indpendent variables have changed, before synthetic data is made, and before the MCMC is performed.
                        #####Begin PEUQSE Parallel Processing During Loop Block -- This block is custom for meshgrid since the loop is different.####
                        if (self.UserInput.doe_settings['parallel_conditions_exploration'])== True:
                            numPermutations = len(independentVariable2ValuesArray)*len(independentVariable1ValuesArray)
                            permutationIndex = conditionsPermutationIndex
                            #We will only execute the sampling the permutationIndex matches the processor rank.
                            #Additionally, if the rank is 0 and the simulation got here, it will be assumed the person is running this just to find the number of Permutations, so that will be spit out and the simulation ended.
                            import PEUQSE.parallel_processing
                            if PEUQSE.parallel_processing.currentProcessorNumber == 0:
                                print("For the user input settings provided, the number of Permutations+1 will be",  numPermutations+1, ". Please use mpiexec or mpirun with this number for N. If you are not expecting to see this message, change your UserInput choices. You have chosen parallel processing for gridsearch and have run PEUQSE without mpi, which is a procedure to retrieve the number of processor ranks to use for parallelized gridsearch. A typical syntax now would be: mpiexec -n ",  numPermutations+1, " python runfile_for_your_analysis.py" )
                                sys.exit()
                            elif PEUQSE.parallel_processing.currentProcessorNumber != conditionsPermutationIndex+1:
                                doSimulation = False #This means the permutation index does not match the processor rank so nothing should be executed.
                            elif PEUQSE.parallel_processing.currentProcessorNumber == permutationIndex+1:
                                doSimulation = True  #This is the "normal" case.
                        #####End PEUQSE Parallel Processing During Loop Block####
                        if doSimulation == True:
                            self.UserInput.model['populateIndependentVariablesFunction']([indValue1,indValue2])
                            self.populateResponsesWithSyntheticData(parameterPermutation)
                            if searchType=='doMetropolisHastings':
                                [map_parameter_set, muap_parameter_set, stdap_parameter_set, evidence, info_gain, samples, logP] = self.doMetropolisHastings()
                            if searchType=='doEnsembleSliceSampling':
                                [map_parameter_set, muap_parameter_set, stdap_parameter_set, evidence, info_gain, samples, logP] = self.doEnsembleSliceSampling()
                            if searchType=='doEnsembleModifiedMHSampling':
                                [map_parameter_set, muap_parameter_set, stdap_parameter_set, evidence, info_gain, samples, logP] = self.doEnsembleModifiedMHSampling()
                            conditionsPermutation = np.array([indValue1,indValue2])
                            conditionsPermutationAndInfoGain = np.hstack((conditionsPermutation, info_gain))
                            self.info_gain_matrix.append(conditionsPermutationAndInfoGain) #NOTE that the structure *includes* the Permutations.
                            if (self.UserInput.doe_settings['parallel_conditions_exploration'])== True:
                                self.exportSingleConditionInfoGainMatrix(self.parModulationPermutationIndex+1, conditionsPermutationAndInfoGain, conditionsPermutationIndex)
                            if self.UserInput.doe_settings['info_gains_matrices_multiple_parameters'] == 'each': #copy the above lines for the sum.
                                for parameterIndex in range(0,numParameters):#looping across number of parameters...
                                    conditionsPermutationAndInfoGain = np.hstack((conditionsPermutation, np.array(self.info_gain_each_parameter[parameterIndex]))) #Need to pull the info gain matrix from the nested objected named info_gain_each_parameter
                                    #Below mimics the line above which reads self.info_gain_matrix.append(conditionsPermutationAndInfoGain)
                                    info_gain_matrices_each_parameter[parameterIndex].append(conditionsPermutationAndInfoGain)
                        conditionsPermutationIndex = conditionsPermutationIndex + 1 #This variable was added for and is used in parallelization.
                self.info_gain_matrix = np.array(self.info_gain_matrix) #this is an implied return in addition to the real return.
                if self.UserInput.doe_settings['parallel_conditions_exploration'] == True: #We will overwrite self.info_gain_matrix with a consolidated one if needed.
                    self.consolidate_parallel_doe_data(parallelizationType='conditions')
                if self.UserInput.doe_settings['info_gains_matrices_multiple_parameters'] == 'each': #copy the above line for the sum.
                    for parameterIndex in range(0,numParameters):#looping across number of parameters...
                        self.info_gain_matrices_each_parameter[parameterIndex]= np.array(info_gain_matrices_each_parameter[parameterIndex])
                self.middle_of_doe_flag = False #Set this back to false once info gain matrix is ready.
                return np.array(self.info_gain_matrix)
    
    #This function requires population of the UserInput doe_settings dictionary. It automatically scans many parameter modulation Permutations.
    def doeParameterModulationPermutationsScanner(self, searchType='doMetropolisHastings'):
        import PEUQSE.CombinationGeneratorModule as CombinationGeneratorModule
        doe_settings = self.UserInput.doe_settings 
        #For the parameters, we are able to use a default one standard deviation grid if gridSamplingAbsoluteIntervalSize is a blank list.
        #doe_settings['parameter_modulation_grid_center'] #We do NOT create such a variable in user input. The initial guess variable is used, which is the center of the prior if no guess has been provided.
        parModulationGridCenterVector = self.UserInput.InputParameterInitialGuess
        numParameters = len(parModulationGridCenterVector)
        parModulationGridIntervalSizeAbsolute = doe_settings['parameter_modulation_grid_interval_size']*self.UserInput.std_prior
        parModulationGridPermutations, numPermutations = self.getGridPermutations(parModulationGridCenterVector,parModulationGridIntervalSizeAbsolute, doe_settings['parameter_modulation_grid_num_intervals'])
        self.numParModulationPermutations = numPermutations
        parModulationGridPermutations= np.array(parModulationGridPermutations)
        
        if len(self.UserInput.parameterNamesList) == len(self.UserInput.InputParametersPriorValuesUncertainties): #then we assume variable names have been provided.
            headerString = self.UserInput.stringOfParameterNames #This variable is a string, no brackets.
        else: #else no variable names have been provided.
            headerString = ''
        np.savetxt(self.UserInput.directories['logs_and_csvs']+"Info_gain__parModulationGridPermutations.csv", parModulationGridPermutations, delimiter=",", encoding =None, header=headerString)
        #We will get a separate info gain matrix for each parModulationPermutation, we'll store that in this variable.
        info_gains_matrices_list = []
        if self.UserInput.doe_settings['info_gains_matrices_multiple_parameters'] == 'each': #just making analogous structure which exists for sum.
            info_gains_matrices_lists_one_for_each_parameter = [] #make a matrix ready to copy info_gains_matrices_list. 
            #need to make a list of lists (or similar) to fill it with the individual matrices necessary.
            numParameters = len(self.UserInput.InputParametersPriorValuesUncertainties)
            for parameterIndex in range(0,numParameters):#looping across number of parameters...
                info_gains_matrices_lists_one_for_each_parameter.append([]) #These are empty lists create to indices and initialize each parameter's info_gain_matrix. They will be appended to later.
        for parModulationPermutationIndex,parModulationPermutation in enumerate(parModulationGridPermutations):                
            #####Begin PEUQSE Parallel Processing During Loop Block####
            if (self.UserInput.doe_settings['parallel_parameter_modulation'])== True:
                #We will only execute the sampling the permutationIndex matches the processor rank.
                #Additionally, if the rank is 0 and the simulation got here, it will be assumed the person is running this just to find the number of Permutations, so that will be spit out and the simulation ended.
                import PEUQSE.parallel_processing
                if PEUQSE.parallel_processing.currentProcessorNumber == 0:
                    print("For the user input settings provided, the number of Permutations+1 will be",  numPermutations+1, ". Please use mpiexec or mpirun with this number for N. If you are not expecting to see this message, change your UserInput choices. You have chosen parallel processing for gridsearch and have run PEUQSE without mpi, which is a procedure to retrieve the number of processor ranks to use for parallelized gridsearch. A typical syntax now would be: mpiexec -n ",  numPermutations+1, " python runfile_for_your_analysis.py" )
                    sys.exit()
                elif PEUQSE.parallel_processing.currentProcessorNumber != parModulationPermutationIndex+1:
                    continue #This means the permutation index does not match the processor rank so nothing should be executed.
                #elif PEUQSE.parallel_processing.currentProcessorNumber == permutationIndex+1:
                #    pass  #This is the "normal" case and is implied, so is commented out.
            #####End PEUQSE Parallel Processing During Loop Block####
            #We will get separate info gain matrix for each parameter modulation combination.
            self.parModulationPermutationIndex = parModulationPermutationIndex #This variable is being created for parallel processing of conditions.
            info_gain_matrix = self.doeGetInfoGainMatrix(parModulationPermutation, searchType=searchType)
            #Append the info gain matrix obtainend (unless doing a parallel_conditions_exploration).
            if self.UserInput.doe_settings['parallel_conditions_exploration'] == False:
                info_gains_matrices_list.append(np.array(info_gain_matrix))
            if self.UserInput.doe_settings['info_gains_matrices_multiple_parameters'] == 'each': #copy the above lines which were for the sum.
                    for parameterIndex in range(0,numParameters):#looping across number of parameters...
                        info_gains_matrices_lists_one_for_each_parameter[parameterIndex].append(np.array(self.info_gain_matrices_each_parameter[parameterIndex]))
        self.info_gains_matrices_array=np.array(info_gains_matrices_list) #This is an implied return, but we will also return it.
        if self.UserInput.doe_settings['info_gains_matrices_multiple_parameters'] == 'each': #copy the above line for the sum.
            self.info_gains_matrices_arrays_one_for_each_parameter = list(self.UserInput.InputParametersPriorValuesUncertainties) #initializing it with right length, then will fill it.
            for parameterIndex in range(0,numParameters):#looping across number of parameters...
                self.info_gains_matrices_arrays_one_for_each_parameter[parameterIndex]= np.array(info_gains_matrices_lists_one_for_each_parameter[parameterIndex]) #make each an array like above.
            self.info_gains_matrices_arrays_one_for_each_parameter = np.array(self.info_gains_matrices_arrays_one_for_each_parameter)
        #TODO: write the self.info_gains_matrices_array individual elements to file.
        #for modulationIndex in range(len(self.info_gains_matrices_array)):
            #self.info_gains_matrices_array[modulationIndex]  #Write this to file. This is 'xyz' format regardless of whether self.info_gains_matrices_array_format == 'xyz'  or =='meshgrid' is used.
        ####Start block for parallel_conditions_exploration #####
        if self.UserInput.doe_settings['parallel_conditions_exploration'] == True:
          #if we're doing a parallel_conditions_exploration, we need to check if we are on the last 
          #condition exploration of the last parameter modulation. [#things could be done differently, but this works.]          
          if self.parModulationPermutationIndex+1 != self.numParModulationPermutations:
            return #this means we do nothing because it's not the final parModulation.
          elif self.parModulationPermutationIndex+1 == self.numParModulationPermutations:
            import PEUQSE.parallel_processing #Even if it's the final parModulation, need to check if it's final combination.
            if PEUQSE.parallel_processing.finalProcess == False: #not final combination.
                return
            elif PEUQSE.parallel_processing.finalProcess == True: 
                #If final parModulation and final combination, we populate self.info_gain_matrices_array
                self.consolidate_parallel_doe_info_gain_matrices() #And now we continue on with the plotting.
        ####End block for parallel_conditions_exploration #####        
        return self.info_gains_matrices_array
    
    @CiteSoft.after_call_compile_consolidated_log(compile_checkpoints=True) #This is from the CiteSoft module.
    def createInfoGainPlots(self, parameterIndices=[], plot_suffix = ''):
        #parameterIndices should be a list of parameters if the user only wants as subset of parameters. The default, a blank list, will do all if the setting for doing each is on.
        #first make the modulation plots for the Sum.
        self.createInfoGainModulationPlots(parameterIndex=None, plot_suffix = plot_suffix)
        #now, by default, loop through and make plots fore each parameterIndex if the setting for that is on.
        if self.UserInput.doe_settings['info_gains_matrices_multiple_parameters'] == 'each':
            if len(parameterIndices) > 0: #if the user has provided a list of parameters, we will only make the plots for those parameters.
               for parameterIndex in parameterIndices:
                    plotSuffixString = "_par_" + str(parameterIndex) + plot_suffix
                    self.createInfoGainModulationPlots(parameterIndex=parameterIndex, plot_suffix = plotSuffixString)
            if len(parameterIndices) == 0: #This is the default case, and we'll make plots for each parameter.
                numParameters = len(self.UserInput.InputParametersPriorValuesUncertainties)
                for parameterIndex in range(0,numParameters):
                    plotSuffixString = "_par_" + str(parameterIndex) + plot_suffix
                    self.createInfoGainModulationPlots(parameterIndex=parameterIndex, plot_suffix = plotSuffixString)
    
    def createInfoGainModulationPlots(self, parameterIndex=None, plot_suffix = ''): 
        #self.info_gains_matrices_array is an implied argument that usually gets populated in doeParameterModulationPermutationsScanner (when that is used).
        #Right now, when using KL_divergence and design of experiments there is an option of UserInput.doe_settings['info_gains_matrices_multiple_parameters'] = 'each' or 'sum'
        #the default is sum. But when it is 'each', then it is possible to plot separate info_gains for each parameter.
        #Note: the below code *does not* add a suffix to inidicate when a parameter Index has been fed.
        #TODO: The variable "parameterInfoGainIndex" is made with the presumption that later we'll have to add another index when we have info_gains for each parameter. In that case it will become like this:
        #xValues = self.info_gains_matrices_array[modulationIndex][:,0] will become xValues = self.info_gains_matrices_array[modulationIndex][parameterInfoGainIndex][:,0]
        #self.meshGrid_independentVariable1ValuesArray will remain unchanged.      
        
        import PEUQSE.plotting_functions as plotting_functions
        setMatPlotLibAgg(self.UserInput.plotting_ouput_settings['setMatPlotLibAgg'])
        #assess whether the function is called for the overall info_gain matrices or for a particular parameter.
        if parameterIndex==None:  #this means we're using the regular info gain, not the parameter specific case.
            #Normally, the info gain plots should be stored in self.info_gains_matrices_array.
            #However, in case it does not exist or there are none in there, then we assume the person is trying to make just one. So we take the most recent info gain matrix.
            try:
                if len(self.info_gains_matrices_array) >= 0: #normally, it should exist and be populated.
                    pass
                if len(self.info_gains_matrices_array) == 0:#in case it exists but is not populated, we'll populated.
                    self.info_gains_matrices_array = np.array([self.info_gain_matrix])
            except: #if it does not yet exist, we create it and populate it.
                    self.info_gains_matrices_array = np.array([self.info_gain_matrix])
            local_info_gains_matrices_array = self.info_gains_matrices_array #We have to switch to a local variable since that way below we can use the local variable whether we're doing the 'global' info_gains_matrices array or a parameter specific one.
        if parameterIndex!=None:
            if hasattr(self, 'info_gains_matrices_arrays_one_for_each_parameter'): #this structure will only exist if doeParameterModulationPermutationsScanner has been called.
                local_info_gains_matrices_array = np.array(self.info_gains_matrices_arrays_one_for_each_parameter)[:][parameterIndex] #each "row" is a modulation, and within that are structures for each parameter.  This is further described in the document InfoGainMatrixObjectsStructure.docx
            else: #if a modulation has not been run, and simply doeGetInfoGainMatrix was done, then the larger structure might not exist and we have to just pull out by the parameter index and then make it nested as for a regular info_gain sum.
                local_info_gains_matrices_array = np.array([self.info_gain_matrices_each_parameter[parameterIndex]])
        #At present, plots are only made if the number of independent variables is 2.
        if len(self.UserInput.doe_settings['independent_variable_grid_center']) == 2:
            if self.info_gains_matrices_array_format == 'xyz':                
                for modulationIndex in range(len(local_info_gains_matrices_array)):
                    xValues = local_info_gains_matrices_array[modulationIndex][:,0]
                    yValues = local_info_gains_matrices_array[modulationIndex][:,1]
                    zValues = local_info_gains_matrices_array[modulationIndex][:,2]
                    if self.UserInput.doe_settings['parallel_parameter_modulation'] == False: #This is the normal case.
                        plotting_functions.makeTrisurfacePlot(xValues, yValues, zValues, figure_name = "Info_gain_TrisurfacePlot_modulation_"+str(modulationIndex+1)+plot_suffix, directory = self.UserInput.directories['graphs'])
                    if self.UserInput.doe_settings['parallel_parameter_modulation'] == True: #This is the parallel case. In this case, the actual modulationIndex to attach to the filename is given by the processor rank.
                        import PEUQSE.parallel_processing
                        plotting_functions.makeTrisurfacePlot(xValues, yValues, zValues, figure_name = "Info_gain_TrisurfacePlot_modulation_"+str(PEUQSE.parallel_processing.currentProcessorNumber)+plot_suffix, directory = self.UserInput.directories['graphs'])
            if self.info_gains_matrices_array_format == 'meshgrid':        
                for modulationIndex in range(len(local_info_gains_matrices_array)):
                    #Now need to get things prepared for the meshgrid.
                    #NOTE: we do not pull XX and YY from local_info_gains_matrices_array because that is 1D and these are 2D arrays made a different way.
                    #xValues = local_info_gains_matrices_array[modulationIndex][:,0] #Still correct, but not being used.
                    #yValues = local_info_gains_matrices_array[modulationIndex][:,1] #Still correct, but not being used.
                    XX, YY = np.meshgrid(self.meshGrid_independentVariable1ValuesArray, self.meshGrid_independentVariable2ValuesArray)
                    zValues = local_info_gains_matrices_array[modulationIndex][:,2]
                    ZZ = zValues.reshape(XX.shape) #We know from experience to reshape this way.
                    if self.UserInput.doe_settings['parallel_parameter_modulation'] == False: #This is the normal case.
                        plotting_functions.makeMeshGridSurfacePlot(XX, YY, ZZ, figure_name = "Info_gain_Meshgrid_modulation_"+str(modulationIndex+1)+plot_suffix, directory = self.UserInput.directories['graphs'])
                    if self.UserInput.doe_settings['parallel_parameter_modulation'] == True: #This is the parallel case. In this case, the actual modulationIndex to attach to the filename is given by the processor rank.
                        import PEUQSE.parallel_processing
                        plotting_functions.makeMeshGridSurfacePlot(XX, YY, ZZ, figure_name = "Info_gain_Meshgrid_modulation_"+str(PEUQSE.parallel_processing.currentProcessorNumber)+plot_suffix, directory = self.UserInput.directories['graphs'])
        else:
            print("At present, createInfoGainPlots and createInfoGainModulationPlots only create plots when the length of  independent_variable_grid_center is 2. We don't currently support creation of other dimensional plots. The infogain data is being exported into the file _____.csv")
    def getLogP(self, proposal_sample): #The proposal sample is specific parameter vector.
        log_prior_proposal = self.getLogPrior(proposal_sample)
        if log_prior_proposal == float('-inf'): #due to the bounds check or other reasons, log_prior_proposal could be '-inf'.
            return float('-inf')
        #else continue as normal.
        log_likelihood_proposal, simulationOutput_proposal = self.getLogLikelihood(proposal_sample)
        logP = log_likelihood_proposal+log_prior_proposal #Of the Metropolis-Hastings accept/reject ratio
        return logP
        
    def getNegLogP(self, proposal_sample): #The proposal sample is specific parameter vector. We are using negative of log P because scipy optimize doesn't do maximizing. It's recommended minimize the negative in this situation.
        neg_log_postererior = -1*self.getLogP(proposal_sample)
        return neg_log_postererior

    #this is just a wrapper around doOptimizeNegLogP
    def doOptimizeLogP(self, simulationFunctionAdditionalArgs = (), method = None, optimizationAdditionalArgs = {}, printOptimum = True, verbose=True, maxiter=0):
        if printOptimum == True:
            print("doOptimizeLogP is a wrapper that calls doOptimizeNegLogP. The final results from doOptimizeNegLogP will be printed.")
        [self.map_parameter_set, negLogP] = self.doOptimizeNegLogP(simulationFunctionAdditionalArgs = simulationFunctionAdditionalArgs, method = method, optimizationAdditionalArgs = optimizationAdditionalArgs, printOptimum = printOptimum, verbose=verbose, maxiter=maxiter)
        self.map_logP = -1.0*negLogP
        return [self.map_parameter_set, self.map_logP]

    find_MAP = doOptimizeLogP # pointer to doOptimizeLogP to make our user options similar to existing popular BPE softwares (ie. pymc)

    def doOptimizeNegLogP(self, simulationFunctionAdditionalArgs = (), method = None, optimizationAdditionalArgs = {}, printOptimum = True, verbose=True, maxiter=0):
        #THe intention of the optional arguments is to pass them into the scipy.optimize.minimize function.
        # the 'method' argument is for Nelder-Mead, BFGS, SLSQP etc. https://docs.scipy.org/doc/scipy/reference/generated/scipy.optimize.minimize.html#scipy.optimize.minimize
        #Note that "maxiter=0" just means to use the default.
        initialGuess = self.UserInput.InputParameterInitialGuess
        import scipy.optimize
        if verbose == False:
            if maxiter == 0:
                optimizeResult = scipy.optimize.minimize(self.getNegLogP, initialGuess, method = method)
            if maxiter != 0:    
                optimizeResult = scipy.optimize.minimize(self.getNegLogP, initialGuess, method = method, options={"maxiter": maxiter})
        if verbose == True:
            verbose_simulator = verbose_optimization_wrapper(self.getNegLogP)
            if maxiter == 0:
                optimizeResult = scipy.optimize.minimize(verbose_simulator.simulateAndStoreObjectiveFunction, initialGuess, method=method, callback=verbose_simulator.callback, options={"disp": True})
            if maxiter != 0:    
                optimizeResult = scipy.optimize.minimize(verbose_simulator.simulateAndStoreObjectiveFunction, initialGuess, method=method, callback=verbose_simulator.callback, options={"maxiter": maxiter})
            #print(f"Number of calls to Simulator instance {verbose_simulator.num_calls}") <-- this is the same as the "Function evaluations" field that gets printed.
            
        self.map_parameter_set = optimizeResult.x #This is the map location.
        negLogP = optimizeResult.fun
        self.map_logP = -1.0*negLogP #This is the map logP
        if printOptimum == True:
            print("Final results from doOptimizeNegLogP:", self.map_parameter_set, "final negLogP:", negLogP, "final logP:", self.map_logP)
        return [self.map_parameter_set, negLogP]


    def getSSR(self, discreteParameterVector): #The proposal sample is specific parameter vector. 
        #First do a parameter bounds check. We'll return an inf if it fails.
        passedBoundsCheck = self.doInputParameterBoundsChecks(discreteParameterVector)
        if passedBoundsCheck == False:
            return float('inf')
        
        #If within bounds, proceed to get the simulated responses.
        simulatedResponses = self.getSimulatedResponses(discreteParameterVector)
        if type(simulatedResponses) == type(None):
            return float('inf') #This is intended for the case that the simulation fails, indicated by receiving an 'nan' or None type from user's simulation function.
        
        #now calculate the SSR if nothing has failed.
        Residuals = np.array(simulatedResponses) - np.array(self.UserInput.responses_observed)
        SSR = np.sum(Residuals**2)
        return SSR

    def doOptimizeSSR(self, simulationFunctionAdditionalArgs = (), method = None, optimizationAdditionalArgs = {}, printOptimum = True, verbose=True, maxiter=0):
        #THe intention of the optional arguments is to pass them into the scipy.optimize.minimize function.
        # the 'method' argument is for Nelder-Mead, BFGS, SLSQP etc. https://docs.scipy.org/doc/scipy/reference/generated/scipy.optimize.minimize.html#scipy.optimize.minimize
        #Note that "maxiter=0" just means to use the default.
        if self.parameterBoundsOn:#Will force L-BFGS-B because it has bounds.
            if method != 'L-BFGS-B':
                print("Notification: Parameter bounds are on and doOptimizeSSR is being called. Forcing the optimization method to be L-BFGS-B because this it the only SSR method presently allowed for bounds with PEUQSE.")
                method = 'L-BFGS-B'
                zippedBounds = list(zip(self.UserInput.InputParameterPriorValues_lowerBounds, self.UserInput.InputParameterPriorValues_upperBounds))
                optimizationAdditionalArgs['bounds'] = zippedBounds
        
        initialGuess = self.UserInput.InputParameterInitialGuess
        import scipy.optimize
        if verbose == False:
            if maxiter == 0:
                optimizeResult = scipy.optimize.minimize(self.getSSR, initialGuess, method = method, **optimizationAdditionalArgs)
            if maxiter != 0:    
                optimizeResult = scipy.optimize.minimize(self.getSSR, initialGuess, method = method, options={"maxiter": maxiter}, **optimizationAdditionalArgs)
        if verbose == True:
            verbose_simulator = verbose_optimization_wrapper(self.getSSR)
            if maxiter == 0:
                optimizeResult = scipy.optimize.minimize(verbose_simulator.simulateAndStoreObjectiveFunction, initialGuess, method=method, callback=verbose_simulator.callback, options={"disp": True}, **optimizationAdditionalArgs)
            if maxiter != 0:    
                optimizeResult = scipy.optimize.minimize(verbose_simulator.simulateAndStoreObjectiveFunction, initialGuess, method=method, callback=verbose_simulator.callback, options={"maxiter": maxiter}, **optimizationAdditionalArgs)
            #print(f"Number of calls to Simulator instance {verbose_simulator.num_calls}") <-- this is the same as the "Function evaluations" field that gets printed.
            
        self.opt_parameter_set = optimizeResult.x #This is the best fit parameter set.
        self.opt_SSR = optimizeResult.fun #This is the best fit SSR.
        if printOptimum == True:
            print("Final results from doOptimizeSSR:", self.opt_parameter_set, "final SSR:", self.opt_SSR, "final negSSR:", -1*self.opt_SSR)
        #FIXME: Right now, the createAllPlots command will not work unless we populate the map parameter set, so that is what we are doing. But a better longterm solution needs to be made. In which the graph says "opt" rather than "MAP" and uses the appropriate variables.
        #TODO: Also need to add things like WSSR based on magnitude and variance weightings.
        self.map_parameter_set = self.opt_parameter_set
        return [self.opt_parameter_set, self.opt_SSR]

    
    #This function is meant to be called from the runfile when testing a new function etc. It allows a simulation plot to be created.
    #This is *not* recommended for use in other functions, where it is recommended that getLogP be called directly.
    def doSinglePoint(self, discreteParameterVector=None, objectiveFunction='logP'):
        #objectiveFunction can be 'logP' or 'SSR'
        if type(discreteParameterVector)==type(None): #If somebody did not feed a specific vector, we take the initial guess.
            discreteParameterVector = self.UserInput.InputParameterInitialGuess
        if self.reducedParameterSpaceOn: #if reduced parameter space is on, we need to use a reduced discreteParameterVector
            reducedIndices = self.UserInput.model['reducedParameterSpace']
            discreteParameterVector = returnReducedIterable(discreteParameterVector, reducedIndices)
        if objectiveFunction=='logP':
            self.map_parameter_set = discreteParameterVector
            self.map_logP = self.getLogP(discreteParameterVector)
            objectiveFunctionValue = self.map_logP
        if objectiveFunction=='SSR':
            self.opt_parameter_set = discreteParameterVector
            self.opt_SSR = self.getSSR(discreteParameterVector)
            objectiveFunctionValue = self.opt_SSR
        return [discreteParameterVector, objectiveFunctionValue]

    def calculateInfoGain(self):
        if self.UserInput.parameter_estimation_settings['mcmc_info_gain_returned'] == 'KL_divergence':
            try: #If the info_gain_KL fails, we will return info_gain_log_ratio. 
                #Below is the KL_divergence info_gain calculation.
                from warnings import catch_warnings, simplefilter #Used to surpress warnings from 0 probability density in current_info_gain_KL calculation
                length, width = self.post_burn_in_samples.shape
                self.info_gain_KL = 0
                self.info_gain_KL_each_parameter  = []
                for param in range(width):
                    import matplotlib.pyplot as plt #FIXME: #TODO: this plotting needs to be moved into the plotting area and as optinoal.
                    (density0,bins0,pathces0)=plt.hist([self.samples_of_prior[:,param].flatten(),self.post_burn_in_samples[:,param].flatten()],bins=100,density=True)
                    plt.close()
                    # the following code handles surpressing the RuntimeWarning displayed when dealing with a 0 probability density in calculating current_info_gain_KL. It does not affect the calculation at all.
                    with catch_warnings():
                        simplefilter("ignore")
                        current_info_gain_KL = density0[1]*np.log(density0[1]/density0[0])
                    current_info_gain_KL = current_info_gain_KL[np.isfinite(current_info_gain_KL)]
                    current_info_gain_KL = np.sum(current_info_gain_KL)
                    self.info_gain_KL_each_parameter.append(current_info_gain_KL) #could make this optional, but normally shouldn't take much memory.
                    self.info_gain_KL = self.info_gain_KL + current_info_gain_KL
                self.info_gain_each_parameter = self.info_gain_KL_each_parameter #could make this optional, but normally shouldn't take much memory.
                self.info_gain = self.info_gain_KL
            except:
                print("unable to calculate KL_divergence info_gain. Calculating log_ratio info_gain.")
                self.UserInput.parameter_estimation_settings['mcmc_info_gain_returned'] = 'log_ratio'
        if self.UserInput.parameter_estimation_settings['mcmc_info_gain_returned'] == 'log_ratio':
            if self.UserInput.parameter_estimation_settings['mcmc_info_gain_cutoff'] == 0:        
                #we have log A, and we want log(A/B).  #log (e^log(A) / B )  = log(A/B).  
                #But we could also do...  log(A) - log(B) = log(A/B). So changing to that.
                post_burn_in_log_posteriors_vec = self.post_burn_in_log_posteriors_un_normed_vec - np.log(self.evidence) 
                log_ratios = (post_burn_in_log_posteriors_vec-self.post_burn_in_log_priors_vec) #log10(a/b) = log10(a)-log10(b)
                log_ratios[np.isinf(log_ratios)] = 0
                log_ratios = np.nan_to_num(log_ratios)
                self.info_gain_log_ratio_each_parameter = None #TODO: create a list or array of arrays such that the index is the parameter number.
                self.info_gain_log_ratio = np.mean(log_ratios) #NOTE: The log_ratio info_gain is *always* calculated, at this line or below.
            elif self.UserInput.parameter_estimation_settings['mcmc_info_gain_cutoff'] != 0:        
                #Need to consider using a truncated evidence array as well, but for now will not worry about that.
                #First intialize the stacked array.
                #Surprisingly, the arrays going in haves shapes like 900,1 rather than 1,900 so now transposing them before stacking.
                stackedLogProbabilities = np.vstack((self.post_burn_in_log_priors_vec.transpose(), self.post_burn_in_log_posteriors_un_normed_vec.transpose()))
                #Now, we are going to make a list of abscissaIndices to remove, recognizing that numpy arrays are "transposed" relative to excel.
                abscissaIndicesToRemove = [] 
                #FIXME: Below there are some "if verbose", but those should not be printed, they should be collected and exported to a file at the end.
                for abscissaIndex in range(np.shape(stackedLogProbabilities)[1]):
                    if self.UserInput.parameter_estimation_settings['verbose']:
                        print("parameter set:", self.post_burn_in_samples[abscissaIndex])
                    ordinateValues = stackedLogProbabilities[:,abscissaIndex]
                    #We mark anything where there is a 'nan':
                    if np.isnan( ordinateValues ).any(): #A working numpy syntax is to have the any outside of the parenthesis, for this command, even though it's a bit strange.
                        abscissaIndicesToRemove.append(abscissaIndex)
                        if self.UserInput.parameter_estimation_settings['verbose']:
                            print(abscissaIndex, "removed nan (log_prior, log_posterior)", ordinateValues, np.log( self.UserInput.parameter_estimation_settings['mcmc_info_gain_cutoff']))
                    elif (ordinateValues < np.log( self.UserInput.parameter_estimation_settings['mcmc_info_gain_cutoff'] ) ).any(): #again, working numpy syntax is to put "any" on the outside. We take the log since we're looking at log of probability. This is a natural log.
                        abscissaIndicesToRemove.append(abscissaIndex)
                        if self.UserInput.parameter_estimation_settings['verbose']:
                            print(abscissaIndex, "removed small (prior, posterior)",  np.exp(ordinateValues), self.UserInput.parameter_estimation_settings['mcmc_info_gain_cutoff'])
                    else:
                        if self.UserInput.parameter_estimation_settings['verbose']:
                            print(abscissaIndex, "kept (prior, posterior)",  np.exp(ordinateValues), self.UserInput.parameter_estimation_settings['mcmc_info_gain_cutoff'])
                        pass
                #Now that this is finshed, we're going to do the truncation using numpy delete.
                stackedLogProbabilities_truncated = stackedLogProbabilities*1.0 #just initializing.
                stackedLogProbabilities_truncated = np.delete(stackedLogProbabilities, abscissaIndicesToRemove, axis=1)
                post_burn_in_log_priors_vec_truncated = stackedLogProbabilities_truncated[0]
                post_burn_in_log_posteriors_un_normed_vec_truncated = stackedLogProbabilities_truncated[1] #We have to truncate with not normalized, so we add the normalization in here.
                post_burn_in_log_posteriors_vec_truncated = np.log  ( np.exp( post_burn_in_log_posteriors_un_normed_vec_truncated) /self.evidence)
                #Now copy the same lines that Eric had used above, only change to using log_ratios_truncated
                log_ratios_truncated = (post_burn_in_log_posteriors_vec_truncated-post_burn_in_log_priors_vec_truncated)
                log_ratios_truncated[np.isinf(log_ratios_truncated)] = 0
                log_ratios_truncated = np.nan_to_num(log_ratios_truncated)
                self.info_gain_log_ratio_each_parameter = None #TODO: create a list or array of arrays such that the index is the parameter number.
                self.info_gain_log_ratio = np.mean(log_ratios_truncated) #NOTE: The log_ratio info_gain is *always* calculated, at this line or earlier. 
                #TODO: Export the below things.
                #post_burn_in_log_posteriors_vec_non_truncated = self.post_burn_in_log_posteriors_un_normed_vec - np.log(self.evidence)
                #print(post_burn_in_log_posteriors_vec_truncated) #TODO: Export this
                #print(post_burn_in_log_priors_vec_truncated)  #TODO: Export this
            self.info_gain = self.info_gain_log_ratio
        return self.info_gain    


    def exportSingleConditionInfoGainMatrix(self, parameterPermutationNumber, conditionsPermutationAndInfoGain, conditionsPermutationIndex):
        #Note that parameterPermutationNumber is parameterPermutationIndex+1
        file_name_prefix, file_name_suffix, directory_name_suffix = self.getParallelProcessingPrefixAndSuffix() #Rather self explanatory.
        file_name_suffix=file_name_suffix[1:] #removing the '_' that comes by default, we will add the '_' back in later below.
        if int(conditionsPermutationIndex+1) != int(file_name_suffix):
            print("line 1199: There is a problem in the parallel processing of conditions info gain matrix calculation!", conditionsPermutationIndex+1, file_name_suffix)
        #I am commenting out the below line because the savetxt was causing amysterious "no such file or directory" error.
        np.savetxt(self.UserInput.directories['logs_and_csvs']+directory_name_suffix+file_name_prefix+'conditionsPermutationAndInfoGain_'+'mod'+str(int(parameterPermutationNumber))+'_cond'+str(conditionsPermutationIndex+1)+'.csv',conditionsPermutationAndInfoGain, delimiter=",")
        pickleAnObject(conditionsPermutationAndInfoGain, self.UserInput.directories['pickles']+directory_name_suffix+file_name_prefix+'conditionsPermutationAndInfoGain_'+'mod'+str(int(parameterPermutationNumber))+'_cond'+str(conditionsPermutationIndex+1))
        
    #This function will calculate MAP and mu_AP, evidence, and related quantities.
    def calculatePostBurnInStatistics(self, calculate_post_burn_in_log_priors_vec = False):       
        #First need to create priors if not already there, because ESS does not store priors during the run (MH does).
        if not hasattr(self, 'post_burn_in_log_priors_vec'): 
            calculate_post_burn_in_log_priors_vec = True 
        if calculate_post_burn_in_log_priors_vec == True:
                #TODO: change below to use numpy vectorize. It will probably be faster then.
                #Below line following a line from https://github.com/threeML/threeML/blob/master/threeML/bayesian/zeus_sampler.py
                self.post_burn_in_log_priors_vec = np.array([self.getLogPrior(parameterPermutation) for parameterPermutation in self.post_burn_in_samples])
                self.post_burn_in_log_priors_vec = np.atleast_2d(self.post_burn_in_log_priors_vec).transpose()
        #Next need to apply filtering before getting statistics.
        filterSamples = bool(self.UserInput.parameter_estimation_settings['mcmc_threshold_filter_samples'])
        filterCoeffient = self.UserInput.parameter_estimation_settings['mcmc_threshold_filter_coefficient']
        if type(filterCoeffient) == type("string"):
            if filterCoeffient.lower() == "auto":
                filterCoeffient = 2.0
        if filterSamples == True:   
            #before filtering, we will keep an unfiltered version in case of ['exportAllSimulatedOutputs'] == True:
            if self.UserInput.parameter_estimation_settings['exportAllSimulatedOutputs'] == True:
                try: #This try and except is primarily because as of Dec 6th 2020, the feature has been implemented for MH but not ESS. With ESS, post_burn_in_log_priors_vec_unfiltered is not gauranteed.
                    self.post_burn_in_samples_unfiltered = copy.deepcopy(self.post_burn_in_samples)
                    self.post_burn_in_log_posteriors_un_normed_vec_unfiltered = copy.deepcopy(self.post_burn_in_log_posteriors_un_normed_vec)
                    self.post_burn_in_log_priors_vec_unfiltered = copy.deepcopy(self.post_burn_in_log_priors_vec)
                except:
                    pass
            originalLength = np.shape(self.post_burn_in_log_posteriors_un_normed_vec)[0] 
            try:
                mergedArray = np.hstack( (self.post_burn_in_log_posteriors_un_normed_vec, self.post_burn_in_log_priors_vec, self.post_burn_in_samples) )
            except:
                print("Line 866: There has been an error, here are post_burn_in_log_posteriors_un_normed_vec, post_burn_in_samples, post_burn_in_log_priors_vec", np.shape(self.post_burn_in_log_posteriors_un_normed_vec), np.shape(self.post_burn_in_samples), np.shape(self.post_burn_in_log_priors_vec))
                # print(self.post_burn_in_log_posteriors_un_normed_vec, self.post_burn_in_samples, self.post_burn_in_log_priors_vec)
                sys.exit()
            #Now need to find cases where the probability is too low and filter them out.
            #Filtering Step 1: Find average and Stdev of log(-logP)
            logNegLogP = np.log(-1*self.post_burn_in_log_posteriors_un_normed_vec)
            meanLogNegLogP = np.mean(logNegLogP) 
            stdLogNegLogP = np.std(logNegLogP)
            maxLogP = np.max(self.post_burn_in_log_posteriors_un_normed_vec) #this is the MAP logP.
            #getting the mu_AP probability for filtering requires a couple of steps. We name it carefully because the mu_AP willl change after filtering.
            mu_AP_parameter_set_unfiltered_data = np.mean(self.post_burn_in_samples, axis=0) #now we are going to get the mu_AP of the unfiltered data.
            mu_AP_log_P_unfiltered_data = self.getLogP(mu_AP_parameter_set_unfiltered_data) #this is the mu_AP logP
            if self.UserInput.parameter_estimation_settings['mcmc_threshold_filter_benchmark'] == 'mu_AP':
                #This benchmark is relative to the LogP values themselves
                filteringThreshold = mu_AP_log_P_unfiltered_data - filterCoeffient # filter values below threshold starting at the mu_AP or mu_AP proxy.
                removeValuesDirection = 'below'
                #Now, call the function I have made for filtering by deleting the rows above/below a certain value
                truncatedMergedArray = arrayThresholdFilter(mergedArray, filterKey=self.post_burn_in_log_posteriors_un_normed_vec, thresholdValue=filteringThreshold, removeValues = removeValuesDirection, transpose=False)
            elif self.UserInput.parameter_estimation_settings['mcmc_threshold_filter_benchmark'] == 'MAP':
                #This benchmark is relative to the LogP values themselves
                filteringThreshold = maxLogP - filterCoeffient # filter values below threshold starting at the MAP
                removeValuesDirection = 'below'
                #Now, call the function I have made for filtering by deleting the rows above/below a certain value
                truncatedMergedArray = arrayThresholdFilter(mergedArray, filterKey=self.post_burn_in_log_posteriors_un_normed_vec, thresholdValue=filteringThreshold, removeValues = removeValuesDirection, transpose=False)
            elif self.UserInput.parameter_estimation_settings['mcmc_threshold_filter_benchmark'] == 'auto':
                #This benchmark is unusual be cause it it is related to logNegLogP
                filteringThreshold = meanLogNegLogP+filterCoeffient*stdLogNegLogP #Threshold. 
                removeValuesDirection = 'above'
                #Now, call the function I have made for filtering by deleting the rows above/below a certain value
                truncatedMergedArray = arrayThresholdFilter(mergedArray, filterKey=logNegLogP, thresholdValue=filteringThreshold, removeValues = removeValuesDirection, transpose=False)
            self.post_burn_in_log_posteriors_un_normed_vec = np.atleast_2d(truncatedMergedArray[:,0]).transpose()
            self.post_burn_in_log_priors_vec = np.atleast_2d(truncatedMergedArray[:,1]).transpose()
            self.post_burn_in_samples = truncatedMergedArray[:,2:]
        #Map calculation etc. is intentionally placed below the filtering so that the map_index is assigned correctly per the final values.
        self.mu_AP_parameter_set = np.mean(self.post_burn_in_samples, axis=0) #This is the mean of the posterior, and is the point with the highest expected value of the posterior (for most distributions). For the simplest cases, map and mu_AP will be the same.
        self.stdap_parameter_set = np.std(self.post_burn_in_samples, axis=0) #This is the mean of the posterior, and is the point with the highest expected value of the posterior (for most distributions). For the simplest cases, map and mu_AP will be the same.            
        map_logP = max(self.post_burn_in_log_posteriors_un_normed_vec)
        self.map_logP = map_logP
        self.map_index = list(self.post_burn_in_log_posteriors_un_normed_vec).index(map_logP) #This does not have to be a unique answer, just one of them places which gives map_logP.
        self.map_parameter_set = self.post_burn_in_samples[self.map_index] #This  is the point with the highest probability in the posterior.            
        #TODO: Probably should return the variance of each sample in the post_burn_in
        #posterior probabilites are transformed to a standard normal (std=1) for obtaining the evidence:
        self.evidence = np.mean(np.exp(self.post_burn_in_log_posteriors_un_normed_vec))/np.linalg.norm(self.post_burn_in_samples)
        self.info_gain = self.calculateInfoGain()
        if self.UserInput.parameter_estimation_settings['verbose'] == True:
            print("map_parameter_set ", self.map_parameter_set)
            print("mu_AP_parameter_set ", self.mu_AP_parameter_set)
            print("stdap_parameter_set ",self.stdap_parameter_set)
        return [self.map_parameter_set, self.mu_AP_parameter_set, self.stdap_parameter_set, self.evidence, self.info_gain, self.post_burn_in_samples, self.post_burn_in_log_posteriors_un_normed_vec]

    #This function gets the prefix and suffix for saving files when doing ParallelProcessing with MPI.
    #Importantly, the **directory** of the parallel processing is included as part of the prefix.
    def getParallelProcessingPrefixAndSuffix(self):
        file_name_prefix = ''
        file_name_suffix = ''
        directory_name_suffix = ''
        if (self.UserInput.parameter_estimation_settings['mcmc_parallel_sampling'] or self.UserInput.parameter_estimation_settings['multistart_parallel_sampling'] or self.UserInput.doe_settings['parallel_conditions_exploration']) == True: 
            import PEUQSE.parallel_processing
            import os
            if PEUQSE.parallel_processing.currentProcessorNumber == 0:
                pass
            if PEUQSE.parallel_processing.currentProcessorNumber > 0:                
                file_name_suffix = "_"+str(PEUQSE.parallel_processing.currentProcessorNumber)
                file_name_prefix = ""  
                directory_name_suffix = "mpi_cached_files/" #TODO: FIX THIS, IT MAY NOT WORK ON EVERY OS. SHOULD USE 'os' MODULE TO FIND DIRECTION OF THE SLASH OR TO DO SOMETHING SIMILAR. CURRENTLY IT IS WORKING ON MY WINDOWS DESPITE BEING "/"
        return file_name_prefix, file_name_suffix, directory_name_suffix

    def exportPostBurnInStatistics(self):
        #TODO: Consider to Make header for mcmc_samples_array. Also make exporting the mcmc_samples_array optional. 
        file_name_prefix, file_name_suffix, directory_name_suffix = self.getParallelProcessingPrefixAndSuffix() #Rather self explanatory.
        mcmc_samples_array = np.hstack((self.post_burn_in_log_posteriors_un_normed_vec,self.post_burn_in_samples))
        np.savetxt(self.UserInput.directories['logs_and_csvs']+directory_name_suffix+file_name_prefix+'mcmc_logP_and_parameter_samples'+file_name_suffix+'.csv',mcmc_samples_array, delimiter=",")
        pickleAnObject(mcmc_samples_array, self.UserInput.directories['pickles']+directory_name_suffix+file_name_prefix+'mcmc_logP_and_parameter_samples'+file_name_suffix)
        if self.UserInput.parameter_estimation_settings['exportAllSimulatedOutputs'] == True: #By default, we should not keep this, it's a little too large with large sampling.
            try: #The main reason to use a try and except is because this feature has not been implemented for ESS. With ESS, the mcmc_unfiltered_post_burn_in_simulated_outputs would not be retained and the program would crash.
                np.savetxt(self.UserInput.directories['logs_and_csvs']+directory_name_suffix+file_name_prefix+'mcmc_unfiltered_post_burn_in_simulated_outputs'+file_name_suffix+'.csv',self.post_burn_in_samples_simulatedOutputs, delimiter=",")         
                np.savetxt(self.UserInput.directories['logs_and_csvs']+directory_name_suffix+file_name_prefix+'mcmc_unfiltered_post_burn_in_parameter_samples'+file_name_suffix+'.csv',self.post_burn_in_samples_unfiltered, delimiter=",")            
                np.savetxt(self.UserInput.directories['logs_and_csvs']+directory_name_suffix+file_name_prefix+'mcmc_unfiltered_post_burn_in_log_priors_vec'+file_name_suffix+'.csv',self.post_burn_in_log_posteriors_un_normed_vec_unfiltered, delimiter=",")            
                np.savetxt(self.UserInput.directories['logs_and_csvs']+directory_name_suffix+file_name_prefix+'mcmc_unfiltered_post_burn_in_log_posteriors_un_normed_vec'+file_name_suffix+'.csv',self.post_burn_in_log_priors_vec_unfiltered, delimiter=",")                        
            except:
                pass
        with open(self.UserInput.directories['logs_and_csvs']+directory_name_suffix+file_name_prefix+'mcmc_log_file'+file_name_suffix+".txt", 'w') as out_file:
            out_file.write("self.initial_point_parameters:" + str( self.UserInput.InputParameterInitialGuess) + "\n")
            out_file.write("MAP_logP:" +  str(self.map_logP) + "\n")
            out_file.write("self.map_parameter_set:" + str( self.map_parameter_set) + "\n")
            out_file.write("self.map_index:" +  str(self.map_index) + "\n")
            out_file.write("self.mu_AP_parameter_set:" + str( self.mu_AP_parameter_set) + "\n")
            out_file.write("self.stdap_parameter_set:" + str( self.stdap_parameter_set) + "\n")
            out_file.write("self.info_gain:" +  str(self.info_gain) + "\n")
            out_file.write("evidence:" + str(self.evidence) + "\n")
            out_file.write("posterior_cov_matrix:" + "\n" + str(np.cov(self.post_burn_in_samples.T)) + "\n")
            if (self.permutation_and_doOptimizeNegLogP == True) or (self.permutation_and_doOptimizeLogP == True):
                out_file.write("\n WARNING: It appears this run used a doOptimize with multi-start. In this case, the MAP_logP and map_parameter_set are the optima.  However, the mu_AP_parameter_set and stdap_parameter_set are not meaningful, since this was not an even weighted exploration of the posterior.")
            relativeDifferenceArray = abs((self.map_parameter_set - self.mu_AP_parameter_set)/self.UserInput.std_prior)
            if np.array(relativeDifferenceArray > 0.10).any() == True:
                out_file.write("Convergence Status: Warning - The difference between the MAP parameter set and mu_AP parameter set is greater than 10% of the prior standard deviations in at least one parameter. This means that either your posterior distribution is asymmetric or that it is not yet converged. This may mean that you need to increase your mcmc_length, increase or decrease your mcmc_relative_step_length, or change what is used for the model response.  There is no general method for knowing the right  value for mcmc_relative_step_length since it depends on the sharpness and smoothness of the response. See for example https://www.sciencedirect.com/science/article/pii/S0039602816300632")
            else:
                out_file.write("Convergence Status: The difference between the MAP parameter set and mu_AP parameter set is less than 10% of the prior standard deviations for each parameter. There is no general method for knowing when the correct solution has been obtained, but this small difference is one sign of a converged solution.")
        postBurnInStatistics = [self.map_parameter_set, self.mu_AP_parameter_set, self.stdap_parameter_set, self.evidence, self.info_gain, self.post_burn_in_samples, self.post_burn_in_log_posteriors_un_normed_vec]
        if hasattr(self, 'during_burn_in_samples'):
            pickleAnObject(np.hstack((self.during_burn_in_log_posteriors_un_normed_vec, self.during_burn_in_samples)),self.UserInput.directories['pickles']+directory_name_suffix+file_name_prefix+'mcmc_burn_in_logP_and_parameter_samples'+file_name_suffix)
            np.savetxt(self.UserInput.directories['logs_and_csvs']+directory_name_suffix+file_name_prefix+'mcmc_burn_in_logP_and_parameter_samples'+file_name_suffix+'.csv',np.hstack((self.during_burn_in_log_posteriors_un_normed_vec, self.during_burn_in_samples)), delimiter=",")
        pickleAnObject(postBurnInStatistics,self.UserInput.directories['pickles']+directory_name_suffix+file_name_prefix+'mcmc_post_burn_in_statistics'+file_name_suffix)
        pickleAnObject(self.map_logP,self.UserInput.directories['pickles']+directory_name_suffix+file_name_prefix+'mcmc_map_logP'+file_name_suffix)
        if self.UserInput.parameter_estimation_settings['mcmc_continueSampling'] == True:
            pickleAnObject(self.UserInput.InputParameterInitialGuess,self.UserInput.directories['pickles']+directory_name_suffix+file_name_prefix+'mcmc_continued_initial_point_parameters'+file_name_suffix)
        else:
            pickleAnObject(self.UserInput.InputParameterInitialGuess,self.UserInput.directories['pickles']+directory_name_suffix+file_name_prefix+'mcmc_initial_point_parameters'+file_name_suffix)
        if hasattr(self, 'mcmc_last_point_sampled'):
            pickleAnObject(self.mcmc_last_point_sampled, self.UserInput.directories['pickles']+directory_name_suffix+file_name_prefix+'mcmc_last_point_sampled'+file_name_suffix)

    #This function is modelled after exportPostBurnInStatistics. That is why it has the form that it does.
    def exportPostPermutationStatistics(self, searchType=''): #if it is an mcmc run, then we need to save the sampling as well.
        #TODO: Consider to Make header for mcmc_samples_array. Also make exporting the mcmc_samples_array optional. 
        file_name_prefix, file_name_suffix, directory_name_suffix = self.getParallelProcessingPrefixAndSuffix() #Rather self explanatory.
        if (searchType == 'doEnsembleSliceSampling') or (searchType == 'doMetropolisHastings') or (searchType == 'doEnsembleModifiedMHSampling'): #Note: this might be needed for parallel processing, not sure.
            mcmc_samples_array = np.hstack((self.post_burn_in_log_posteriors_un_normed_vec,self.post_burn_in_samples))
            np.savetxt(self.UserInput.directories['logs_and_csvs']+directory_name_suffix+file_name_prefix+'permutation_logP_and_parameter_samples'+file_name_suffix+'.csv',mcmc_samples_array, delimiter=",")
            pickleAnObject(mcmc_samples_array, self.UserInput.directories['pickles']+directory_name_suffix+file_name_prefix+'permutation_logP_and_parameter_samples'+file_name_suffix)
        if self.UserInput.parameter_estimation_settings['exportAllSimulatedOutputs'] == True: #By default, we should not keep this, it's a little too large with large sampling.
            try: #The main reason to use a try and except is because this feature has not been implemented for ESS. With ESS, the mcmc_unfiltered_post_burn_in_simulated_outputs would not be retained and the program would crash.
                np.savetxt(self.UserInput.directories['logs_and_csvs']+directory_name_suffix+file_name_prefix+'permutation_unfiltered_post_burn_in_simulated_outputs'+file_name_suffix+'.csv',self.post_burn_in_samples_simulatedOutputs, delimiter=",")            
                np.savetxt(self.UserInput.directories['logs_and_csvs']+directory_name_suffix+file_name_prefix+'permutation_unfiltered_post_burn_in_parameter_samples'+file_name_suffix+'.csv',self.post_burn_in_samples_unfiltered, delimiter=",")            
                np.savetxt(self.UserInput.directories['logs_and_csvs']+directory_name_suffix+file_name_prefix+'permutation_unfiltered_post_burn_in_log_priors_vec'+file_name_suffix+'.csv',self.post_burn_in_log_posteriors_un_normed_vec_unfiltered, delimiter=",")            
                np.savetxt(self.UserInput.directories['logs_and_csvs']+directory_name_suffix+file_name_prefix+'permutation_unfiltered_post_burn_in_log_posteriors_un_normed_vec'+file_name_suffix+'.csv',self.post_burn_in_log_priors_vec_unfiltered, delimiter=",")                        
            except:
                pass
        with open(self.UserInput.directories['logs_and_csvs']+directory_name_suffix+file_name_prefix+'permutation_log_file'+file_name_suffix+".txt", 'w') as out_file:
            out_file.write("self.initial_point_parameters:" + str( self.UserInput.InputParameterInitialGuess) + "\n")
            out_file.write("MAP_logP:" +  str(self.map_logP) + "\n")
            out_file.write("self.map_parameter_set:" + str( self.map_parameter_set) + "\n")
            if (searchType == 'doEnsembleSliceSampling') or (searchType == 'doMetropolisHastings') or (searchType == 'doEnsembleModifiedMHSampling'): #Below are only for mcmc_sampling
                out_file.write("self.map_index:" +  str(self.map_index) + "\n")
                out_file.write("self.mu_AP_parameter_set:" + str( self.mu_AP_parameter_set) + "\n")
                out_file.write("self.stdap_parameter_set:" + str( self.stdap_parameter_set) + "\n")
                out_file.write("self.info_gain:" +  str(self.info_gain) + "\n")
                out_file.write("evidence:" + str(self.evidence) + "\n")
                out_file.write("posterior_cov_matrix:" + "\n" + str(np.cov(self.post_burn_in_samples.T)) + "\n")
                relativeDifferenceArray = abs((self.map_parameter_set - self.mu_AP_parameter_set)/self.UserInput.std_prior)
                if np.array(relativeDifferenceArray > 0.10).any() == True:
                    out_file.write("Convergence Status: Warning - The difference between the MAP parameter set and mu_AP parameter set is greater than 10% of the prior standard deviations in at least one parameter. This means that either your posterior distribution is asymmetric or that it is not yet converged. This may mean that you need to increase your mcmc_length, increase or decrease your mcmc_relative_step_length, or change what is used for the model response.  There is no general method for knowing the right  value for mcmc_relative_step_length since it depends on the sharpness and smoothness of the response. See for example https://www.sciencedirect.com/science/article/pii/S0039602816300632")
                else:
                    out_file.write("Convergence Status: The difference between the MAP parameter set and mu_AP parameter set is less than 10% of the prior standard deviations for each parameter. There is no general method for knowing when the correct solution has been obtained, but this small difference is one sign of a converged solution.")
        if (searchType == 'doEnsembleSliceSampling') or (searchType == 'doMetropolisHastings') or (searchType == 'doEnsembleModifiedMHSampling'):
            postBurnInStatistics = [self.map_parameter_set, self.mu_AP_parameter_set, self.stdap_parameter_set, self.evidence, self.info_gain, self.post_burn_in_samples, self.post_burn_in_log_posteriors_un_normed_vec]
            pickleAnObject(postBurnInStatistics, self.UserInput.directories['pickles']+directory_name_suffix+file_name_prefix+'permutation_post_burn_in_statistics'+file_name_suffix)
        pickleAnObject(self.map_logP, self.UserInput.directories['pickles']+directory_name_suffix+file_name_prefix+'permutation_map_logP'+file_name_suffix)
        pickleAnObject(self.map_parameter_set, self.UserInput.directories['pickles']+directory_name_suffix+file_name_prefix+'permutation_map_parameter_set'+file_name_suffix)
        pickleAnObject(self.UserInput.InputParameterInitialGuess, self.UserInput.directories['pickles']+directory_name_suffix+file_name_prefix+'permutation_initial_point_parameters'+file_name_suffix)
        
    def getConvergenceDiagnostics(self, discrete_chains_post_burn_in_samples=[], showFigure = None):
        """
        Guides Integrated Autocorrelation Time and Geweke convergence analysis and makes plots.

        :param samplingFunctionstr (optional): String to define the sampler. (:type: str)
        :param discrete_chains_post_burn_in_samples (optional): Array that contains post burn in samples. Shape is (numSamples, numChains, numParams) (:type np.array)
        """
        if showFigure == None: showFigure = True
        if (len(discrete_chains_post_burn_in_samples)==0) and (hasattr(self, 'discrete_chains_post_burn_in_samples')):
            discrete_chains_post_burn_in_samples = self.discrete_chains_post_burn_in_samples
        # check if inputted array is a numpy array.
        if type(discrete_chains_post_burn_in_samples).__module__ != np.__name__:
            print('The input array needs to a numpy array. If a list was inputted, wrap the variable in np.array(var)')
            sys.exit()
        # check if array shape is right.
        if len(discrete_chains_post_burn_in_samples.shape) != 3:
            print('The input array needs to take the shape (numSamples, numChains, numParameters). The current inputs does not have the appropriate dimensions.')
            sys.exit()
       

        # convergence diagnostic function is called to run calculations and create plots
        # outputs are saved as a tuple 
        #TODO: make its own plot settings in different commit. 
        try:
            convergence_ouputs = calculateAndPlotConvergenceDiagnostics(discrete_chains_post_burn_in_samples, self.UserInput.model['parameterNamesAndMathTypeExpressionsDict'], self.UserInput.scatter_matrix_plots_settings, self.UserInput.directories['graphs'], showFigure = showFigure)
        except Exception as theError:
            print("Warning: Unable to calculate and plot convergence diagnostics. The error was:", theError)
            return None #this is to end the function, so it does not crash below.
            

        # initialize and populate convergence dictionary in class object
        self.convergence = {}
        self.convergence['AutoCorrTime'] = {}
        self.convergence['Geweke'] = {}
        # unpack tuple to save convergence information to self
        self.convergence['AutoCorrTime']['window_indices'] = convergence_ouputs[0]
        self.convergence['AutoCorrTime']['final_parameter_values'] = convergence_ouputs[1]
        self.convergence['AutoCorrTime']['parameter_act_for_each_window'] = convergence_ouputs[2]
        self.convergence['Geweke']['window_indices'] = convergence_ouputs[3]
        self.convergence['Geweke']['final_combined_parameter_values'] = convergence_ouputs[4]
        self.convergence['Geweke']['final_combined_parameter_percent_outlier'] = convergence_ouputs[5]

        
    #Our EnsembleModifiedMHSampling is done by the emcee back end. (pip install emcee)
    software_name = "emcee"
    software_version = "3.1.2"
    software_unique_id = "https://github.com/dfm/emcee"
    software_kwargs = {"version": software_version, "author": ['Foreman-Mackey, D.', 'Hogg, D.~W.', 'Lang, D.', 'Goodman, J.'], "cite": ["@article{emcee, author = {{Foreman-Mackey}, D. and {Hogg}, D.~W. and {Lang}, D. and {Goodman}, J.}, title = {emcee: The MCMC Hammer}, journal = {PASP}, year = 2013, volume = 125, pages = {306-312}, eprint = {1202.3665}, doi = {10.1086/670067}}"] }
    @CiteSoft.function_call_cite(unique_id=software_unique_id, software_name=software_name, **software_kwargs)
    def doEnsembleModifiedMHSampling(self, mcmc_nwalkers_direct_input = None, walkerInitialDistribution='UserChoice', walkerInitialDistributionSpread='UserChoice', calculatePostBurnInStatistics=True, mcmc_exportLog ='UserChoice', continueSampling='auto'):
        """
        TODO: make params and return definitions along with a short description.
        """
        # import the emcee backend module
        import emcee
        # handle the initial distribution spread with the UserInputs
        if walkerInitialDistribution == 'UserChoice':
            walkerInitialDistribution = self.UserInput.parameter_estimation_settings['mcmc_walkerInitialDistribution']
        if walkerInitialDistribution.lower() == 'auto':
            walkerInitialDistribution = 'sobol'
        if str(walkerInitialDistributionSpread) == 'UserChoice':
            walkerInitialDistributionSpread = self.UserInput.parameter_estimation_settings['mcmc_walkerInitialDistributionSpread']
        if str(walkerInitialDistributionSpread).lower() == 'auto':
            walkerInitialDistributionSpread = 0.866 #This choice is intended to be useful for uniform distribution priors, as described in the UserInput file.
        # First check whether the UserInput already has been used to run another MCMC run, and if so make sure it is the same algorithm type
        if hasattr(self.UserInput, 'last_MCMC_run_type'):
            if self.UserInput.last_MCMC_run_type == 'EJS':
                pass
            else:
                print("ERROR: Two different algorithms of MCMC runs were attempted to be run within the same python instance without reloading the UserInput. To run two MCMC runs of different algorithms in the same python instance is not supported, but can be accomplished by using imp.reload(UserInput) followed by imp.reload(PEUQSE) between changing MCMC algorithms, and which requires re-populating the UserInput with your choices. "); sys.exit()

        #Check if we need to continue sampling, and prepare for it if we need to.
        if continueSampling == 'auto':
            if ('mcmc_continueSampling' not in self.UserInput.parameter_estimation_settings) or self.UserInput.parameter_estimation_settings['mcmc_continueSampling'] == 'auto': #check that UserInput does not overrule the auto.
                if hasattr(self, 'mcmc_last_point_sampled'): #if we have an existing mcmc_last_point_sampled in the object, we will assume more sampling is desired.
                    continueSampling = True
                else:
                    continueSampling = False
            else: continueSampling = self.UserInput.parameter_estimation_settings['mcmc_continueSampling'] 
        if continueSampling == True:
            if hasattr(self, 'mcmc_last_point_sampled'): #If we are continuing from an old mcmc in this object.
                self.last_post_burn_in_log_posteriors_un_normed_vec = copy.deepcopy(self.post_burn_in_log_posteriors_un_normed_vec)
                self.last_post_burn_in_samples = copy.deepcopy(self.post_burn_in_samples)
            else: #Else we need to read from the file.                
                #First check if we are doing some kind of parallel sampling, because in that case we need to read from the file for our correct process rank. We put that info into the prefix and suffix.
                file_name_prefix, file_name_suffix, directory_name_suffix = self.getParallelProcessingPrefixAndSuffix()
                self.last_logP_and_parameter_samples_filename = file_name_prefix + "mcmc_logP_and_parameter_samples" + file_name_suffix
                self.last_logP_and_parameter_samples_data = unpickleAnObject(self.UserInput.directories['pickles']+self.last_logP_and_parameter_samples_filename)
                self.last_post_burn_in_log_posteriors_un_normed_vec =  np.array(nestedObjectsFunctions.makeAtLeast_2dNested(self.last_logP_and_parameter_samples_data[:,0]))  #First column is the logP
                if np.shape(self.last_post_burn_in_log_posteriors_un_normed_vec)[0] == 1: #In this case, need to transpose.
                    self.last_post_burn_in_log_posteriors_un_normed_vec = self.last_post_burn_in_log_posteriors_un_normed_vec.transpose()
                self.last_post_burn_in_samples =   np.array(nestedObjectsFunctions.makeAtLeast_2dNested(self.last_logP_and_parameter_samples_data[:,1:])) #later columns are the samples.
                if np.shape(self.last_post_burn_in_samples)[0] == 1: #In this case, need to transpose.
                    self.last_post_burn_in_samples = self.last_post_burn_in_samples.transpose()
                self.mcmc_last_point_sampled_filename = file_name_prefix + "mcmc_last_point_sampled" + file_name_suffix
                self.mcmc_last_point_sampled_data = unpickleAnObject(self.UserInput.directories['pickles']+self.mcmc_last_point_sampled_filename)
                self.mcmc_last_point_sampled = self.mcmc_last_point_sampled_data
                self.last_InputParameterInitialGuess_filename = file_name_prefix + "mcmc_initial_point_parameters" + file_name_suffix
                self.last_InputParameterInitialGuess_data = unpickleAnObject(self.UserInput.directories['pickles']+self.last_InputParameterInitialGuess_filename)
                self.UserInput.InputParameterInitialGuess = self.last_InputParameterInitialGuess_data #populating this because otherwise non-grid Multi-Start will get the wrong values exported. & Same for final plots.
        ####these variables need to be made part of UserInput####
        numParameters = len(self.UserInput.mu_prior) #This is the number of parameters.
        if 'mcmc_random_seed' in self.UserInput.parameter_estimation_settings:
            if isinstance(self.UserInput.parameter_estimation_settings['mcmc_random_seed'], int): #if it's an integer, then it's not a "None" type or string, and we will use it.
                np.random.seed(self.UserInput.parameter_estimation_settings['mcmc_random_seed'])
        if isinstance(mcmc_nwalkers_direct_input, type(None)): #This is the normal case.
            if 'mcmc_nwalkers' not in self.UserInput.parameter_estimation_settings: self.mcmc_nwalkers = 'auto'
            else: self.mcmc_nwalkers = self.UserInput.parameter_estimation_settings['mcmc_nwalkers']
            if isinstance(self.mcmc_nwalkers, str): 
                if self.mcmc_nwalkers.lower() == "auto":
                    self.mcmc_nwalkers = numParameters*16 # according to zeus paper (https://doi.org/10.1093/mnras/stab2867), 16*D is the optimal number of walkers for emcee
                else: #else it is an integer, or a string meant to be an integer.
                    self.mcmc_nwalkers =  int(self.mcmc_nwalkers)
        else: #this is mainly for PermutationSearch which will (by default) use the minimum number of walkers per point.
            self.mcmc_nwalkers = int(mcmc_nwalkers_direct_input)
        if (self.mcmc_nwalkers%2) != 0: #Check that it's even. If not, add one walker.
            print("The EnsembleJumpSampling requires an even number of Walkers. Adding one Walker.")
            self.mcmc_nwalkers = self.mcmc_nwalkers + 1
        requested_mcmc_steps = self.UserInput.parameter_estimation_settings['mcmc_length']
        nEnsembleSteps = int(requested_mcmc_steps/self.mcmc_nwalkers) #We calculate the calculate number of the Ensemble Steps from the total sampling steps requested divided by self.mcmc_nwalkers.
        if nEnsembleSteps == 0:
            nEnsembleSteps = 1
        if str(self.UserInput.parameter_estimation_settings['mcmc_burn_in']).lower() == 'auto': self.mcmc_burn_in_length = int(requested_mcmc_steps*0.1) # burn in is relative to entire ensemble
        else: self.mcmc_burn_in_length = self.UserInput.parameter_estimation_settings['mcmc_burn_in']
        if 'mcmc_maxiter' not in self.UserInput.parameter_estimation_settings: mcmc_maxiter = 1E6 #The default from zeus is 1E4, but I have found that is not always sufficient.
        else: mcmc_maxiter = self.UserInput.parameter_estimation_settings['mcmc_maxiter']
        ####end of user input variables####
        #now to do the mcmc
        # if the initial guess is a string, read its pickle file for starting points for walkers
        # if this read array is a single point, proceed as normal
        # if this read array is multiple points, make sure that it has the same shape as number of walkers
        # else, print error and exit
        loaded_initial_guess_flag = False # flag to switch allow normal generation of initial points to guided if the loaded points are a single point
        if isinstance(self.UserInput.model['InputParameterInitialGuess'], str): # if yes, then assume a pickle file is imported
            # try to read from current directory and pickle directory
            start_point_pkl_file_name = self.UserInput.model['InputParameterInitialGuess']
            if '.pkl' in start_point_pkl_file_name: # remove '.pkl' from string if it is there
                start_point_pkl_file_name = start_point_pkl_file_name.replace('.pkl', '')
            from os.path import exists
            # check if file exists in current working directory
            if exists(start_point_pkl_file_name + '.pkl'):
                walkerStartPoints = unpickleAnObject(start_point_pkl_file_name)
                loaded_initial_guess_flag = True # makes sure the pickled array is used for starting points
            # check if file exists in pickle directory
            elif exists(self.UserInput.directories['pickles'] + start_point_pkl_file_name + '.pkl'):
                walkerStartPoints = unpickleAnObject(self.UserInput.directories['pickles'] + start_point_pkl_file_name)
                loaded_initial_guess_flag = True # makes sure the pickled array is used for starting points
            else:
                print('The pickled object for initial guess points must exist in base directory or pickles directory.')
                sys.exit()
            # make sure the initial guess is a numpy array
            walkerStartPoints = np.array(walkerStartPoints)
            # check if start points have the same amount of walkers
            initial_guess_mcmc_nwalkers = walkerStartPoints.shape[0] # last points have shape (nwalkers, nparams)
            if len(walkerStartPoints.shape) == 1:
                loaded_initial_guess_flag = False # set this to false so initial points can be generated
            elif initial_guess_mcmc_nwalkers != self.mcmc_nwalkers:
                print(f'Initial guess walker number must be the same shape as mcmc_nwalkers: {self.mcmc_nwalkers} mcmc walkers but initial guess had {initial_guess_mcmc_nwalkers} walkers')
                sys.exit()
        if continueSampling == False:
            # check if initial guess is loaded
            if not loaded_initial_guess_flag:
                walkerStartPoints = self.generateInitialPoints(initialPointsDistributionType=walkerInitialDistribution, numStartPoints = self.mcmc_nwalkers,relativeInitialDistributionSpread=walkerInitialDistributionSpread) #making the first set of starting points.
        elif continueSampling == True:
            # make burn in samples 0 since burn in has already occurred
            self.mcmc_burn_in_length = 0
            # start points have the same amount of walkers
            previous_mcmc_nwalkers = self.mcmc_last_point_sampled.shape[0] # last points have shape (nwalkers, nparams)
            if previous_mcmc_nwalkers != self.mcmc_nwalkers:
                print(f'Setting walkers to be the same as the previous run for continue sampling: from {self.mcmc_nwalkers} to {previous_mcmc_nwalkers} walkers')
                self.mcmc_nwalkers = previous_mcmc_nwalkers
            # starts from the last set of chains
            walkerStartPoints = self.mcmc_last_point_sampled 
        emcee_sampler = emcee.EnsembleSampler(self.mcmc_nwalkers, numParameters, log_prob_fn=self.getLogP)    
        for trialN in range(0,1000):#Todo: This number of this range is hardcoded but should probably be a user selection.
            try:
                emcee_sampler.run_mcmc(walkerStartPoints, nEnsembleSteps,progress=True)
                break
            except Exception as exceptionObject:
                #TODO: come up with exception summaries like this.
                if "finite" in str(exceptionObject): #This means there is an error message from zeus saying " Invalid walker initial positions!  Initialise walkers from positions of finite log probability."
                    print("One of the starting points has a non-finite probability. Picking new starting points. If you see this message like an infinite loop, consider trying the doEnsembleSliceSampling optional argument of walkerInitialDistributionSpread. It has a default value of 1.0. Reducing this value to 0.25, for example, may work if your initial guess is near the maximum of the posterior distribution.")
                    #Need to make the sampler again, in this case, to throw away anything that has happened so far
                    walkerStartPoints = self.generateInitialPoints(initialPointsDistributionType=walkerInitialDistribution, numStartPoints = self.mcmc_nwalkers, relativeInitialDistributionSpread=walkerInitialDistributionSpread) 
                    emcee_sampler = emcee.EnsembleSampler(self.mcmc_nwalkers, numParameters, log_prob_fn=self.getLogP)    
                elif "maxiter" in str(exceptionObject): #This means there is an error message from zeus that the max iterations have been reached.
                    print("WARNING: One or more of the Ensemble Slice Sampling walkers encountered an error. The value of mcmc_maxiter is currently", mcmc_maxiter, "you should increase it, perhaps by a factor of 1E2.")
                else:
                    print(str(exceptionObject))
                    sys.exit()
        #Now to keep the results:
        #TODO: when implementing convergence diagnostics, extract more chain information from get_chain without flattening (i think)
        adjusted_mcmc_burn_in_length = int(self.mcmc_burn_in_length / self.mcmc_nwalkers)
        self.post_burn_in_samples = emcee_sampler.get_chain(flat=True, discard = adjusted_mcmc_burn_in_length )
        discrete_chains_post_burn_in_samples = emcee_sampler.get_chain(flat=False, discard = adjusted_mcmc_burn_in_length)
        if self.UserInput.parameter_estimation_settings['mcmc_store_samplingObject'] == True:
            self.discrete_chains_post_burn_in_samples = discrete_chains_post_burn_in_samples
        self.post_burn_in_log_posteriors_un_normed_vec = np.atleast_2d(emcee_sampler.get_log_prob(flat=True, discard=adjusted_mcmc_burn_in_length)).transpose() #Needed to make it 2D and transpose.
        self.mcmc_last_point_sampled = discrete_chains_post_burn_in_samples[-1] #gets the last sample of each chain.
        # Populate the last_MCMC_run_type in UserInput so that there is a record of which MCMC run type was last used with this UserInput instance.
        self.UserInput.last_MCMC_run_type = 'EJS'
        if continueSampling == True:
            self.post_burn_in_samples = np.vstack((self.last_post_burn_in_samples, self.post_burn_in_samples ))
            self.post_burn_in_log_posteriors_un_normed_vec = np.vstack( (self.last_post_burn_in_log_posteriors_un_normed_vec, self.post_burn_in_log_posteriors_un_normed_vec))        
        #####BELOW HERE SHOUD BE SAME FOR doMetropolisHastings and doEnsembleSliceSampling and doEnsembleModifiedMHSampling#####
        if (self.UserInput.parameter_estimation_settings['mcmc_parallel_sampling'] or self.UserInput.parameter_estimation_settings['multistart_parallel_sampling']) == True: #If we're using certain parallel processing, we need to make calculatePostBurnInStatistics into True.
            calculatePostBurnInStatistics = True
        if self.UserInput.parameter_estimation_settings['mcmc_parallel_sampling']: #mcmc_exportLog == True is needed for mcmc_parallel_sampling, but not for multistart_parallel_sampling
            mcmc_exportLog=True
        if self.UserInput.parameter_estimation_settings['mcmc_store_samplingObject']:
            self.samplerType = 'EnsembleModifiedMHSampling'
            self.samplingObject = emcee_sampler
        if calculatePostBurnInStatistics == True:
            self.calculatePostBurnInStatistics(calculate_post_burn_in_log_priors_vec = True) #This function call will also filter the lowest probability samples out, when using default settings.
            if self.UserInput.parameter_estimation_settings['convergence_diagnostics']: #Run convergence diagnostics if UserInput defines it as True
                self.getConvergenceDiagnostics(discrete_chains_post_burn_in_samples)
            if str(mcmc_exportLog) == 'UserChoice':
                mcmc_exportLog = bool(self.UserInput.parameter_estimation_settings['mcmc_exportLog'])
            if mcmc_exportLog == True:
                self.exportPostBurnInStatistics()
            if self.UserInput.parameter_estimation_settings['mcmc_parallel_sampling'] == True: #We don't call the below function at this time unless we are doing mcmc_parallel_sampling. For multistart_parallel_sampling the consolidation is done elsewhere and differently.
                self.consolidate_parallel_sampling_data(parallelizationType="equal", mpi_cached_files_prefix='mcmc')
            return [self.map_parameter_set, self.mu_AP_parameter_set, self.stdap_parameter_set, self.evidence, self.info_gain, self.post_burn_in_samples, self.post_burn_in_log_posteriors_un_normed_vec]   
        else: #In this case, we are probably doing a PermutationSearch or something like that and only want self.map_logP.
            self.map_logP = max(self.post_burn_in_log_posteriors_un_normed_vec)
            self.map_index = list(self.post_burn_in_log_posteriors_un_normed_vec).index(self.map_logP) #This does not have to be a unique answer, just one of them places which gives map_logP.
            self.map_parameter_set = self.post_burn_in_samples[self.map_index] #This  is the point with the highest probability in the posterior.            
            return self.map_logP
    
    # pointer to Ensemble Modified MH sampling
    # doEnsembleJumpSampling is provided for user convenience as a simpler choice of sampling
    doEnsembleJumpSampling = doEnsembleModifiedMHSampling


    #Our EnsembleSliceSampling is done by the Zeus back end. (pip install zeus-mcmc)
    software_name = "zeus"
    software_version = "2.0.0"
    software_unique_id = "https://github.com/minaskar/zeus"
    software_kwargs = {"version": software_version, "author": ["Minas Karamanis", "Florian Beutler"], "cite": ["Minas Karamanis and Florian Beutler. zeus: A Python Implementation of the Ensemble Slice Sampling method. 2020. ","https://arxiv.org/abs/2002.06212", "@article{ess,  title={Ensemble Slice Sampling}, author={Minas Karamanis and Florian Beutler}, year={2020}, eprint={2002.06212}, archivePrefix={arXiv}, primaryClass={stat.ML} }"] }
    #@CiteSoft.after_call_compile_consolidated_log() #This is from the CiteSoft module.
    @CiteSoft.function_call_cite(unique_id=software_unique_id, software_name=software_name, **software_kwargs)
    def doEnsembleSliceSampling(self, mcmc_nwalkers_direct_input = None, walkerInitialDistribution='UserChoice', walkerInitialDistributionSpread='UserChoice', movesType='UserChoice', calculatePostBurnInStatistics=True, mcmc_exportLog ='UserChoice', continueSampling='auto'):
        #The distribution of walkers intial points can be uniform or gaussian or identical. As of Oct 2020, default is uniform spread around the intial guess.
        #The mcmc_nwalkers_direct_input is really meant for PermutationSearch to override the other settings, though of course people could also use it directly.  
        #The walkerInitialDistributionSpread is in relative units (relative to standard deviations). In the case of a uniform inital distribution the default level of spread is actually across two standard deviations, so the walkerInitialDistributionSpread is relative to that (that is, a value of 2 would give 2*2 = 4 for the full spread in each direction from the initial guess).
        import zeus
        if walkerInitialDistribution == 'UserChoice':
            walkerInitialDistribution = self.UserInput.parameter_estimation_settings['mcmc_walkerInitialDistribution']
        if walkerInitialDistribution.lower() == 'auto':
            walkerInitialDistribution = 'sobol'
        if str(walkerInitialDistributionSpread) == 'UserChoice':
            walkerInitialDistributionSpread = self.UserInput.parameter_estimation_settings['mcmc_walkerInitialDistributionSpread']
        if str(walkerInitialDistributionSpread).lower() == 'auto':
            walkerInitialDistributionSpread = 0.866  #This choice is intended to be useful for uniform distribution priors, as described in the UserInput file.
        # First check whether the UserInput already has been used to run another MCMC run, and if so make sure it is the same algorithm type
        if hasattr(self.UserInput, 'last_MCMC_run_type'):
            if self.UserInput.last_MCMC_run_type == 'ESS':
                pass
            else:
                print("ERROR: Two different algorithms of MCMC runs were attempted to be run within the same python instance without reloading the UserInput. To run two MCMC runs of different algorithms in the same python instance is not supported, but can be accomplished by using imp.reload(UserInput) followed by imp.reload(PEUQSE) between changing MCMC algorithms, and which requires re-populating the UserInput with your choices. "); sys.exit()

        #Check if we need to continue sampling, and prepare for it if we need to.
        if continueSampling == 'auto':
            if ('mcmc_continueSampling' not in self.UserInput.parameter_estimation_settings) or self.UserInput.parameter_estimation_settings['mcmc_continueSampling'] == 'auto': #check that UserInput does not overrule the auto.
                if hasattr(self, 'mcmc_last_point_sampled'): #if we have an existing mcmc_last_point_sampled in the object, we will assume more sampling is desired.
                    continueSampling = True
                else:
                    continueSampling = False
            else: continueSampling = self.UserInput.parameter_estimation_settings['mcmc_continueSampling'] 
        if continueSampling == True:
            if hasattr(self, 'mcmc_last_point_sampled'): #If we are continuing from an old mcmc in this object.
                self.last_post_burn_in_log_posteriors_un_normed_vec = copy.deepcopy(self.post_burn_in_log_posteriors_un_normed_vec)
                self.last_post_burn_in_samples = copy.deepcopy(self.post_burn_in_samples)
            else: #Else we need to read from the file.                
                #First check if we are doing some kind of parallel sampling, because in that case we need to read from the file for our correct process rank. We put that info into the prefix and suffix.
                file_name_prefix, file_name_suffix, directory_name_suffix = self.getParallelProcessingPrefixAndSuffix()
                self.last_logP_and_parameter_samples_filename = file_name_prefix + "mcmc_logP_and_parameter_samples" + file_name_suffix
                self.last_logP_and_parameter_samples_data = unpickleAnObject(self.UserInput.directories['pickles']+self.last_logP_and_parameter_samples_filename)
                self.last_post_burn_in_log_posteriors_un_normed_vec =  np.array(nestedObjectsFunctions.makeAtLeast_2dNested(self.last_logP_and_parameter_samples_data[:,0]))  #First column is the logP
                if np.shape(self.last_post_burn_in_log_posteriors_un_normed_vec)[0] == 1: #In this case, need to transpose.
                    self.last_post_burn_in_log_posteriors_un_normed_vec = self.last_post_burn_in_log_posteriors_un_normed_vec.transpose()
                self.last_post_burn_in_samples =   np.array(nestedObjectsFunctions.makeAtLeast_2dNested(self.last_logP_and_parameter_samples_data[:,1:])) #later columns are the samples.
                if np.shape(self.last_post_burn_in_samples)[0] == 1: #In this case, need to transpose.
                    self.last_post_burn_in_samples = self.last_post_burn_in_samples.transpose()
                self.mcmc_last_point_sampled_filename = file_name_prefix + "mcmc_last_point_sampled" + file_name_suffix
                self.mcmc_last_point_sampled_data = unpickleAnObject(self.UserInput.directories['pickles']+self.mcmc_last_point_sampled_filename)
                self.mcmc_last_point_sampled = self.mcmc_last_point_sampled_data
                self.last_InputParameterInitialGuess_filename = file_name_prefix + "mcmc_initial_point_parameters" + file_name_suffix
                self.last_InputParameterInitialGuess_data = unpickleAnObject(self.UserInput.directories['pickles']+self.last_InputParameterInitialGuess_filename)
                self.UserInput.InputParameterInitialGuess = self.last_InputParameterInitialGuess_data #populating this because otherwise non-grid Multi-Start will get the wrong values exported. & Same for final plots.
        ####these variables need to be made part of UserInput####
        numParameters = len(self.UserInput.mu_prior) #This is the number of parameters.
        if 'mcmc_random_seed' in self.UserInput.parameter_estimation_settings:
            if type(self.UserInput.parameter_estimation_settings['mcmc_random_seed']) == type(1): #if it's an integer, then it's not a "None" type or string, and we will use it.
                np.random.seed(self.UserInput.parameter_estimation_settings['mcmc_random_seed'])
        if type(mcmc_nwalkers_direct_input) == type(None): #This is the normal case.
            if 'mcmc_nwalkers' not in self.UserInput.parameter_estimation_settings: self.mcmc_nwalkers = 'auto'
            else: self.mcmc_nwalkers = self.UserInput.parameter_estimation_settings['mcmc_nwalkers']
            if type(self.mcmc_nwalkers) == type("string"): 
                if self.mcmc_nwalkers.lower() == "auto":
                    self.mcmc_nwalkers = numParameters*4 # according to zeus paper (https://doi.org/10.1093/mnras/stab2867), 4*D is the optimal number of walkers for general problems. Multimodal problems benefit from additional walkers.
                else: #else it is an integer, or a string meant to be an integer.
                    self.mcmc_nwalkers =  int(self.mcmc_nwalkers)
        else: #this is mainly for PermutationSearch which will (by default) use the minimum number of walkers per point.
            self.mcmc_nwalkers = int(mcmc_nwalkers_direct_input)
        if (self.mcmc_nwalkers%2) != 0: #Check that it's even. If not, add one walker.
            print("The EnsembleSliceSampling requires an even number of Walkers. Adding one Walker.")
            self.mcmc_nwalkers = self.mcmc_nwalkers + 1
        requested_mcmc_steps = self.UserInput.parameter_estimation_settings['mcmc_length']
        nEnsembleSteps = int(requested_mcmc_steps/self.mcmc_nwalkers) #We calculate the calculate number of the Ensemble Steps from the total sampling steps requested divided by self.mcmc_nwalkers.
        if nEnsembleSteps == 0:
            nEnsembleSteps = 1
        if str(self.UserInput.parameter_estimation_settings['mcmc_burn_in']).lower() == 'auto': self.mcmc_burn_in_length = int(requested_mcmc_steps*0.1) # burn in is relative to entire ensemble
        else: self.mcmc_burn_in_length = self.UserInput.parameter_estimation_settings['mcmc_burn_in']
        if 'mcmc_maxiter' not in self.UserInput.parameter_estimation_settings: mcmc_maxiter = 1E6 #The default from zeus is 1E4, but I have found that is not always sufficient.
        else: mcmc_maxiter = self.UserInput.parameter_estimation_settings['mcmc_maxiter']
        # make the move objects from the UserInput or argument specification
        if movesType == 'UserChoice': movesType = self.UserInput.parameter_estimation_settings['mcmc_movesType']
        if movesType.lower() == 'auto': movesTypeObject = zeus.moves.DifferentialMove()
        elif movesType.lower() == 'differential': movesTypeObject = zeus.moves.DifferentialMove()
        elif movesType.lower() == 'global': movesTypeObject = zeus.moves.GlobalMove(n_components=4) #the n_components (believe it means number of modes to expect), has been hard coded to 4 from the default of 5. This was required to have Example00c2 to run without crashing.
        elif movesType.lower() == 'gaussian': movesTypeObject = zeus.moves.GaussianMove()
        elif movesType.lower() == 'kde': movesTypeObject = zeus.moves.KDEMove()
        else: print("The move type must be one of the following: ['auto', 'differential', 'global', 'gaussian', 'kde']")
        ####end of user input variables####
        #now to do the mcmc
        # if the initial guess is a string, read its pickle file for starting points for walkers
        # if this read array is a single point, proceed as normal
        # if this read array is multiple points, make sure that it has the same shape as number of walkers
        # else, print error and exit
        loaded_initial_guess_flag = False # flag to switch allow normal generation of initial points to guided if the loaded points are a single point
        if isinstance(self.UserInput.model['InputParameterInitialGuess'], str): # if yes, then assume a pickle file is imported
            # try to read from current directory and pickle directory
            start_point_pkl_file_name = self.UserInput.model['InputParameterInitialGuess']
            if '.pkl' in start_point_pkl_file_name: # remove '.pkl' from string if it is there
                start_point_pkl_file_name = start_point_pkl_file_name.replace('.pkl', '')
            from os.path import exists
            # check if file exists in current working directory
            if exists(start_point_pkl_file_name + '.pkl'):
                walkerStartPoints = unpickleAnObject(start_point_pkl_file_name)
                loaded_initial_guess_flag = True # makes sure the pickled array is used for starting points
            # check if file exists in pickle directory
            elif exists(self.UserInput.directories['pickles'] + start_point_pkl_file_name + '.pkl'):
                walkerStartPoints = unpickleAnObject(self.UserInput.directories['pickles'] + start_point_pkl_file_name)
                loaded_initial_guess_flag = True # makes sure the pickled array is used for starting points
            else:
                print('The pickled object for initial guess points must exist in base directory or pickles directory.')
                sys.exit()
            # make sure the initial guess is a numpy array
            walkerStartPoints = np.array(walkerStartPoints)
            # check if start points have the same amount of walkers
            initial_guess_mcmc_nwalkers = walkerStartPoints.shape[0] # last points have shape (nwalkers, nparams)
            if len(walkerStartPoints.shape) == 1:
                loaded_initial_guess_flag = False # set this to false so initial points can be generated
            elif initial_guess_mcmc_nwalkers != self.mcmc_nwalkers:
                print(f'Initial guess walker number must be the same shape as mcmc_nwalkers: {self.mcmc_nwalkers} mcmc walkers but initial guess had {initial_guess_mcmc_nwalkers} walkers')
                sys.exit()
        if continueSampling == False:
            # check if initial guess is loaded
            if not loaded_initial_guess_flag:
                walkerStartPoints = self.generateInitialPoints(initialPointsDistributionType=walkerInitialDistribution, numStartPoints = self.mcmc_nwalkers,relativeInitialDistributionSpread=walkerInitialDistributionSpread) #making the first set of starting points.
        elif continueSampling == True:
            # make burn in samples 0 since burn in has already occurred
            self.mcmc_burn_in_length = 0
            # start points have the same amount of walkers
            previous_mcmc_nwalkers = self.mcmc_last_point_sampled.shape[0] # last points have shape (nwalkers, nparams)
            if previous_mcmc_nwalkers != self.mcmc_nwalkers:
                print(f'Setting walkers to be the same as the previous run for continue sampling: from {self.mcmc_nwalkers} to {previous_mcmc_nwalkers} walkers')
                self.mcmc_nwalkers = previous_mcmc_nwalkers
            # start walkers at last walker points
            walkerStartPoints = self.mcmc_last_point_sampled
            # use global move if continue sampling occurs and movesType is on auto
            if movesType.lower() == 'auto': movesTypeObject = zeus.moves.GlobalMove(n_components=4); print('Using Global Move in continue sampling')
            # walkerStartPoints = self.map_parameter_set #used to be self.mcmc_last_point_sampled. However, ESS works best when sampling near the peak (if there is a monomodoal HPD).
        zeus_sampler = zeus.EnsembleSampler(self.mcmc_nwalkers, numParameters, logprob_fn=self.getLogP, maxiter=mcmc_maxiter, moves=movesTypeObject) #maxiter=1E4 is the typical number, but we may want to increase it based on some UserInput variable.        
        for trialN in range(0,1000):#Todo: This number of this range is hardcoded but should probably be a user selection.
            try:
                zeus_sampler.run_mcmc(walkerStartPoints, nEnsembleSteps)
                break
            except Exception as exceptionObject:
                if "finite" in str(exceptionObject): #This means there is an error message from zeus saying " Invalid walker initial positions!  Initialise walkers from positions of finite log probability."
                    print("One of the starting points has a non-finite probability. Picking new starting points. If you see this message like an infinite loop, consider trying the doEnsembleSliceSampling optional argument of walkerInitialDistributionSpread. It has a default value of 1.0. Reducing this value to 0.25, for example, may work if your initial guess is near the maximum of the posterior distribution.")
                    #Need to make the sampler again, in this case, to throw away anything that has happened so far
                    walkerStartPoints = self.generateInitialPoints(initialPointsDistributionType=walkerInitialDistribution, numStartPoints = self.mcmc_nwalkers, relativeInitialDistributionSpread=walkerInitialDistributionSpread) 
                    zeus_sampler = zeus.EnsembleSampler(self.mcmc_nwalkers, numParameters, logprob_fn=self.getLogP, maxiter=mcmc_maxiter, moves=movesTypeObject) #maxiter=1E4 is the typical number, but we may want to increase it based on some UserInput variable.        
                elif "maxiter" in str(exceptionObject): #This means there is an error message from zeus that the max iterations have been reached.
                    print("WARNING: One or more of the Ensemble Slice Sampling walkers encountered an error. The value of mcmc_maxiter is currently", mcmc_maxiter, "you should increase it, perhaps by a factor of 1E2.")
                else:
                    print(str(exceptionObject))
                    sys.exit()
        #Now to keep the results:
        adjusted_mcmc_burn_in_length = int(self.mcmc_burn_in_length / self.mcmc_nwalkers)
        self.post_burn_in_samples = zeus_sampler.samples.flatten(discard = adjusted_mcmc_burn_in_length )
        discrete_chains_post_burn_in_samples = zeus_sampler.get_chain(discard = adjusted_mcmc_burn_in_length)
        if self.UserInput.parameter_estimation_settings['mcmc_store_samplingObject'] == True:
            self.discrete_chains_post_burn_in_samples = discrete_chains_post_burn_in_samples
        self.post_burn_in_log_posteriors_un_normed_vec = np.atleast_2d(zeus_sampler.samples.flatten_logprob(discard=adjusted_mcmc_burn_in_length)).transpose() #Needed to make it 2D and transpose.
        self.mcmc_last_point_sampled = discrete_chains_post_burn_in_samples[-1] #Note that for **zeus** the last point sampled is actually an array of points equal to the number of walkers.        
        # Populate the last_MCMC_run_type in UserInput so that there is a record of which MCMC run type was last used with this UserInput instance.
        self.UserInput.last_MCMC_run_type = 'ESS'
        if continueSampling == True:
            self.post_burn_in_samples = np.vstack((self.last_post_burn_in_samples, self.post_burn_in_samples ))
            self.post_burn_in_log_posteriors_un_normed_vec = np.vstack( (self.last_post_burn_in_log_posteriors_un_normed_vec, self.post_burn_in_log_posteriors_un_normed_vec))        
        #####BELOW HERE SHOUD BE SAME FOR doMetropolisHastings and doEnsembleSliceSampling and doEnsembleModifiedMHSampling#####
        if (self.UserInput.parameter_estimation_settings['mcmc_parallel_sampling'] or self.UserInput.parameter_estimation_settings['multistart_parallel_sampling']) == True: #If we're using certain parallel processing, we need to make calculatePostBurnInStatistics into True.
            calculatePostBurnInStatistics = True;
        if self.UserInput.parameter_estimation_settings['mcmc_parallel_sampling']: #mcmc_exportLog == True is needed for mcmc_parallel_sampling, but not for multistart_parallel_sampling
            mcmc_exportLog=True
        if self.UserInput.parameter_estimation_settings['mcmc_store_samplingObject']:
            self.samplerType = 'EnsembleSliceSampling'
            self.samplingObject = zeus_sampler
        if calculatePostBurnInStatistics == True:
            self.calculatePostBurnInStatistics(calculate_post_burn_in_log_priors_vec = True) #This function call will also filter the lowest probability samples out, when using default settings.
            if self.UserInput.parameter_estimation_settings['convergence_diagnostics']: #Run convergence diagnostics if UserInput defines it as True
                self.getConvergenceDiagnostics(discrete_chains_post_burn_in_samples)
            if str(mcmc_exportLog) == 'UserChoice':
                mcmc_exportLog = bool(self.UserInput.parameter_estimation_settings['mcmc_exportLog'])
            if mcmc_exportLog == True:
                self.exportPostBurnInStatistics()
            if self.UserInput.parameter_estimation_settings['mcmc_parallel_sampling'] == True: #We don't call the below function at this time unless we are doing mcmc_parallel_sampling. For multistart_parallel_sampling the consolidation is done elsewhere and differently.
                self.consolidate_parallel_sampling_data(parallelizationType="equal", mpi_cached_files_prefix='mcmc')
            return [self.map_parameter_set, self.mu_AP_parameter_set, self.stdap_parameter_set, self.evidence, self.info_gain, self.post_burn_in_samples, self.post_burn_in_log_posteriors_un_normed_vec]   
        else: #In this case, we are probably doing a PermutationSearch or something like that and only want self.map_logP.
            self.map_logP = max(self.post_burn_in_log_posteriors_un_normed_vec)
            self.map_index = list(self.post_burn_in_log_posteriors_un_normed_vec).index(self.map_logP) #This does not have to be a unique answer, just one of them places which gives map_logP.
            self.map_parameter_set = self.post_burn_in_samples[self.map_index] #This  is the point with the highest probability in the posterior.            
            return self.map_logP
            
    def doEnsembleSliceSamplingGM(self):
        """A wrapper for Enseble Slice Sampler that uses Global Move"""
        self.doEnsembleSliceSampling(movesType='global')

    #main function to get samples #TODO: Maybe Should return map_log_P and mu_AP_log_P?
    #@CiteSoft.after_call_compile_consolidated_log() #This is from the CiteSoft module.
    def doMetropolisHastings(self, calculatePostBurnInStatistics = True, mcmc_exportLog='UserChoice', continueSampling = 'auto'):
        # First check whether the UserInput already has been used to run another MCMC run, and if so make sure it is the same algorithm type
        if hasattr(self.UserInput, 'last_MCMC_run_type'):
            if self.UserInput.last_MCMC_run_type == 'MH':
                pass
            else:
                print("ERROR: Two different algorithms of MCMC runs were attempted to be run within the same python instance without reloading the UserInput. To run two MCMC runs of different algorithms in the same python instance is not supported, but can be accomplished by using imp.reload(UserInput) followed by imp.reload(PEUQSE) between changing MCMC algorithms, and which requires re-populating the UserInput with your choices. "); sys.exit()

        #Check if we need to continue sampling, and prepare for it if we need to.
        if continueSampling == 'auto':
            if ('mcmc_continueSampling' not in self.UserInput.parameter_estimation_settings) or self.UserInput.parameter_estimation_settings['mcmc_continueSampling'] == 'auto': #check that UserInput does not overrule the auto.
                if hasattr(self, 'mcmc_last_point_sampled'): #if we have an existing mcmc_last_point_sampled in the object, we will assume more sampling is desired.
                    continueSampling = True
                else:
                    continueSampling = False
            else: continueSampling = self.UserInput.parameter_estimation_settings['mcmc_continueSampling'] 
        if continueSampling == True:
            if hasattr(self, 'mcmc_last_point_sampled'): #if If we are continuing from an old
                self.last_post_burn_in_log_posteriors_un_normed_vec = copy.deepcopy(self.post_burn_in_log_posteriors_un_normed_vec)
                self.last_post_burn_in_samples = copy.deepcopy(self.post_burn_in_samples)
            else: #Else we need to read from the file.                
                #First check if we are doing some kind of parallel sampling, because in that case we need to read from the file for our correct process rank. We put that info into the prefix and suffix.
                file_name_prefix, file_name_suffix, directory_name_suffix = self.getParallelProcessingPrefixAndSuffix()
                self.last_logP_and_parameter_samples_filename = file_name_prefix + "mcmc_logP_and_parameter_samples" + file_name_suffix
                self.last_logP_and_parameter_samples_data = unpickleAnObject(self.UserInput.directories['pickles']+self.last_logP_and_parameter_samples_filename)
                self.last_post_burn_in_log_posteriors_un_normed_vec =  np.array(nestedObjectsFunctions.makeAtLeast_2dNested(self.last_logP_and_parameter_samples_data[:,0]))  #First column is the logP
                if np.shape(self.last_post_burn_in_log_posteriors_un_normed_vec)[0] == 1: #In this case, need to transpose.
                    self.last_post_burn_in_log_posteriors_un_normed_vec = self.last_post_burn_in_log_posteriors_un_normed_vec.transpose()
                self.last_post_burn_in_samples =   np.array(nestedObjectsFunctions.makeAtLeast_2dNested(self.last_logP_and_parameter_samples_data[:,1:])) #later columns are the samples.
                if np.shape(self.last_post_burn_in_samples)[0] == 1: #In this case, need to transpose.
                    self.last_post_burn_in_samples = self.last_post_burn_in_samples.transpose()
                self.mcmc_last_point_sampled = self.last_post_burn_in_samples[-1]        
                self.last_InputParameterInitialGuess_filename = file_name_prefix + "mcmc_initial_point_parameters" + file_name_suffix
                self.last_InputParameterInitialGuess_data = unpickleAnObject(self.UserInput.directories['pickles']+self.last_InputParameterInitialGuess_filename)
                self.UserInput.InputParameterInitialGuess = self.last_InputParameterInitialGuess_data #populating this because otherwise non-grid Multi-Start will get the wrong values exported. & Same for final plots.
        #Setting burn_in_length in below few lines (including case for continued sampling).
        if str(self.UserInput.parameter_estimation_settings['mcmc_burn_in']).lower() == 'auto': self.mcmc_burn_in_length = int(self.UserInput.parameter_estimation_settings['mcmc_length']*0.1)
        else: self.mcmc_burn_in_length = self.UserInput.parameter_estimation_settings['mcmc_burn_in']
        if continueSampling == True:
            self.mcmc_burn_in_length = 0
        if 'mcmc_random_seed' in self.UserInput.parameter_estimation_settings:
            if type(self.UserInput.parameter_estimation_settings['mcmc_random_seed']) == type(1): #if it's an integer, then it's not a "None" type or string, and we will use it.
                np.random.seed(self.UserInput.parameter_estimation_settings['mcmc_random_seed'])
        samples_simulatedOutputs = np.zeros((self.UserInput.parameter_estimation_settings['mcmc_length'],self.UserInput.num_data_points))
        samples = np.zeros((self.UserInput.parameter_estimation_settings['mcmc_length'],len(self.UserInput.mu_prior)))
        mcmc_step_modulation_history = np.zeros((self.UserInput.parameter_estimation_settings['mcmc_length'])) #TODO: Make this optional for efficiency. #This allows the steps to be larger or smaller. Make this same length as samples. In future, should probably be same in other dimension also, but that would require 2D sampling with each step.                                                                          
        if continueSampling == False:
            samples[0,:]=self.UserInput.InputParameterInitialGuess  # Initialize the chain. Theta is initialized as the starting point of the chain.  It is placed at the prior mean if an initial guess is not provided.. Do not use self.UserInput.model['InputParameterInitialGuess']  because that doesn't work with reduced parameter space feature.
        elif continueSampling == True:
            samples[0,:]= self.mcmc_last_point_sampled
        samples_drawn = samples*1.0 #this includes points that were rejected. #TODO: make this optional for efficiency.               
        log_likelihoods_vec = np.zeros((self.UserInput.parameter_estimation_settings['mcmc_length'],1))
        log_posteriors_un_normed_vec = np.zeros((self.UserInput.parameter_estimation_settings['mcmc_length'],1))
        log_postereriors_drawn = np.zeros((self.UserInput.parameter_estimation_settings['mcmc_length'])) #TODO: make this optional for efficiency. We don't want this to be 2D, so we don't copy log_posteriors_un_normed_vec.
        log_priors_vec = np.zeros((self.UserInput.parameter_estimation_settings['mcmc_length'],1))
        #Code to initialize checkpoints.
        if type(self.UserInput.parameter_estimation_settings['mcmc_checkPointFrequency']) != type(None):
            print("Starting MCMC sampling.")
            timeOfFirstCheckpoint = time.time()
            timeCheckpoint = time.time() - timeOfFirstCheckpoint #First checkpoint at time 0.
            numCheckPoints = self.UserInput.parameter_estimation_settings['mcmc_length']/self.UserInput.parameter_estimation_settings['mcmc_checkPointFrequency']
        #Before sampling should fill in the first entry for the posterior vector we have created. #FIXME: It would probably be better to start with i of 0 in below sampling loop. I believe that right now the "burn in" and "samples" arrays are actually off by an index of 1. But trying to change that alters their length relative to other arrays and causes problems. Since we always do many samples and this only affects the initial point being averaged in twice, it is not a major problem. It's also avoided if people use a burn in of at least 1.
        log_posteriors_un_normed_vec[0]= self.getLogP(samples[0])
        for i in range(1, self.UserInput.parameter_estimation_settings['mcmc_length']): #FIXME: Don't we need to start with i of 0?
            sampleNumber = i #This is so that later we can change it to i+1 if the loop starts from i of 0 in the future.
            if self.UserInput.parameter_estimation_settings['verbose']: print("MCMC sample number", sampleNumber)                  
            if self.UserInput.parameter_estimation_settings['mcmc_mode'] == 'unbiased':
                proposal_sample = samples[i-1,:] + np.random.multivariate_normal(self.Q_mu,self.Q_covmat*self.UserInput.parameter_estimation_settings['mcmc_relative_step_length'])
            if self.UserInput.parameter_estimation_settings['mcmc_mode'] == 'MAP_finding':
                if i == 1: mcmc_step_dynamic_coefficient = 1
                mcmc_step_modulation_coefficient = np.random.uniform() + 0.5 #TODO: make this a 2D array. One for each parameter.
                mcmc_step_modulation_history[i] = mcmc_step_modulation_coefficient
                proposal_sample = samples[i-1,:] + np.random.multivariate_normal(self.Q_mu,self.Q_covmat*mcmc_step_dynamic_coefficient*mcmc_step_modulation_coefficient*self.UserInput.parameter_estimation_settings['mcmc_relative_step_length'])
            log_prior_proposal = self.getLogPrior(proposal_sample)
            [log_likelihood_proposal, simulationOutput_proposal] = self.getLogLikelihood(proposal_sample)
            log_prior_current_location = self.getLogPrior(samples[i-1,:]) #"current" location is the most recent accepted location, because we haven't decided yet if we're going to move.
            [log_likelihood_current_location, simulationOutput_current_location] = self.getLogLikelihood(samples[i-1,:]) #FIXME: the previous likelihood should be stored so that it doesn't need to be calculated again.
            log_accept_probability = (log_likelihood_proposal + log_prior_proposal) - (log_likelihood_current_location + log_prior_current_location) 
            if self.UserInput.parameter_estimation_settings['verbose']: print('Current log_likelihood',log_likelihood_current_location, 'Proposed log_likelihood', log_likelihood_proposal, '\nLog of Accept_probability (gauranteed if above 0)', log_accept_probability)
            if self.UserInput.parameter_estimation_settings['verbose']: print('Current posterior',log_likelihood_current_location+log_prior_current_location, 'Proposed Posterior', log_likelihood_proposal+log_prior_proposal)
            if self.UserInput.parameter_estimation_settings['mcmc_modulate_accept_probability'] != 0: #This flattens the posterior by accepting low values more often. It can be useful when greater sampling is more important than accuracy.
                N_flatten = float(self.UserInput.parameter_estimation_settings['mcmc_modulate_accept_probability'])
                #Our logP are of the type e^logP = P. #This is base 'e' because the logpdf functions are base e. Ashi checked the sourcecode.
                #The flattening code works in part because P is always < 1, so logP is always negative. 1/N_flatten at front brings negative number closer to zero which is P closer to 1. If logP is already positive, it will stay positive which also causes no problem.
                #TODO: add code that unflattens the final histograms, that way even with more sampling we still get an accurate final posterior distribution. We can also then add a flag if the person wants to keep the posterior flattened.
                log_accept_probability = (1/N_flatten)*log_accept_probability
            randomNumber = np.random.uniform()
            log_randomNumber = np.log(randomNumber) #This is base 'e' because the logpdf functions are base e. Ashi checked the sourcecode.
            if log_accept_probability > log_randomNumber:  #TODO: keep a log of the accept and reject. If the reject ratio is >90% or some other such number, warn the user.
                if self.UserInput.parameter_estimation_settings['verbose']:
                  print('accept', proposal_sample)
                  sys.stdout.flush()
                  #print(simulationOutput_proposal)
                samples[i,:] = proposal_sample
                samples_drawn[i,:] = proposal_sample
                log_postereriors_drawn[i] = (log_likelihood_proposal+log_prior_proposal) #FIXME: should be using getlogP
                #samples_simulatedOutputs[i,:] = nestedObjectsFunctions.flatten_2dNested(simulationOutput_proposal)
                log_posteriors_un_normed_vec[i] = log_likelihood_proposal+log_prior_proposal 
                log_likelihoods_vec[i] = log_likelihood_proposal
                log_priors_vec[i] = log_prior_proposal
            else:
                if self.UserInput.parameter_estimation_settings['verbose']:
                  print('reject', proposal_sample)
                  sys.stdout.flush()
                  #print(simulationOutput_current_location)
                samples[i,:] = samples[i-1,:] #the sample is not kept if it is rejected, though we still store it in the samples_drawn.
                samples_drawn[i,:] = proposal_sample
                log_postereriors_drawn[i] = (log_likelihood_proposal+log_prior_proposal)
                #samples_simulatedOutputs[i,:] = nestedObjectsFunctions.flatten_2dNested(simulationOutput_current_location)
                log_posteriors_un_normed_vec[i] = log_likelihood_current_location+log_prior_current_location
                log_likelihoods_vec[i] = log_likelihood_current_location
                log_priors_vec[i] = log_prior_current_location
            if type(self.UserInput.parameter_estimation_settings['mcmc_checkPointFrequency']) != type(None):
                if sampleNumber%self.UserInput.parameter_estimation_settings['mcmc_checkPointFrequency'] == 0: #The % is a modulus function.
                    timeSinceLastCheckPoint = (time.time() - timeOfFirstCheckpoint) -  timeCheckpoint
                    timeCheckpoint = time.time() - timeOfFirstCheckpoint
                    checkPointNumber = sampleNumber/self.UserInput.parameter_estimation_settings['mcmc_checkPointFrequency']
                    averagetimePerSampling = timeCheckpoint/(sampleNumber)
                    print("MCMC sample number ", sampleNumber, "checkpoint", checkPointNumber, "out of", numCheckPoints) 
                    print("averagetimePerSampling", averagetimePerSampling, "seconds")
                    print("timeSinceLastCheckPoint", timeSinceLastCheckPoint, "seconds")
                    print("Estimated time remaining", averagetimePerSampling*(self.UserInput.parameter_estimation_settings['mcmc_length']-sampleNumber), "seconds")
                    if self.UserInput.parameter_estimation_settings['mcmc_mode'] != 'unbiased':
                        print("Most recent mcmc_step_dynamic_coefficient:", mcmc_step_dynamic_coefficient)
            if self.UserInput.parameter_estimation_settings['mcmc_mode'] != 'unbiased':
                if sampleNumber%100== 0: #The % is a modulus function to change the modulation coefficient every n steps.
                    if self.UserInput.parameter_estimation_settings['mcmc_mode'] == 'MAP_finding':
                        recent_log_postereriors_drawn=log_postereriors_drawn[i-100:i] 
                        recent_mcmc_step_modulation_history=mcmc_step_modulation_history[i-100:i]
                        #Make a 2D array and remove anything that is not finite.
                        #let's find out where the posterior is not finite:
                        recent_log_postereriors_drawn_is_finite = np.isfinite(recent_log_postereriors_drawn) #gives 1 if is finite, 0 if not.
                        #Now let's find the cases that were not...
                        not_finite_indices = np.where(recent_log_postereriors_drawn_is_finite == 0)
                        #Now delete the indices we don't want.
                        recent_log_postereriors_drawn = np.delete(recent_log_postereriors_drawn, not_finite_indices)
                        recent_mcmc_step_modulation_history = np.delete(recent_mcmc_step_modulation_history, not_finite_indices)
#                        recent_stacked = np.vstack((recent_log_postereriors_drawn,recent_mcmc_step_modulation_history)).transpose()                                              
#                        print(recent_stacked)
#                        np.savetxt(self.UserInput.directories['logs_and_csvs']+"recent_stacked.csv",recent_stacked, delimiter=',')
                        #Numpy polyfit uses "x, y, degree" for nomenclature. We want posterior as function of modulation history.
                        linearFit = np.polynomial.polynomial.polyfit(recent_mcmc_step_modulation_history, recent_log_postereriors_drawn, 1) #In future, use multidimensional and numpy.gradient or something like that? 
                        #The slope is in the 2nd index of linearFit, despite what the documentation says.
                        #A positive slope means that bigger steps have better outcomes, on average.
                        if linearFit[1] > 0:
                            if mcmc_step_dynamic_coefficient < 10:
                                mcmc_step_dynamic_coefficient = mcmc_step_dynamic_coefficient*1.05
                        if linearFit[1] < 0:
                            if mcmc_step_dynamic_coefficient > 0.1:
                                mcmc_step_dynamic_coefficient = mcmc_step_dynamic_coefficient*0.95
            ########################################
        if continueSampling == False: #Normally we enter this if statement and collect the burn_in samples. If continueSampling, either they already exist in the PE_object and will be exported again later, or they don't exist in the PE_object because are continuing from a previous python instance. If continuing from a previous python instance, during_burn_in_samples won't be created and also won't be exported again. (This logic is so we don't overwrite the old during_burn_in_samples).
            self.during_burn_in_samples = samples[0:self.mcmc_burn_in_length] 
            self.during_burn_in_log_posteriors_un_normed_vec = log_posteriors_un_normed_vec[0:self.mcmc_burn_in_length]
        self.post_burn_in_samples = samples[self.mcmc_burn_in_length:] 
        discrete_chains_post_burn_in_samples = np.expand_dims(self.post_burn_in_samples, axis=1) # MH only has one chain
        if self.UserInput.parameter_estimation_settings['mcmc_store_samplingObject'] == True:
            self.discrete_chains_post_burn_in_samples = discrete_chains_post_burn_in_samples
        #self.post_burn_in_samples_simulatedOutputs = copy.deepcopy(samples_simulatedOutputs)
        #self.post_burn_in_samples_simulatedOutputs[self.mcmc_burn_in_length:0] #Note: this feature is presently not compatible with continueSampling.
        self.post_burn_in_log_posteriors_un_normed_vec = log_posteriors_un_normed_vec[self.mcmc_burn_in_length:]
        self.mcmc_last_point_sampled = self.post_burn_in_samples[-1]
        self.post_burn_in_log_likelihoods_vec = log_likelihoods_vec[self.mcmc_burn_in_length:]
        self.post_burn_in_log_priors_vec = log_priors_vec[self.mcmc_burn_in_length:]        
        # Populate the last_MCMC_run_type in UserInput so that there is a record of which MCMC run type was last used with this UserInput instance.
        self.UserInput.last_MCMC_run_type = 'MH'
        #####BELOW HERE SHOUD BE SAME FOR doMetropolisHastings and doEnsembleSliceSampling and doEnsembleModifiedMHSampling#####
        if continueSampling == True:
            self.post_burn_in_samples = np.vstack((self.last_post_burn_in_samples, self.post_burn_in_samples ))
            self.post_burn_in_log_posteriors_un_normed_vec = np.vstack( (np.array(self.last_post_burn_in_log_posteriors_un_normed_vec), np.array(self.post_burn_in_log_posteriors_un_normed_vec)))
        if (self.UserInput.parameter_estimation_settings['mcmc_parallel_sampling'] or self.UserInput.parameter_estimation_settings['multistart_parallel_sampling']) == True: #If we're using certain parallel processing, we need to make calculatePostBurnInStatistics into True.
            calculatePostBurnInStatistics = True;
        if self.UserInput.parameter_estimation_settings['mcmc_parallel_sampling']: #mcmc_exportLog == True is needed for mcmc_parallel_sampling, but not for multistart_parallel_sampling
            mcmc_exportLog=True
        if calculatePostBurnInStatistics == True:
            #FIXME: I think Below, calculate_post_burn_in_log_priors_vec=True should be false unless we are using continue sampling. For now, will leave it since I am not sure why it is currently set to True/False.
            self.calculatePostBurnInStatistics(calculate_post_burn_in_log_priors_vec = True) #This function call will also filter the lowest probability samples out, when using default settings.
            if self.UserInput.parameter_estimation_settings['convergence_diagnostics']: #Run convergence diagnostics if UserInput defines it as True
                self.getConvergenceDiagnostics(discrete_chains_post_burn_in_samples)
            if str(mcmc_exportLog) == 'UserChoice':
                mcmc_exportLog = bool(self.UserInput.parameter_estimation_settings['mcmc_exportLog'])
            if mcmc_exportLog == True:
                self.exportPostBurnInStatistics()
            if self.UserInput.parameter_estimation_settings['mcmc_parallel_sampling'] == True: #We don't call the below function at this time unless we are doing mcmc_parallel_sampling. For multistart_parallel_sampling the consolidation is done elsewhere and differently.
                self.consolidate_parallel_sampling_data(parallelizationType="equal", mpi_cached_files_prefix='mcmc')
            return [self.map_parameter_set, self.mu_AP_parameter_set, self.stdap_parameter_set, self.evidence, self.info_gain, self.post_burn_in_samples, self.post_burn_in_log_posteriors_un_normed_vec]   
        else: #In this case, we are probably doing a PermutationSearch or something like that and only want self.map_logP.
            self.map_logP = max(self.post_burn_in_log_posteriors_un_normed_vec)
            self.map_index = list(self.post_burn_in_log_posteriors_un_normed_vec).index(self.map_logP) #This does not have to be a unique answer, just one of them places which gives map_logP.
            self.map_parameter_set = self.post_burn_in_samples[self.map_index] #This  is the point with the highest probability in the posterior.            
            return self.map_logP
        
    def getLogPrior(self,discreteParameterVector):
        if type(self.UserInput.model['custom_logPrior']) != type(None):
            logPrior = self.UserInput.model['custom_logPrior'](discreteParameterVector)
            return logPrior
        boundsChecksPassed = self.doInputParameterBoundsChecks(discreteParameterVector)
        if boundsChecksPassed == False: #If false, return a 'zero probability' type result. Else, continue getting log of prior..
            return float('-inf') #This approximates zero probability.        
        if self.UserInput.parameter_estimation_settings['scaling_uncertainties_type'] == "off":
            discreteParameterVector_scaled = np.array(discreteParameterVector)*1.0
        elif self.UserInput.parameter_estimation_settings['scaling_uncertainties_type'] != "off":
            if np.shape(self.UserInput.scaling_uncertainties)==np.shape(discreteParameterVector):
                discreteParameterVector_scaled = np.array(discreteParameterVector)/self.UserInput.scaling_uncertainties
            else: #TODO: If we're in the else statemnt, then the scaling uncertainties is a covariance matrix, for which we plan to do row and column scaling, which has not yet been implemented. #We could pobably just use the diagonal in the short term.
                print("WARNING: There is an error in your self.UserInput.scaling_uncertainties. This probably means that your uncertainties array does not have a size matching the number of parameters expected by your simulation function. If this is not the situation, contact the developers with a bug report. Send your input file and simulation function file.")
                discreteParameterVector_scaled = np.array(discreteParameterVector)*1.0

        if hasattr(self.UserInput, 'InputParametersPriorValuesUniformDistributionsIndices') == False: #this is the normal case, no uniform distributionns.
            logPrior = multivariate_normal.logpdf(x=discreteParameterVector_scaled,mean=self.UserInput.mu_prior_scaled,cov=self.UserInput.covmat_prior_scaled)
        elif hasattr(self.UserInput, 'InputParametersPriorValuesUniformDistributionsIndices') == True: #This means that at least one variable has a uniform prior distribution. So we need to remove that  parameter before doing the multivariate_normal.logpdf.
            #Note that this if-statement is intentionally after the scaling uncertainties because that feature can be compatible with the uniform distribution.
            discreteParameterVector_scaled_truncated = np.delete(discreteParameterVector_scaled, self.UserInput.InputParametersPriorValuesUniformDistributionsIndices) #delete does not change original array.
            mu_prior_scaled_truncated = np.delete(self.UserInput.mu_prior_scaled, self.UserInput.InputParametersPriorValuesUniformDistributionsIndices) #delete does not change original array.
            var_prior_scaled_truncated = np.delete(self.UserInput.var_prior_scaled, self.UserInput.InputParametersPriorValuesUniformDistributionsIndices) #delete does not change original array.
            #Presently, we don't have full covmat support with uniform distributions. In principle, it would be better to use covmat_prior_scaled and delete the rows and columns since then we might have covmat support.
            #For now, we just make the truncated covmat from the var_prior. We currently don't have full covmat support for the case of uniform distributions.
            covmat_prior_scaled_truncated = np.diagflat(var_prior_scaled_truncated) 
            if len(covmat_prior_scaled_truncated) == 0: #if all variables are uniform, then need to return log(1) which is 0.
                logPrior = 0
            else:
                logPrior = multivariate_normal.logpdf(x=discreteParameterVector_scaled_truncated,mean=mu_prior_scaled_truncated,cov=covmat_prior_scaled_truncated)
        #Note: Below code should be okay regardless of whether there are uniform distributions since it only adjusts logPrior by a scalar.
        if self.UserInput.parameter_estimation_settings['undo_scaling_uncertainties_type'] == True:
            try:
                scaling_factor = float(self.UserInput.parameter_estimation_settings['scaling_uncertainties_type'])
                logPrior = logPrior - np.log(scaling_factor)
            except:
                if self.UserInput.parameter_estimation_settings['scaling_uncertainties_type'] != "off":
                    print("Warning: undo_scaling_uncertainties_type is set to True, but can only be used with a fixed value for scaling_uncertainties_type.  Skipping the undo.")
        return logPrior
        
    def doInputParameterBoundsChecks(self, discreteParameterVector): #Bounds are considered part of the prior, so are set in InputParameterPriorValues_upperBounds & InputParameterPriorValues_lowerBounds
        if len(self.UserInput.InputParameterPriorValues_upperBounds) > 0:
            upperCheck = boundsCheck(discreteParameterVector, self.UserInput.InputParameterPriorValues_upperBounds, 'upper')
            if upperCheck == False:
                return False
        if len(self.UserInput.InputParameterPriorValues_lowerBounds) > 0:
            lowerCheck = boundsCheck(discreteParameterVector, self.UserInput.InputParameterPriorValues_lowerBounds, 'lower')
            if lowerCheck == False:
                return False
        return True #If the test has gotten here without failing any of the tests, we return true.

    #The responses bounds check is different from the parmeter bounds check because responses are nested.
    def doSimulatedResponsesBoundsChecks(self, simulatedResponses): #Bounds intended for the likelihood.
        if len(self.UserInput.InputParameterPriorValues_upperBounds) > 0:
            for responseIndex in self.UserInput.model['simulatedResponses_upperBounds']:
                upperCheck = boundsCheck(simulatedResponses[responseIndex], self.UserInput.model['simulatedResponses_upperBounds'][responseIndex], 'upper')
                if upperCheck == False:
                    return False
        if len(self.UserInput.InputParameterPriorValues_lowerBounds) > 0:
            for responseIndex in self.UserInput.model['simulatedResponses_lowerBounds']:
                lowerCheck = boundsCheck(simulatedResponses[responseIndex], self.UserInput.model['simulatedResponses_lowerBounds'][responseIndex], 'lower')
                if lowerCheck == False:
                    return False
        return True #If the test has gotten here without failing any of the tests, we return true.

    #This helper function must be used because it allows for the output processing function etc. It has been separated from getLogLikelihood so that it can be used by doOptimizeSSR etc.
    def getSimulatedResponses(self, discreteParameterVector): 
        simulationFunction = self.UserInput.simulationFunction #Do NOT use self.UserInput.model['simulateByInputParametersOnlyFunction']  because that won't work with reduced parameter space requests.  
        simulationOutputProcessingFunction = self.UserInput.simulationOutputProcessingFunction #Do NOT use self.UserInput.model['simulationOutputProcessingFunction'] because that won't work with reduced parameter space requests.
        simulationOutput =simulationFunction(discreteParameterVector) 
        if type(simulationOutput)==type(None):
            return None #This is intended for the case that the simulation fails. User can return "None" for the simulation output.
        try:#This warning will not always work if there are multiple responses. #TODO: make this a loop across the number of responses. For now, just making it a "try" and "except" statement.
            if np.array(simulationOutput).any()==float('nan'):
                print("WARNING: Your simulation output returned a 'nan' for parameter values " +str(discreteParameterVector) + ". 'nan' values cannot be processed by the PEUQSE software and this set of Parameter Values is being assigned a probability of 0.")
                return None #This is intended for the case that the simulation fails in some way without returning "None". 
        except:
            pass
        if type(simulationOutputProcessingFunction) == type(None):
            simulatedResponses = simulationOutput 
        elif type(simulationOutputProcessingFunction) != type(None):
            simulatedResponses = simulationOutputProcessingFunction(simulationOutput) 
        simulatedResponses = nestedObjectsFunctions.makeAtLeast_2dNested(simulatedResponses)
        if self.doSimulatedResponsesBoundsChecks(simulatedResponses) == False:
            simulatedResponses = None
        #if self.UserInput.parameter_estimation_settings['exportAllSimulatedOutputs' == True: 
        #decided to always keep the lastSimulatedResponses in memory. Should be okay because only the most recent should be kept.
        #At least, that is my understanding after searching for "garbage" here and then reading: http://www.digi.com/wiki/developer/index.php/Python_Garbage_Collection
        self.lastSimulatedResponses = copy.deepcopy(simulatedResponses)
        return simulatedResponses
    
    def getLogLikelihood(self,discreteParameterVector): #The variable discreteParameterVector represents a vector of values for the parameters being sampled. So it represents a single point in the multidimensional parameter space.
        discreteParameterVectorTuple = tuple(np.ndarray.copy(np.array(discreteParameterVector))) #we use a tuple in case any of the functions try to change the parameters.
        
        #Check if user has provided a custom log likelihood function.
        if type(self.UserInput.model['custom_logLikelihood']) != type(None):
            logLikelihood, simulatedResponses = self.UserInput.model['custom_logLikelihood'](discreteParameterVectorTuple)
            simulatedResponses = np.array(simulatedResponses).flatten()
            return logLikelihood, simulatedResponses
        #else pass is implied.

        #Now get the simulated responses.
        simulatedResponses = self.getSimulatedResponses(discreteParameterVectorTuple)
        #Failure checks:
        if type(simulatedResponses) == type(None):
            return float('-inf'), None #This is intended for the case that the simulation fails, indicated by receiving an 'nan' or None type from user's simulation function.
        #Check if there are any 'nan' in the simulations array, and treat that as a failure also.
        nans_in_array = np.isnan(simulatedResponses)        
        if True in nans_in_array:
            return float('-inf'), None
        #need to check if there are any 'responses_simulation_uncertainties'.
        if type(self.UserInput.responses_simulation_uncertainties) == type(None): #if it's a None type, we keep it as a None type
            responses_simulation_uncertainties = None
        else:  #Else we get it based on the the discreteParameterVectorTuple
            responses_simulation_uncertainties = self.get_responses_simulation_uncertainties(discreteParameterVectorTuple)

        #Now need to do transforms. Transforms are only for calculating log likelihood. If responses_simulation_uncertainties is "None", then we need to have one less argument passed in and a blank list is returned along with the transformed simulated responses.
        if type(responses_simulation_uncertainties) == type(None):
            simulatedResponses_transformed, blank_list = self.transform_responses(simulatedResponses) #This creates transforms for any data that we might need it. The same transforms were also applied to the observed responses.
            responses_simulation_uncertainties_transformed = None
            simulated_responses_covmat_transformed = None
        else:
            simulatedResponses_transformed, responses_simulation_uncertainties_transformed = self.transform_responses(simulatedResponses, responses_simulation_uncertainties) #This creates transforms for any data that we might need it. The same transforms were also applied to the observed responses.
            simulated_responses_covmat_transformed = returnShapedResponseCovMat(self.UserInput.num_response_dimensions, responses_simulation_uncertainties_transformed)  #assume we got standard deviations back.
        observedResponses_transformed = self.UserInput.responses_observed_transformed
        #If our likelihood is  “probability of Response given Theta”…  we have a continuous probability distribution for both the response and theta. That means the pdf  must use binning on both variables. Eric notes that the pdf returns a probability density, not a probability mass. So the pdf function here divides by the width of whatever small bin is being used and then returns the density accordingly. Because of this, our what we are calling likelihood is not actually probability (it’s not the actual likelihood) but is proportional to the likelihood.
        #Thus we call it a probability_metric and not a probability. #TODO: consider changing names of likelihood and get likelihood to "likelihoodMetric" and "getLikelihoodMetric"
        #Now we need to make the comprehensive_responses_covmat.
        #First we will check whether observed_responses_covmat_transformed is square or not. The multivariate_normal.pdf function requires a diagonal values vector to be 1D.
        observed_responses_covmat_transformed = self.observed_responses_covmat_transformed
        
        #For some cases, we should prepare to split the likelihood.
        if self.prepareResponsesForSplitLikelihood == True:
            simulatedResponses_transformed = nestedObjectsFunctions.convertToNested(simulatedResponses_transformed[0])
            if type(simulated_responses_covmat_transformed) != type(None):
                    simulated_responses_covmat_transformed = nestedObjectsFunctions.convertToNested(simulated_responses_covmat_transformed[0])
            observedResponses_transformed = nestedObjectsFunctions.convertToNested(observedResponses_transformed[0])
            observed_responses_covmat_transformed = nestedObjectsFunctions.convertToNested(observed_responses_covmat_transformed[0])
        #In general, the covmat could be a function of the responses magnitude and independent variables. So eventually, we will use non-linear regression or something to estimate it. However, for now we simply take the observed_responses_covmat_transformed which will work for most cases.
        #TODO: use Ashi's nonlinear regression code (which  he used in this paper https://www.sciencedirect.com/science/article/abs/pii/S0920586118310344).  Put in the response magnitudes and the independent variables.
        #in future it will be something like: if self.UserInput.covmat_regression== True: comprehensive_responses_covmat = nonLinearCovmatPrediction(self.UserInput['independent_variable_values'], observed_responses_covmat_transformed)
        #And that covmat_regression will be on by default.  We will need to have an additional argument for people to specify whether magnitude weighting and independent variable values should both be considered, or just one.
        #First, get the shape of the covmat.
        observed_responses_covmat_transformed_shape = np.shape(observed_responses_covmat_transformed)
        if type(simulated_responses_covmat_transformed) == type(None):
            comprehensive_responses_covmat = observed_responses_covmat_transformed
        else: #Else we add the uncertainties, assuming they are orthogonal. Note that these are already covmats so are already variances that can be added directly. 
            comprehensive_responses_covmat = observed_responses_covmat_transformed + simulated_responses_covmat_transformed #TODO: I think think this needs to be moved own into the responseIndex loop to correctly handle staggered uncertainties. [like one response having full covmatrix and others not]
        comprehensive_responses_covmat_shape = copy.deepcopy(observed_responses_covmat_transformed_shape) #no need to take the shape of the actual comprehensive_responses_covmat since they must be same. This is probably slightly less computation.
        if (len(comprehensive_responses_covmat_shape) == 1) and (comprehensive_responses_covmat_shape[0]==1): #Matrix is square because has only one value.
            log_probability_metric = multivariate_normal.logpdf(mean=simulatedResponses_transformed,x=observedResponses_transformed,cov=comprehensive_responses_covmat)
            return log_probability_metric, simulatedResponses_transformed #Return this rather than going through loop further.
        elif len(comprehensive_responses_covmat_shape) > 1 and (comprehensive_responses_covmat_shape[0] == comprehensive_responses_covmat_shape[1]):  #Else it is 2D, check if it's square.
            try:
                log_probability_metric = multivariate_normal.logpdf(mean=simulatedResponses_transformed,x=observedResponses_transformed,cov=comprehensive_responses_covmat)
                return log_probability_metric, simulatedResponses_transformed #Return this rather than going through loop further.
            except:
                pass #If it failed, we assume it is not square. For example, it could be 2 responses of length 2 each, which is not actually square.
            #TODO: Put in near-diagonal solution described in github: https://github.com/AdityaSavara/PEUQSE/issues/3
        #If neither of the above return statements have occurred, we should go through the uncertainties per response.
        log_probability_metric = 0 #Initializing since we will be adding to it.
        for responseIndex in range(self.UserInput.num_response_dimensions):
            #We will check if the response has too many values. If has too many values, then the covmat will be too large and will evaluate each value separately (with only variance, no covariance) in order to achive a linear scaling.
            if len(simulatedResponses_transformed[responseIndex]) > self.UserInput.responses['responses_observed_max_covmat_size']:
                calculate_log_probability_metric_per_value = True
                response_log_probability_metric = 0 #initializing so that can check if it is a 'nan' or not a bit further down below.
            else:
                calculate_log_probability_metric_per_value = False
                #no need oto intialize response_log_probability_metric.
            #Now try to calculate response_log_probability_metric
            if calculate_log_probability_metric_per_value == False: #The normal case.            
                try: #try to evaluate, but switch to individual values if there is any problem.
                    response_log_probability_metric = multivariate_normal.logpdf(mean=simulatedResponses_transformed[responseIndex],x=observedResponses_transformed[responseIndex],cov=comprehensive_responses_covmat[responseIndex])  #comprehensive_responses_covmat has to be 2D or has to be 1D array/list of variances of length equal to x.
                except:
                    response_log_probability_metric = float('nan') #this keeps track of failure cases.
                    calculate_log_probability_metric_per_value = False
            if calculate_log_probability_metric_per_value == True:
                if response_log_probability_metric == float('nan'): # if a case failed...
                    response_log_probability_metric = -1E100 #Just initializing, then will add each probability separately. One for each **value** of this response dimension. The -1E100 is to penalize any cases responses that failed.
                else: 
                    response_log_probability_metric = 0 #No penalty if the 'per value' calculation is being done for non-failure reasons, like the number of values being too long to use a covmat directly.
                for responseValueIndex in range(len(simulatedResponses_transformed[responseIndex])):
                    try:
                        current_log_probability_metric = multivariate_normal.logpdf(mean=simulatedResponses_transformed[responseIndex][responseValueIndex],x=observedResponses_transformed[responseIndex][responseValueIndex],cov=comprehensive_responses_covmat[responseIndex][responseValueIndex])    
                    except: #The above is to catch cases when the multivariate_normal fails.
                        current_log_probability_metric = float('-inf')
                    #response_log_probability_metric = current_log_probability_metric + response_log_probability_metric
                    if float(current_log_probability_metric) == float('-inf'):
                        print("Warning: There are posterior points that have zero probability. If there are too many points like this, the MAP and mu_AP returned will not be meaningful. Parameters:", discreteParameterVectorTuple)
                        current_log_probability_metric = -1E100 #Just choosing an arbitrarily very severe penalty. I know that I have seen 1E-48 to -303 from the multivariate pdf, and values inbetween like -171, -217, -272. I found that -1000 seems to be worse, but I don't have a systematic testing. I think -1000 was causing numerical errors.
                    response_log_probability_metric = current_log_probability_metric + response_log_probability_metric
            log_probability_metric = log_probability_metric + response_log_probability_metric
        return log_probability_metric, simulatedResponses_transformed

<<<<<<< HEAD
    def makeHistogramsForEachParameter(self, showFigure=None):
        if showFigure == None: showFigure = True
=======
    def truncatePostBurnInSamples(self, post_burn_in_samples=[], parameterBoundsLower=None, parameterBoundsUpper=None):
        """
        Truncate the post_burn_in_samples variable along with other variables that are relative to it. 
        Apply a lower and upper bound to a parameter to truncate.
        Bounds are Inclusive. Set a None on a bound to not have it change. 
        Example of changing just lower bound for one parameter: parameterBounds = [(paramLowerBound, None)]

        :param post_burn_in_samples: Samples after mcmc run. (:type: np.array)
        :param parameterBoundsLower: List of parameter lower bounds. Use None to indicate a bound not being applied. (:type: list)
        :param parameterBoundsUpper: List of parameter upper bounds. Use None to indicate a bound not being applied. (:type: list)
        """
        if post_burn_in_samples == []:
            post_burn_in_samples = self.post_burn_in_samples
        # truncate the post burn in samples according to the parameterBounds
        truncated_post_burn_in_samples, truncated_mask = truncateSamples(post_burn_in_samples, parameterBoundsLower=parameterBoundsLower, parameterBoundsUpper=parameterBoundsUpper, returnMask=True)
        # reassign class variables to the truncated versions
        self.post_burn_in_samples = truncated_post_burn_in_samples
        self.post_burn_in_log_posteriors_un_normed_vec = self.post_burn_in_log_posteriors_un_normed_vec[truncated_mask, :]
        self.post_burn_in_log_priors_vec = self.post_burn_in_log_priors_vec[truncated_mask, :]
        # return post_burn_in_samples
        return truncated_post_burn_in_samples

    def makeHistogramsForEachParameter(self):
>>>>>>> 97b5f579
        import PEUQSE.plotting_functions as plotting_functions 
        setMatPlotLibAgg(self.UserInput.plotting_ouput_settings['setMatPlotLibAgg'])
        parameterSamples = self.post_burn_in_samples
        parameterNamesAndMathTypeExpressionsDict = self.UserInput.parameterNamesAndMathTypeExpressionsDict
        if hasattr(self.UserInput, 'histogram_plot_settings') == False: #put some defaults for backwards compatibility.
            self.UserInput.histogram_plot_settings={}
        plotting_functions.makeHistogramsForEachParameter(parameterSamples,parameterNamesAndMathTypeExpressionsDict, directory = self.UserInput.directories['graphs'], parameterInitialValue=self.UserInput.model['InputParameterPriorValues'], parameterMAPValue=self.map_parameter_set, parameterMuAPValue=self.mu_AP_parameter_set, histogram_plot_settings=self.UserInput.histogram_plot_settings, showFigure=showFigure)

    def makeSamplingScatterMatrixPlot(self, parameterSamples = [], parameterNamesAndMathTypeExpressionsDict={}, parameterNamesList =[], parameterMAPValue=[], parameterMuAPValue=[], parameterInitialValue = [], showFigure=None, plot_settings={'combined_plots':'auto'}):
        #showFigure will be set down below depending on whether combined plots is occurring or not.
        import pandas as pd #This is one of the only functions that use pandas.
        import matplotlib.pyplot as plt
        import PEUQSE.plotting_functions as plotting_functions
        if 'dpi' not in  plot_settings:  plot_settings['dpi'] = 220
        if 'figure_name' not in  plot_settings:  plot_settings['figure_name'] = 'scatter_matrix_posterior'
        if parameterSamples  ==[] : parameterSamples = self.post_burn_in_samples
        if parameterNamesAndMathTypeExpressionsDict == {}: parameterNamesAndMathTypeExpressionsDict = self.UserInput.parameterNamesAndMathTypeExpressionsDict
        if parameterNamesList == []: parameterNamesList = self.UserInput.parameterNamesList #This is created when the parameter_estimation object is initialized.        
        if parameterMAPValue == []: parameterMAPValue = self.map_parameter_set
        if parameterMuAPValue == []: parameterMuAPValue = self.mu_AP_parameter_set
        if parameterInitialValue == []: parameterInitialValue = self.UserInput.model['InputParameterPriorValues']
        combined_plots = plot_settings['combined_plots']
        if 'individual_plots' in plot_settings: 
            individual_plots = plot_settings['individual_plots']
        else: #TODO: A. Savara added this code to prevent crashes for cases where individual_plots was not defined. However, it should be defined automatically before this point.
            individual_plots = True
        posterior_df = pd.DataFrame(parameterSamples,columns=[parameterNamesAndMathTypeExpressionsDict[x] for x in parameterNamesList])
        if combined_plots == 'auto': #by default, we will not make the scatter matrix when there are more than 5 parameters.
            if (len(parameterNamesList) > 5) or (len(parameterNamesAndMathTypeExpressionsDict) > 5):
                #For the case of 'auto' when the parameters is too large in number, we will turn off the combined plots.
                combined_plots = False 
                #For the case of 'auto' we will then turn on the individual plots.
                if self.UserInput.scatter_matrix_plots_settings['individual_plots'] == 'auto':
                    individual_plots = True
        if individual_plots == True: #This means we will return individual plots.
            if showFigure == None: showFigure = False #individual plots will not showFigure by default.
            #The below code was added by Troy Gustke and merged in to PEUQSE at end of June 2021.
            # create graph variable for plotting options
            graphs_directory = self.UserInput.directories['graphs']
            # combine all the solutions and meta data for each parameter posterior to the simulation.
            # Zip parameters contain parameter columns in dataframe, parameter names, MAP, muAP, and initial value
            finalParametersAndMetaData1 = zip(posterior_df.columns, parameterNamesAndMathTypeExpressionsDict.keys(), parameterMAPValue, parameterMuAPValue, parameterInitialValue)
            finalParametersAndMetaData2 = zip(posterior_df.columns, parameterNamesAndMathTypeExpressionsDict.keys(), parameterMAPValue, parameterMuAPValue, parameterInitialValue)
            # compare each parameter with only unique solutions
            # i and j represent the index of an abstract matrix created from comparing the parameter vectors.
            # The loop moves through the matrix and compares parameters by plotting but will only plot the bottom triangle of the matrix.
            for param_a_index, (param_a_column, param_a_name, param_a_MAP, param_a_mu_AP, param_a_initial) in enumerate(finalParametersAndMetaData1):
                for param_b_index, (param_b_column, param_b_name, param_b_MAP, param_b_mu_AP, param_b_initial) in enumerate(finalParametersAndMetaData2):
                    if param_a_index != param_b_index:
                        if self.UserInput.scatter_matrix_plots_settings['all_pair_permutations']:
                            plotting_functions.createScatterPlot(posterior_df[param_a_column], posterior_df[param_b_column], (param_a_column, param_a_name, param_a_MAP, param_a_mu_AP, param_a_initial),
                                            (param_b_column, param_b_name, param_b_MAP, param_b_mu_AP, param_b_initial), graphs_directory, plot_settings, showFigure=showFigure)
                        else:
                            if param_a_index<param_b_index: # only use the bottom triangle of the matrix and do not use the main diagonal
                                plotting_functions.createScatterPlot(posterior_df[param_a_column], posterior_df[param_b_column], (param_a_column, param_a_name, param_a_MAP, param_a_mu_AP, param_a_initial),
                                            (param_b_column, param_b_name, param_b_MAP, param_b_mu_AP, param_b_initial), graphs_directory, plot_settings, showFigure=showFigure)
        else:
            if showFigure == None: showFigure = True #combined plots will showFigure by default.
            pd.plotting.scatter_matrix(posterior_df)
            plt.savefig(self.UserInput.directories['graphs']+plot_settings['figure_name'],dpi=plot_settings['dpi'])
            if showFigure == False:
                plt.close()
        
    def makeScatterHeatMapPlots(self, parameterSamples = [], parameterNamesAndMathTypeExpressionsDict={}, parameterNamesList =[], parameterMAPValue=[], parameterMuAPValue=[], parameterInitialValue = [], showFigure=None, plot_settings={'combined_plots':'auto'}):
        if showFigure == None: showFigure = True
        import pandas as pd #This is one of the only functions that use pandas.
        import matplotlib.pyplot as plt
        import PEUQSE.plotting_functions as plotting_functions
        if 'dpi' not in  plot_settings:  plot_settings['dpi'] = 220
        if 'figure_name' not in  plot_settings:  plot_settings['figure_name'] = 'scatter_heatmap_posterior'
        if parameterSamples  ==[] : parameterSamples = self.post_burn_in_samples
        if parameterNamesAndMathTypeExpressionsDict == {}: parameterNamesAndMathTypeExpressionsDict = self.UserInput.parameterNamesAndMathTypeExpressionsDict
        if parameterNamesList == []: parameterNamesList = self.UserInput.parameterNamesList #This is created when the parameter_estimation object is initialized.        
        if parameterMAPValue == []: parameterMAPValue = self.map_parameter_set
        if parameterMuAPValue == []: parameterMuAPValue = self.mu_AP_parameter_set
        if parameterInitialValue == []: parameterInitialValue = self.UserInput.model['InputParameterPriorValues']
        # will always be seperate plots
        posterior_df = pd.DataFrame(parameterSamples,columns=[parameterNamesAndMathTypeExpressionsDict[x] for x in parameterNamesList])
        # create graph variable for plotting options
        graphs_directory = self.UserInput.directories['graphs']
        # combine all the solutions and meta data for each parameter posterior to the simulation.
        # Zip parameters contain parameter columns in dataframe, parameter names, MAP, muAP, and initial value
        # compare each parameter with only unique solutions
        # i and j represent the index of an abstract matrix created from comparing the parameter vectors.
        # The loop moves through the matrix and compares parameters by plotting but will only plot the bottom triangle of the matrix.
        finalParametersAndMetaData1 = zip(posterior_df.columns, parameterNamesAndMathTypeExpressionsDict.keys(), parameterMAPValue, parameterMuAPValue, parameterInitialValue)
        for param_a_index, (param_a_column, param_a_name, param_a_MAP, param_a_mu_AP, param_a_initial) in enumerate(finalParametersAndMetaData1):
            #The zipping must be done each loop, because the enumeration can only occur one time per zip.
            finalParametersAndMetaData2 = zip(posterior_df.columns, parameterNamesAndMathTypeExpressionsDict.keys(), parameterMAPValue, parameterMuAPValue, parameterInitialValue)
            for param_b_index, (param_b_column, param_b_name, param_b_MAP, param_b_mu_AP, param_b_initial) in enumerate(finalParametersAndMetaData2):
                if param_a_index != param_b_index:
                    if self.UserInput.scatter_heatmap_plots_settings['all_pair_permutations']:
                        plotting_functions.createScatterHeatMapPlot(posterior_df[param_a_column], posterior_df[param_b_column], (param_a_column, param_a_name, param_a_MAP, param_a_mu_AP, param_a_initial),
                                    (param_b_column, param_b_name, param_b_MAP, param_b_mu_AP, param_b_initial), graphs_directory, plot_settings) 
                    else:
                        if param_a_index<param_b_index: # only use the bottom triangle of the matrix and do not use the main diagonal
                            plotting_functions.createScatterHeatMapPlot(posterior_df[param_a_column], posterior_df[param_b_column], (param_a_column, param_a_name, param_a_MAP, param_a_mu_AP, param_a_initial),
                                        (param_b_column, param_b_name, param_b_MAP, param_b_mu_AP, param_b_initial), graphs_directory, plot_settings) 

    def createSimulatedResponsesPlots(self, allResponses_x_values=[], allResponsesListsOfYArrays =[], plot_settings={},allResponsesListsOfYUncertaintiesArrays=[], showFigure=None): 
        if showFigure == None: showFigure = True
        #allResponsesListsOfYArrays  is to have 3 layers of lists: Response > Responses Observed, mu_guess Simulated Responses, map_Simulated Responses, (mu_AP_simulatedResponses) > Values
        if allResponses_x_values == []: 
            allResponses_x_values = nestedObjectsFunctions.makeAtLeast_2dNested(self.UserInput.responses_abscissa)
        if allResponsesListsOfYArrays  ==[]: #In this case, we assume allResponsesListsOfYUncertaintiesArrays == [] also.
            allResponsesListsOfYArrays = [] #Need to make a new list in the case that there was one already, to avoid overwriting the default argument object.
            allResponsesListsOfYUncertaintiesArrays = [] #Set accompanying uncertainties list to a blank list in case it is not already one. Otherwise appending would mess up indexing.
            simulationFunction = self.UserInput.simulationFunction #Do NOT use self.UserInput.model['simulateByInputParametersOnlyFunction']  because that won't work with reduced parameter space requests.
            simulationOutputProcessingFunction = self.UserInput.simulationOutputProcessingFunction #Do NOT use self.UserInput.model['simulationOutputProcessingFunction'] because that won't work with reduced parameter space requests.
            
            #We already have self.UserInput.responses_observed, and will use that below. So now we get the simulated responses for the guess, MAP, mu_ap etc.
            
            #Get mu_guess simulated output and responses. 
            self.mu_guess_SimulatedOutput = simulationFunction( self.UserInput.InputParameterInitialGuess) #Do NOT use self.UserInput.model['InputParameterInitialGuess'] because that won't work with reduced parameter space requests.
            if type(simulationOutputProcessingFunction) == type(None):
                self.mu_guess_SimulatedResponses = nestedObjectsFunctions.makeAtLeast_2dNested(self.mu_guess_SimulatedOutput)
                self.mu_guess_SimulatedResponses = nestedObjectsFunctions.convertInternalToNumpyArray_2dNested(self.mu_guess_SimulatedResponses)
            if type(simulationOutputProcessingFunction) != type(None):
                self.mu_guess_SimulatedResponses =  nestedObjectsFunctions.makeAtLeast_2dNested(     simulationOutputProcessingFunction(self.mu_guess_SimulatedOutput)     )
                self.mu_guess_SimulatedResponses = nestedObjectsFunctions.convertInternalToNumpyArray_2dNested(self.mu_guess_SimulatedResponses)
            #Check if we have simulation uncertainties, and populate if so.
            if type(self.UserInput.responses_simulation_uncertainties) != type(None):
                self.mu_guess_responses_simulation_uncertainties = nestedObjectsFunctions.makeAtLeast_2dNested(self.get_responses_simulation_uncertainties(self.UserInput.InputParameterInitialGuess))
                self.mu_guess_responses_simulation_uncertainties = nestedObjectsFunctions.convertInternalToNumpyArray_2dNested(self.mu_guess_responses_simulation_uncertainties)
                
            #Get map simiulated output and simulated responses.
            self.map_SimulatedOutput = simulationFunction(self.map_parameter_set)           
            if type(simulationOutputProcessingFunction) == type(None):
                self.map_SimulatedResponses = nestedObjectsFunctions.makeAtLeast_2dNested(self.map_SimulatedOutput)
                self.map_SimulatedResponses = nestedObjectsFunctions.convertInternalToNumpyArray_2dNested(self.map_SimulatedResponses)
            if type(simulationOutputProcessingFunction) != type(None):
                self.map_SimulatedResponses =  nestedObjectsFunctions.makeAtLeast_2dNested(     simulationOutputProcessingFunction(self.map_SimulatedOutput)     )
                self.map_SimulatedResponses = nestedObjectsFunctions.convertInternalToNumpyArray_2dNested(self.map_SimulatedResponses)
            #Check if we have simulation uncertainties, and populate if so.
            if type(self.UserInput.responses_simulation_uncertainties) != type(None):
                self.map_responses_simulation_uncertainties = nestedObjectsFunctions.makeAtLeast_2dNested(self.get_responses_simulation_uncertainties(self.map_parameter_set))
                self.map_responses_simulation_uncertainties = nestedObjectsFunctions.convertInternalToNumpyArray_2dNested(self.map_responses_simulation_uncertainties)
            
            if hasattr(self, 'mu_AP_parameter_set'): #Check if a mu_AP has been assigned. It is normally only assigned if mcmc was used.           
                #Get mu_AP simiulated output and simulated responses.
                self.mu_AP_SimulatedOutput = simulationFunction(self.mu_AP_parameter_set)
                if type(simulationOutputProcessingFunction) == type(None):
                    self.mu_AP_SimulatedResponses = nestedObjectsFunctions.makeAtLeast_2dNested(self.mu_AP_SimulatedOutput)
                    self.mu_AP_SimulatedResponses = nestedObjectsFunctions.convertInternalToNumpyArray_2dNested(self.mu_AP_SimulatedResponses)
                if type(simulationOutputProcessingFunction) != type(None):
                    self.mu_AP_SimulatedResponses =  nestedObjectsFunctions.makeAtLeast_2dNested(     simulationOutputProcessingFunction(self.mu_AP_SimulatedOutput)      )
                    self.mu_AP_SimulatedResponses = nestedObjectsFunctions.convertInternalToNumpyArray_2dNested(self.mu_AP_SimulatedResponses)
                #Check if we have simulation uncertainties, and populate if so.
                if type(self.UserInput.responses_simulation_uncertainties) != type(None):
                    self.mu_AP_responses_simulation_uncertainties = nestedObjectsFunctions.makeAtLeast_2dNested( self.get_responses_simulation_uncertainties(self.mu_AP_parameter_set))
                    self.mu_AP_responses_simulation_uncertainties = nestedObjectsFunctions.convertInternalToNumpyArray_2dNested(self.mu_AP_responses_simulation_uncertainties)
            
            #Now to populate the allResponsesListsOfYArrays and the allResponsesListsOfYUncertaintiesArrays
            for responseDimIndex in range(self.UserInput.num_response_dimensions):
                if not hasattr(self, 'mu_AP_parameter_set'): #Check if a mu_AP has been assigned. It is normally only assigned if mcmc was used.    
                    if self.UserInput.num_response_dimensions == 1: 
                        listOfYArrays = [self.UserInput.responses_observed[responseDimIndex], self.mu_guess_SimulatedResponses[responseDimIndex], self.map_SimulatedResponses[responseDimIndex]]        
                        allResponsesListsOfYArrays.append(listOfYArrays)
                        #Now to do uncertainties, there are two cases. First case is with only observed uncertainties and no simulation ones.
                        if type(self.UserInput.responses_simulation_uncertainties) == type(None): #This means there are no simulation uncertainties. So for each response dimension, there will be a list with only the observed uncertainties in that list.
                            allResponsesListsOfYUncertaintiesArrays.append( [self.UserInput.responses_observed_uncertainties[responseDimIndex]] ) #Just creating nesting, we need to give a list for each response dimension.
                        else: #This case means that there are some responses_simulation_uncertainties to include, so allResponsesListsOfYUncertaintiesArrays will have more dimensions *within* its nested values.
                            allResponsesListsOfYUncertaintiesArrays.append([self.UserInput.responses_observed_uncertainties[responseDimIndex],self.mu_guess_responses_simulation_uncertainties[responseDimIndex],self.map_responses_simulation_uncertainties[responseDimIndex]]) #We need to give a list for each response dimension.                                        
                    elif self.UserInput.num_response_dimensions > 1: 
                        listOfYArrays = [self.UserInput.responses_observed[responseDimIndex], self.mu_guess_SimulatedResponses[responseDimIndex], self.map_SimulatedResponses[responseDimIndex]]        
                        allResponsesListsOfYArrays.append(listOfYArrays)
                        #Now to do uncertainties, there are two cases. First case is with only observed uncertainties and no simulation ones.
                        if type(self.UserInput.responses_simulation_uncertainties) == type(None): #This means there are no simulation uncertainties. So for each response dimension, there will be a list with only the observed uncertainties in that list.
                            allResponsesListsOfYUncertaintiesArrays.append( [self.UserInput.responses_observed_uncertainties[responseDimIndex]] ) #Just creating nesting, we need to give a list for each response dimension.
                        else: #This case means that there are some responses_simulation_uncertainties to include, so allResponsesListsOfYUncertaintiesArrays will have more dimensions *within* its nested values.
                            allResponsesListsOfYUncertaintiesArrays.append([self.UserInput.responses_observed_uncertainties[responseDimIndex],self.mu_guess_responses_simulation_uncertainties[responseDimIndex],self.map_responses_simulation_uncertainties[responseDimIndex]]) #We need to give a list for each response dimension.                    
                if hasattr(self, 'mu_AP_parameter_set'):
                    if self.UserInput.num_response_dimensions == 1: 
                        listOfYArrays = [self.UserInput.responses_observed[responseDimIndex], self.mu_guess_SimulatedResponses[responseDimIndex], self.map_SimulatedResponses[responseDimIndex], self.mu_AP_SimulatedResponses[responseDimIndex]]        
                        allResponsesListsOfYArrays.append(listOfYArrays)
                        if type(self.UserInput.responses_simulation_uncertainties) == type(None): #This means there are no simulation uncertainties. So for each response dimension, there will be a list with only the observed uncertainties in that list.
                            allResponsesListsOfYUncertaintiesArrays.append( [self.UserInput.responses_observed_uncertainties[responseDimIndex]] ) #Just creating nesting, we need to give a list for each response dimension.
                        else: #This case means that there are some responses_simulation_uncertainties to include, so allResponsesListsOfYUncertaintiesArrays will have more dimensions *within* its nested values.
                            allResponsesListsOfYUncertaintiesArrays.append([self.UserInput.responses_observed_uncertainties[responseDimIndex],self.mu_guess_responses_simulation_uncertainties[responseDimIndex],self.map_responses_simulation_uncertainties[responseDimIndex],self.mu_AP_responses_simulation_uncertainties[responseDimIndex]]) #We need to give a list for each response dimension.                                        
                    elif self.UserInput.num_response_dimensions > 1: 
                        listOfYArrays = [self.UserInput.responses_observed[responseDimIndex], self.mu_guess_SimulatedResponses[responseDimIndex], self.map_SimulatedResponses[responseDimIndex], self.mu_AP_SimulatedResponses[responseDimIndex]]        
                        allResponsesListsOfYArrays.append(listOfYArrays)
                        if type(self.UserInput.responses_simulation_uncertainties) == type(None): #This means there are no simulation uncertainties. So for each response dimension, there will be a list with only the observed uncertainties in that list.
                            allResponsesListsOfYUncertaintiesArrays.append( [self.UserInput.responses_observed_uncertainties[responseDimIndex]] ) #Just creating nesting, we need to give a list for each response dimension.
                        else: #This case means that there are some responses_simulation_uncertainties to include, so allResponsesListsOfYUncertaintiesArrays will have more dimensions *within* its nested values.
                            allResponsesListsOfYUncertaintiesArrays.append([self.UserInput.responses_observed_uncertainties[responseDimIndex],self.mu_guess_responses_simulation_uncertainties[responseDimIndex],self.map_responses_simulation_uncertainties[responseDimIndex],self.mu_AP_responses_simulation_uncertainties[responseDimIndex]]) #We need to give a list for each response dimension. 

        if plot_settings == {}: 
            plot_settings = self.UserInput.simulated_response_plot_settings
            if 'legendLabels' not in plot_settings: #The normal case:
                if hasattr(self, 'mu_AP_parameter_set'): 
                    plot_settings['legendLabels'] = ['observed',  'mu_guess', 'MAP','mu_AP']
                else: #Else there is no mu_AP.
                    plot_settings['legendLabels'] = ['observed',  'mu_guess', 'MAP']
                if hasattr(self, "opt_SSR"): #This means we are actually doing an optimization, and self.opt_SSR exists.
                    plot_settings['legendLabels'] = ['observed',  'mu_guess', 'CPE']
            #Other allowed settings are like this, but will be fed in as simulated_response_plot_settings keys rather than plot_settings keys.
            #plot_settings['x_label'] = 'T (K)'
            #plot_settings['y_label'] = r'$rate (s^{-1})$'
            #plot_settings['y_range'] = [0.00, 0.025] #optional.
            #plot_settings['figure_name'] = 'tprposterior'
        if 'figure_name' not in plot_settings:
            plot_settings['figurename'] = 'Posterior'
        import PEUQSE.plotting_functions as plotting_functions
        setMatPlotLibAgg(self.UserInput.plotting_ouput_settings['setMatPlotLibAgg'])
        allResponsesFigureObjectsList = []
        for responseDimIndex in range(self.UserInput.num_response_dimensions): #TODO: Move the exporting out of the plot creation and/or rename the function and possibly have options about whether exporting graph, data, or both.
            #Some code for setting up individual plot settings in case there are multiple response dimensions.
            individual_plot_settings = copy.deepcopy(plot_settings) #we need to edit the plot settings slightly for each plot.
            if self.UserInput.num_response_dimensions == 1:
                responseSuffix = '' #If there is only 1 dimension, we don't need to add a suffix to the files created. That would only confuse people.
            if self.UserInput.num_response_dimensions > 1:
                responseSuffix = "_"+str(responseDimIndex)
            individual_plot_settings['figure_name'] = individual_plot_settings['figure_name']+responseSuffix
            if 'x_label' in plot_settings:
                if type(plot_settings['x_label']) == type(['list']) and len(plot_settings['x_label']) > 1: #the  label can be a single string, or a list of multiple response's labels. If it's a list of greater than 1 length, then we need to use the response index.
                    individual_plot_settings['x_label'] = plot_settings['x_label'][responseDimIndex]
            if 'y_label' in plot_settings:
                if type(plot_settings['y_label']) == type(['list']) and len(plot_settings['y_label']) > 1: #the  label can be a single string, or a list of multiple response's labels. If it's a list of greater than 1 length, then we need to use the response index.
                    individual_plot_settings['y_label'] = plot_settings['y_label'][responseDimIndex]                
            #TODO, low priority: we can check if x_range and y_range are nested, and thereby allow individual response dimension values for those.                               
            numberAbscissas = np.shape(allResponses_x_values)[0]
            #We have a separate abscissa for each response.              
            figureObject = plotting_functions.createSimulatedResponsesPlot(allResponses_x_values[responseDimIndex], allResponsesListsOfYArrays[responseDimIndex], individual_plot_settings, listOfYUncertaintiesArrays=allResponsesListsOfYUncertaintiesArrays[responseDimIndex], directory = self.UserInput.directories['graphs'], showFigure=showFigure)
               # np.savetxt(self.UserInput.directories['logs_and_csvs']+individual_plot_settings['figure_name']+".csv", np.vstack((allResponses_x_values[responseDimIndex], allResponsesListsOfYArrays[responseDimIndex])).transpose(), delimiter=",", header='x_values, observed, sim_initial_guess, sim_MAP, sim_mu_AP', comments='')
            allResponsesFigureObjectsList.append(figureObject)
        return allResponsesFigureObjectsList  #This is a list of matplotlib.pyplot as plt objects.

    def createMumpcePlots(self, showFigure=None):
        if showFigure == None: showFigure = False
        import PEUQSE.plotting_functions as plotting_functions
        setMatPlotLibAgg(self.UserInput.plotting_ouput_settings['setMatPlotLibAgg'])
        from PEUQSE.plotting_functions import plotting_functions_class
        figureObject_beta = plotting_functions_class(self.UserInput) # The "beta" is only to prevent namespace conflicts with 'figureObject'.
        parameterSamples = self.post_burn_in_samples
        
        #TODO: the posterior mu_vector and cov_matrix should be calculated elsewhere.
        posterior_mu_vector = np.mean(parameterSamples, axis=0)
        posterior_cov_matrix = np.cov(self.post_burn_in_samples.T)
        self.posterior_cov_matrix = posterior_cov_matrix
        #TODO: In future, worry about whether there are constants or not, since then we will have to trim down the prior.
        #Make the model_parameter_info object that mumpce Project class needs.
        self.UserInput.model_parameter_info = []#This variable name is for mumpce definition of variable names. Not what we would choose otherwise.
        for parameterIndex, parameterName in enumerate(self.UserInput.parameterNamesAndMathTypeExpressionsDict):
            individual_model_parameter_dictionary = {'parameter_number': parameterIndex, 'parameter_name': self.UserInput.parameterNamesAndMathTypeExpressionsDict[parameterName]} #we are actually putting the MathTypeExpression as the parameter name when feeding to mum_pce.
            self.UserInput.model_parameter_info.append(individual_model_parameter_dictionary)
        self.UserInput.model_parameter_info = np.array(self.UserInput.model_parameter_info)
        if len(self.UserInput.contour_plot_settings['active_parameters']) == 0:
            numParams = len(self.UserInput.model_parameter_info)
            active_parameters = np.linspace(0, numParams-1, numParams) #just a list of whole numbers.
            active_parameters = np.array(active_parameters, dtype='int')
        else:
            active_parameters = self.UserInput.contour_plot_settings['active_parameters']
        #TODO: reduce active_parameters by anything that has been set as a constant.
        pairs_of_parameter_indices = self.UserInput.contour_plot_settings['parameter_pairs']
        if pairs_of_parameter_indices == []:
            import itertools 
            all_pairs_iter = itertools.combinations(active_parameters, 2)
            all_pairs_list = list(all_pairs_iter)
            pairs_of_parameter_indices = all_pairs_list #right now these are tuples, and we need lists inside.
            for  pairIndex in range(len(pairs_of_parameter_indices)):
                pairs_of_parameter_indices[pairIndex] = list(pairs_of_parameter_indices[pairIndex])
        elif type(pairs_of_parameter_indices[0]) == type('string'):
            pairs_of_parameter_indices = self.UserInput.pairs_of_parameter_indices
            for  pairIndex in range(len(pairs_of_parameter_indices)):
                firstParameter = int(self.UserInput.parameterNamesAndMathTypeExpressionsDict[pairIndex[0]])
                secondParameter = int(self.UserInput.parameterNamesAndMathTypeExpressionsDict[pairIndex[0]])
                pairs_of_parameter_indices[pairIndex] = [firstParameter, secondParameter]
        #Below we populate any custom fields as necessary. These go into a separate argument when making mumpce plots
        #Because these are basically arguments for a 'patch' on mumpce made by A. Savara and E. Walker.
        contour_settings_custom = {}
        # max_x/y_ticks and num_x/y_ticks are included in the following dict to keep backwards compatability
        contour_settings_custom_fields = {'figure_name','fontsize','max_num_y_ticks','max_num_x_ticks','num_y_ticks','num_x_ticks','colormap_posterior_customized','colormap_prior_customized','contours_normalized','colorbars','axis_limits','dpi', 'num_pts_per_axis','cmap_levels', 'space_between_subplots', 'zoom_std_devs', 'x_ticks', 'y_ticks', 'center_on'} #This is a set, not a dictionary.
        for custom_field in contour_settings_custom_fields:
            if custom_field in self.UserInput.contour_plot_settings:
                contour_settings_custom[custom_field] = self.UserInput.contour_plot_settings[custom_field]        
        #The colormap fields need to be removed if they are set to the default, because the default coloring is set in the mumpce class when they are not provided.
        if 'colormap_posterior_customized' in contour_settings_custom:
            if contour_settings_custom['colormap_posterior_customized'].lower() == 'default' or  contour_settings_custom['colormap_posterior_customized'].lower() == 'auto':
                del contour_settings_custom['colormap_posterior_customized']
        if 'colormap_prior_customized' in contour_settings_custom:
            if contour_settings_custom['colormap_prior_customized'].lower() == 'default' or contour_settings_custom['colormap_prior_customized'].lower() == 'auto':
                del contour_settings_custom['colormap_prior_customized']
        baseFigureName = contour_settings_custom['figure_name']
        #First make individual plots if requested.
        if self.UserInput.contour_plot_settings['individual_plots'] == 'auto':
            individual_plots = True
        else:
            individual_plots = self.UserInput.contour_plot_settings['individual_plots']
        if individual_plots == True:
            for pair in pairs_of_parameter_indices:
                contour_settings_custom['figure_name'] = self.UserInput.directories['graphs'] + baseFigureName + "__" + str(pair).replace('[','').replace(']','').replace(',','_').replace(' ','')
                figureObject_beta.mumpce_plots(model_parameter_info = self.UserInput.model_parameter_info, active_parameters = active_parameters, pairs_of_parameter_indices = [pair], posterior_mu_vector = posterior_mu_vector, posterior_cov_matrix = posterior_cov_matrix, prior_mu_vector = np.array(self.UserInput.mu_prior), prior_cov_matrix = self.UserInput.covmat_prior, contour_settings_custom = contour_settings_custom, showFigure=showFigure,)               
        #now make combined plots if requested.
        if self.UserInput.contour_plot_settings['combined_plots'] == 'auto':
            if len(pairs_of_parameter_indices) > 5:
                combined_plots = False
            else:
                combined_plots = True
        if combined_plots == True:
            contour_settings_custom['figure_name'] = self.UserInput.directories['graphs']+baseFigureName + "__combined"
            figureObject_beta.mumpce_plots(model_parameter_info = self.UserInput.model_parameter_info, active_parameters = active_parameters, pairs_of_parameter_indices = pairs_of_parameter_indices, posterior_mu_vector = posterior_mu_vector, posterior_cov_matrix = posterior_cov_matrix, prior_mu_vector = np.array(self.UserInput.mu_prior), prior_cov_matrix = self.UserInput.covmat_prior, contour_settings_custom = contour_settings_custom, showFigure=showFigure)
        return figureObject_beta

    @CiteSoft.after_call_compile_consolidated_log(compile_checkpoints=True) #This is from the CiteSoft module.
    def createAllPlots(self, verbose = False, showFigure=None):
        #if showFigure is none, then the default showFigure choices will occur for each of the plotting functions.
        print("Creating all plots for PEUQSE PE_object...")
        if self.UserInput.request_mpi == True: #need to check if UserInput.request_mpi is on, since if so we will only make plots after the final process.
            import os; import sys
            import PEUQSE.parallel_processing
            if PEUQSE.parallel_processing.finalProcess == True:
                pass#This will proceed as normal.
            elif PEUQSE.parallel_processing.finalProcess == False:
                return False #this will stop the plots creation.

        try:
            self.makeHistogramsForEachParameter(showFigure=showFigure)               
            if verbose: print("Finished with make histograms function call.")
        except:
            print("Unable to make histograms plots. This usually means your model is not returning simulated results for most of the sampled parameter possibilities.")


        try:
            self.makeSamplingScatterMatrixPlot(plot_settings=self.UserInput.scatter_matrix_plots_settings, showFigure=showFigure)             
            if verbose: print("Finished with makeSamplingScatterMatrixPlot function call.")
        except:
            print("Unable to make scatter matrix plot. This usually means your run is not an MCMC run, or that the sampling did not work well. If you are using Metropolis-Hastings, try EnsembleSliceSampling or try a uniform distribution multistart.")


        try:
            self.makeScatterHeatMapPlots(plot_settings=self.UserInput.scatter_heatmap_plots_settings, showFigure=showFigure)
            if verbose: print("Finished with make scatter heatmaps function call.")
        except:
            print("Unable to make scatter heatmap plots. This usually means your run is not an MCMC run, or that the sampling did not work well. If you are using Metropolis-Hastings, try one of the other samplers: EnsembleSliceSampling,  EnsembleJumpSampling,  astroidal distribution multistart, or uniform distribution multistart.")

        try:        
            self.createMumpcePlots(showFigure=showFigure)
            if verbose: print("Finished with create contour plots function call.")
        except:
            print("Unable to make contour plots. This usually means your run is not an MCMC run. However, it could mean that your prior and posterior are too far from each other for plotting.  You can change contour_plot_settings['colobars'] to false and can also change the contour_plot_settings['axis_limits'] if you know which region you wish to have plotted.")

        try:
            self.createSimulatedResponsesPlots(allResponses_x_values=[], allResponsesListsOfYArrays =[], plot_settings={},allResponsesListsOfYUncertaintiesArrays=[], showFigure=showFigure) #forcing the arguments to be blanks, because otherwise it might use some cached values.
            if verbose: print("Finished with create simulated responses plots function call.")
        except:
            print("Unable to make simulated response plots. This is unusual and typically means your observed values and simulated values are not the same array shape. If so, that needs to be fixed.")
            pass
            
        print("Finished creating all plots. Only some plots are shown on screen. The fulls set of plots are in:", self.UserInput.directories['graphs']) #TODO: take the graphs string, remove the '.' at the front if present, and print the full absolute path here.
            
    def save_to_dill(self, base_file_name, file_name_prefix ='',  file_name_suffix='', file_name_extension='.dill'):
        save_PE_object(self, base_file_name, file_name_prefix=file_name_prefix, file_name_suffix=file_name_suffix, file_name_extension=file_name_extension)
    def load_from_dill(self, base_file_name, file_name_prefix ='',  file_name_suffix='', file_name_extension='.dill'):
        theObject = load_PE_object(base_file_name, file_name_prefix=file_name_prefix, file_name_suffix=file_name_suffix, file_name_extension=file_name_extension)
        print("PE_object.load_from_dill executed. This function returns a new PE_object. To overwrite an existing PE_object, use PE_object = PE_object.load_from_dill(...)")
        return theObject
        
class verbose_optimization_wrapper: #Learned how to use callback from Henri's post https://stackoverflow.com/questions/16739065/how-to-display-progress-of-scipy-optimize-function
    def __init__(self, simulationFunction):
        self.simulationFunction = simulationFunction
        self.FirstCall = True # Just intializing.
        self.iterationNumber = 0 # Just intializing.
    
    def simulateAndStoreObjectiveFunction(self, discreteParameterVector):
        #This class function is what we feed to the optimizer. It mainly keeps track of what has been tried so far.
        simulationOutput = self.simulationFunction(discreteParameterVector) # the actual evaluation of the function
        self.lastTrialDiscreteParameterVector = discreteParameterVector
        self.lastTrialObjectiveFunction = simulationOutput
        return simulationOutput
    
    def callback(self, discreteParameterVector, *extraArgs):
        #This class function has to be passed in as the callback function argument to the optimizer.
        #basically, it gets 'called' between iterations of the optimizer.
        #Some optimizers give back extra args, so there is a *extraArgs argument above.
        if self.FirstCall == True:
            parameterNamesString = ""
            for parameterIndex in range(len(discreteParameterVector)):
                parameterName = f"Par-{parameterIndex+1}"
                parameterNamesString += f"{parameterName:10s}\t"
            headerString = "Iter  " + parameterNamesString + "ObjectiveF"
            print(headerString)
            self.FirstCall = False
        
        iterationNumberString = "{0:4d}  ".format(self.iterationNumber)
        discreteParameterVector = self.lastTrialDiscreteParameterVector #We take the stored one rather than the one provided to make sure that we're getting the same one as the stored objective function.
        parameterValuesString = ""
        for parameterValue in discreteParameterVector:
            parameterValuesString += f"{parameterValue:10.5e}\t"
        currentObjectiveFunctionValue = f"{self.lastTrialObjectiveFunction:10.5e}"
        iterationOutputString = iterationNumberString + parameterValuesString + currentObjectiveFunctionValue
        print(iterationOutputString)
        self.iterationNumber += 1 #In principle, could be done inside the simulateAndStoreObjectiveFunction, but this way it is after the itration number has been printed.


def convertPermutationsToSamples(permutations_MAP_logP_and_parameters_values, maxLogP=None, relativeFilteringThreshold=1E-2, priorsVector=None):
    #The relative filtering threshold removes anything which has a probability lower than that relative to maxLogP.
    #relativeFilteringThreshold should be a value between 0 and 1.
    #the permutations_MAP_logP_and_parameters_values should have the form logP, Parameter1, Parameter2, etc.
    #first get maxLogP if it's not provided.
    permutationsArray = permutations_MAP_logP_and_parameters_values
    if type(maxLogP) != type(None):
        maxLogP = maxLogP
    elif type(maxLogP) == type(None):
        maxLogP= -1*float('inf') #initializing.
        for element in permutationsArray:
            if element[0] > maxLogP:
                maxLogP = element[0]    
    #now calculate the absoluteFilteringThreshold:
    absoluteFilteringThreshold = maxLogP + np.log(relativeFilteringThreshold)    
    #Now make the samples repetitions based no the logP values.
    expandedArraysList = []
    for element in permutationsArray:
        if element[0] > absoluteFilteringThreshold:
            #If P2 is the smaller probability, here given by the absoluteFilteringThreshold, then...
            #it turns out we want P1/P2 = e^(logP1-logP2), where the logs here are all base e, which is our situation.
            #if it was base 10, we would want P1/P2 = 10^(log10(P1) -log10(P2)
            numberOfRepetitionsNeeded = np.exp(element[0]-absoluteFilteringThreshold)
            onesArray = np.ones((int(numberOfRepetitionsNeeded),len(element)))
            repeatedArray = onesArray * element
            expandedArraysList.append(repeatedArray)            
        elif element[0] < absoluteFilteringThreshold:
            pass        
    return np.vstack(expandedArraysList) #This stacks the expandedArraysList into a single array.


'''Below are a bunch of functions for Euler's Method.'''
#This takes an array of dydt values. #Note this is a local dydtArray, it is NOT a local deltaYArray.
software_name = "Integrated Production (Objective Function)"
software_version = "1.0.0"
software_unique_id = "https://doi.org/10.1016/j.susc.2016.07.001"
software_kwargs = {"version": software_version, "author": ["Aditya Savara"], "doi": "https://doi.org/10.1016/j.susc.2016.07.001", "cite": "Savara, Aditya. 'Simulation and fitting of complex reaction network TPR: The key is the objective function.' Surface Science 653 (2016): 169-180."} 
@CiteSoft.function_call_cite(unique_id=software_unique_id, software_name=software_name, **software_kwargs)
def littleEulerGivenArray(y_initial, t_values, dydtArray): 
    #numPoints = len(t_values)
    simulated_t_values = t_values #we'll simulate at the t_values given.
    simulated_y_values = np.zeros(len(simulated_t_values)) #just initializing.
    simulated_y_values[0] = y_initial
    dydt_values = dydtArray #We already have them, just need to calculate the delta_y values.
    for y_index in range(len(simulated_y_values)-1):
        localSlope = dydtArray[y_index]
        deltat_resolution = t_values[y_index+1]-t_values[y_index]
        simulated_y_values[y_index+1] = simulated_y_values[y_index] + localSlope * deltat_resolution
#        print(simulated_t_values[y_index+1], simulated_y_values[y_index+1], localSlope, localSlope * deltat_resolution)
#        print(simulated_y_values[y_index], simulated_t_values[y_index]*10-(simulated_t_values[y_index]**2)/2 +2)
    return simulated_t_values, simulated_y_values, dydt_values

#The initial_y_uncertainty is a scalar, the dydt_uncertainties is an array. t_values is an arrray, so the npoints don't need to be evenly spaced.
def littleEulerUncertaintyPropagation(dydt_uncertainties, t_values, initial_y_uncertainty=0, forceNonzeroInitialUncertainty=True):
    y_uncertainties = dydt_uncertainties*0.0
    y_uncertainties[0] = initial_y_uncertainty #We have no way to make an uncertainty for point 0.
    for index in range(len(dydt_uncertainties)-1): #The uncertainty for each next point is propagated through the uncertainty of the current value and the delta_t*(dy/dt uncertainty), since we are adding two values.
        deltat_resolution = t_values[index+1]-t_values[index]
        y_uncertainties[index+1] = ((y_uncertainties[index])**2+(dydt_uncertainties[index]*deltat_resolution)**2)**0.5
    if forceNonzeroInitialUncertainty==True:
        if initial_y_uncertainty == 0: #Errors are caused if initial_y_uncertainty is left as zero, so we take the next uncertainty as an assumption for a reasonable base estimate of the initial point uncertainty.
            y_uncertainties[0] = y_uncertainties[1]   
    return y_uncertainties

#for calculating y at time t from dy/dt.  
def littleEulerGivenFunction(y_initial, deltat_resolution, dydtFunction, t_initial, t_final):
    numPoints = int((t_final-t_initial)/deltat_resolution)+1
    simulated_t_values = np.linspace(t_initial, t_final, numPoints)
    simulated_y_values = np.zeros(len(simulated_t_values)) #just initializing.
    dydt_values = np.zeros(len(simulated_t_values)) #just initializing.
    simulated_y_values[0] = y_initial
    for y_index in range(len(simulated_y_values)-1):
        localSlope = dydtFunction(simulated_t_values[y_index] ) 
        dydt_values[y_index]=localSlope
        simulated_y_values[y_index+1] = simulated_y_values[y_index] + localSlope * deltat_resolution
#        print(simulated_t_values[y_index+1], simulated_y_values[y_index+1], localSlope, localSlope * deltat_resolution)
#        print(simulated_y_values[y_index], simulated_t_values[y_index]*10-(simulated_t_values[y_index]**2)/2 +2)
    return simulated_t_values, simulated_y_values, dydt_values

def dydtNumericalExtraction(t_values, y_values, last_point_derivative = 0):
    lastIndex = len(y_values)-1
    delta_y_numerical = np.diff(np.insert(y_values,lastIndex,y_values[lastIndex])) #The diff command gives one less than what is fed in, so we insert the last value again. This gives a final value derivative of 0.
    delta_y_numerical[lastIndex] = last_point_derivative #now we set that last point to the optional argument.
    #It is ASSUMED that the t_values are evenly spaced.
    delta_t = t_values[1]-t_values[0]
    dydtNumerical = delta_y_numerical/delta_t
    return dydtNumerical
'''End of functions related to Euler's Method'''

#TODO: move this into some kind of support module for parsing. Like XYYYDataFunctions or something like that.
def returnReducedIterable(iterableObjectToReduce, reducedIndices):
    #If a numpy array or list is provided, the same will be returned. Else, a list will be returned.
    #For arrays, only 1D and square 2D are supported. Anything else will only do the first axis.
    reducedIterable = copy.deepcopy(iterableObjectToReduce) #Doing this initially so that unsupported cases will still return something.
    
    #In most cases, we use a little function that makes a list to do the reduction.
    def returnReducedList(iterableObjectToReduce, reducedIndices):
        reducedList = [] #just initializing.
        for elementIndex,element in enumerate(iterableObjectToReduce):
            if elementIndex in reducedIndices:
                reducedList.append(element)
        return reducedList

    #Now to do the actual reduction.
    if type(iterableObjectToReduce)== type(np.array([0])):
        if len(np.shape(iterableObjectToReduce)) == 1: #If it's 1D, we can just use a list and convert back to numpy array.
            reducedIterableAsList = returnReducedList(iterableObjectToReduce, reducedIndices)
            reducedIterable = np.array(reducedIterableAsList)
        if len(np.shape(iterableObjectToReduce)) == 2: #If it's a 2D square matrix, then we will still support it.
            if np.shape(iterableObjectToReduce)[0] == np.shape(iterableObjectToReduce)[1]: #Make sure it is square before trying to do more:
                #FIRST GO ACROSS THE ROWS.
                reducedIterableAsList = returnReducedList(iterableObjectToReduce, reducedIndices)
                partiallyReducedIterable = np.array(reducedIterableAsList)
                #NOW TRANSPOSE, DO IT AGAIN, AND THEN TRANSPOSE BACK.
                partiallyReducedIterable = partiallyReducedIterable.transpose()
                reducedIterableAsList = returnReducedList(partiallyReducedIterable, reducedIndices)
                reducedIterable = np.array(reducedIterableAsList).transpose() #convert to array and transpose
            else: #If it's 2D but not square, we just reduce along the row axis (main axis)
                reducedIterableAsList = returnReducedList(iterableObjectToReduce, reducedIndices)
                reducedIterable = np.array(reducedIterableAsList)
    else: # the following is included in the else, type(iterableObjectToReduce)== type(['list']):
        reducedIterable = returnReducedList(iterableObjectToReduce, reducedIndices)
    if np.shape(reducedIterable) == np.shape(iterableObjectToReduce):
        print("returnReducedIterable received an object type or size that is not supported.")
    return reducedIterable



def returnShapedResponseCovMat(numResponseDimensions, uncertainties):
    #The uncertainties, whether transformed or not, must be one of the folllowing: a) for a single dimension response can be a 1D array of standard deviations, b) for as ingle dimension response can be a covmat already (so already variances), c) for a multidimensional response we *only* support standard deviations at this time.
    if numResponseDimensions == 1:
        shapedUncertainties = np.array(uncertainties, dtype="float") #Initializing variable. 
        if np.shape(shapedUncertainties)[0] == (1): #This means it's just a list of standard deviations and needs to be squared to become variances.
            shapedUncertainties = np.square(shapedUncertainties) # Need to square standard deviations to make them into variances.
        else:
            shapedUncertainties = shapedUncertainties
    elif numResponseDimensions > 1:  #if the dimensionality of responses is greater than 1, we need to go through each one separately to check.
        for responseIndex in range(numResponseDimensions):
            shapedUncertainties = np.array(uncertainties, dtype="object") #Filling variable.   
            if np.shape(shapedUncertainties[responseIndex])[0] == (1): #This means it's just a list of standard deviations and needs to be squared to become variances.
                shapedUncertainties[responseIndex] = np.square(shapedUncertainties[responseIndex]) # Need to square standard deviations to make them into variances.
            else:
                shapedUncertainties[responseIndex] = shapedUncertainties[responseIndex]
    return shapedUncertainties

def boundsCheck(values, valuesBounds, boundsType):
    #Expects three arguments.
    #the first two are 1D array like arguments (values and a set of *either* upper bounds or lower bounds)
    #The third argumment is the type of bounds, either 'upper' or 'lower'
    #In practice, this means the function usually needs to be called twice.
    #A "None" type is expected for something that is not bounded in that direction. 
    
    #We first need to make arrays and remove anything that is None in the bounds.
    values = np.array(values).flatten()
    valuesBounds = np.array(valuesBounds).flatten()
    #to remove, we use brackets that pull out the indices where the comparison is not None. This is special numpy array syntax.
    parametersTruncated = values[valuesBounds !=  None].flatten() #flattening because becomes mysteriously nested.  On 6/28/22, removed the type call since python behavior changed. The line used to be: parametersTruncated = values[type(valuesBounds) != type(None)].flatten()
    parametersBoundsTruncated = valuesBounds[valuesBounds !=  None].flatten() #flattening because becomes mysteriously nested. On 6/28/22, removed the type call since python behavior changed. The line used to be: parametersBoundsTruncated = valuesBounds[type(valuesBounds) != type(None)].flatten()
    if boundsType.lower() == 'upper': #we make the input into lower case before proceeding.
        upperCheck = parametersTruncated <= parametersBoundsTruncated #Check if all are smaller.
        if False in upperCheck: #If any of them failed, we return False.
            return False
        else:
            pass #else we do the lower bounds check next.
    if boundsType.lower() == 'lower':
        lowerCheck = parametersTruncated >= parametersBoundsTruncated #Check if all are smaller.
        if False in lowerCheck: #If any of them failed, we return False.
            return False
        else:
            pass
    return True #If we have gotten down to here without returning False, both checks have passed and we return true.

def arrayThresholdFilter(inputArray, filterKey=[], thresholdValue=0, removeValues = 'below', transpose=False):
    #The thesholdFilter function takes an array and removes rows according to a filter key and thresholdValue.
    #The filterKey should be a 1D array and will be taken as the first column of the array if not provided.
    #The function finds where the filterKey is above or below the thresholdValue and then removes those rows from the original array.
    #removeValues can be "above" or "below".  
    if len(inputArray) == 0: #This should not happen for normal usage, but it has been observed in practice.
        return inputArray
    if transpose == True: #This is meant for 2D arrays.
        inputArray = np.array(inputArray).transpose()
    if len(np.shape(inputArray)) == 1:
        inputArray2D = np.atleast_2d(inputArray).transpose()
    if len(filterKey) == 0:
        filterKey == inputArray[0]
    #Now some masking type things to delete the rows above a certain value.
    filteringFailures = np.zeros(np.shape(filterKey))
    if removeValues.lower() == 'above':
        filteringFailures[filterKey>thresholdValue] = 1 #False and True, where True is beyond the filter
    if removeValues.lower() == 'below':
        filteringFailures[filterKey<thresholdValue] = 1 #False and True, where True is beyond the filter
    filteringFailuresStacked = filteringFailures*1.0 #initializing this, it is going to become a mask type shape we need.
    for dataVector in range(1, np.shape(inputArray)[1]): #This "shape()[1]" gives us the number of dataVectors we need to make the masked array.
        filteringFailuresStacked = np.hstack((filteringFailuresStacked, filteringFailures))
    inputArrayThresholdMarked = inputArray*1.0 #making a copy
    inputArrayThresholdMarked[filteringFailuresStacked==True] = float('nan') #setting any rows with large values to nan. The array filteringFailuresStacked has "True" across each of those rows.
    #Now need to remove what is masked. We need to actually remove it since we'll be doing more than mean and std after this.
    #https://stackoverflow.com/questions/22032668/numpy-drop-rows-with-all-nan-or-0-values
    #The first step is apply a "mask = np.all(..., axis=1)" line.
    mask = np.all(np.isnan(inputArrayThresholdMarked), axis=1) #This tells us which rows are all nan.
    filteredArray = inputArrayThresholdMarked[~mask] #This does the filtering where rows are deleted.
    return filteredArray

@CiteSoft.after_call_compile_consolidated_log(compile_checkpoints=True)
def exportCitations():
    pass

def setMatPlotLibAgg(matPlotLibAggSetting = 'auto'):
    #choice can be 'auto', True, or Fales.
    if matPlotLibAggSetting == 'auto':
        import platform #check if the system is Linux.
        if platform.system() == "Linux":
            matPlotLibAggSetting = True
        else:
            matPlotLibAggSetting = False
    if matPlotLibAggSetting == False:
        return #do nothing.
    if matPlotLibAggSetting == True:
        import PEUQSE.plotting_functions as plotting_functions
        plotting_functions.matplotlib.use('Agg') #added by A. Savara June 29th, 2021.
        #no return needed.

def pickleAnObject(objectToPickle, base_file_name, file_name_prefix ='',  file_name_suffix='', file_name_extension='.pkl'):
    try:
        import pickle
        base_file_name = base_file_name.replace(file_name_extension, "") #remove the pkl extension if it’s already there, then we will add it back.
        data_filename = file_name_prefix + base_file_name + file_name_suffix + file_name_extension
        with open(data_filename, 'wb') as picklefile:
            pickle.dump(objectToPickle, picklefile)
    except Exception as theError:
        print("pickleAnObject was unable to perform pickling. The error was:", theError)

def unpickleAnObject(base_file_name, file_name_prefix ='',  file_name_suffix='', file_name_extension='.pkl'):
    import pickle
    base_file_name = base_file_name.replace(file_name_extension, "") #remove the pkl extension if it’s already there, then we will add it back.
    data_filename = file_name_prefix + base_file_name + file_name_suffix + file_name_extension
    with open(data_filename, 'rb') as picklefile:
        theObject = pickle.load(picklefile)
    return theObject


def dillpickleAnObject(objectToPickle, base_file_name, file_name_prefix ='',  file_name_suffix='', file_name_extension='.dill'):
    #Can't use pickle. Need to use dill.
    try:
        import dill
    except:
        print("To use this feature requires dill. If you don't have it, open an anaconda prompt and type 'pip install dill' or use conda install. https://anaconda.org/anaconda/dill")
    base_file_name = base_file_name.replace(file_name_extension, "") #remove the pkl extension if it’s already there, then we will add it back.
    data_filename = file_name_prefix + base_file_name + file_name_suffix + file_name_extension
    try:
        with open(data_filename, 'wb') as picklefile:
            dill.dump(objectToPickle, picklefile)
    except Exception as theError:
        print("dillpickleAnObject was unable to perform dill pickling. The error was:", theError)
        

def unDillpickleAnObject(base_file_name, file_name_prefix ='',  file_name_suffix='', file_name_extension='.dill'):
    try:
        import dill
    except:
        print("To use this feature requires dill. If you don't have it, open an anaconda prompt and type 'pip install dill' or use conda install. https://anaconda.org/anaconda/dill")
    base_file_name = base_file_name.replace(file_name_extension, "") #remove the pkl extension if it’s already there, then we will add it back.
    data_filename = file_name_prefix + base_file_name + file_name_suffix + file_name_extension
    with open(data_filename, 'rb') as picklefile:
        theObject = dill.load(picklefile)
    return theObject

def save_PE_object(objectToPickle, base_file_name, file_name_prefix ='',  file_name_suffix='', file_name_extension='.dill'):
    dillpickleAnObject(objectToPickle, base_file_name, file_name_prefix=file_name_prefix, file_name_suffix=file_name_suffix, file_name_extension=file_name_extension)

def load_PE_object(base_file_name, file_name_prefix ='',  file_name_suffix='', file_name_extension='.dill'):
    theObject = unDillpickleAnObject(base_file_name, file_name_prefix=file_name_prefix, file_name_suffix=file_name_suffix, file_name_extension=file_name_extension)
    return theObject

def deleteAllFilesInDirectory(mydir=''):
    import os
    import copy
    if mydir == '':
        working_dir=os.getcwd()
        mydir = working_dir
    filelist = copy.deepcopy(os.listdir(mydir))
    for f in filelist:
        os.remove(os.path.join(mydir, f))

def getPointsNearExistingSample(numPointsToGet, existingSamples, logP_value = None, parameters_values = None, sortBy = 'relative_delta', pickleFileName='pointsNearExistingSample.pkl', unique_points=True):
    """
    This function retrieves a number of points near a point in existingSamples, either based on a logP_value or parameters_values.
    All of the rows in existingSamples must be of the form of LogP in the first column and parameters_values in the later columns.
    Either a logP_value can be provided to get the nearest points, or a parameters_values must be provided.
    if both are provided, the parameters_values vector will be how the 'reference' point will be chosen.

    :param numPointsToGet: Number of points to generate around point of interest. (:type: int)
    :param existingSamples: Array of existing points or string of CSV or PKL file that contains previous samples from another BPE run. It is recommended to import mcmc_logP_and_parameter_samples.csv. (:type: np.array or str)
    :param logP_value: LogP value to center points around. logP_value or parameters_value must be used as criteria. (:type: float)
    :param parameter_values: Parameter values to center points around. logP_value or parameters_value must be used as criteria. (:type: list or np.array)
    :param sortBy: Define the criteria to sort. Options are ['relative_delta', 'absolute_delta', 'absolute_distance', 'relative_distance']. (:type: str)
    :param pickleFileName: The name to export the pickle file of the nearest points. (:type: str)

    :return extracted_parameter_samples: The parameter sets that meet the defined criteria. Shape is (numPointsToGet, numParameters). (:type: np.array)
    :return extracted_logP_values: The logP values of the associated parameter sets. (:type: np.array)
    :return extracted_objective_values: The objective values to order the parameters on the defined criteria. (:type: np.array)
    """
    
    #The sorting can occur by 'relative_delta', 'absolute_delta', 'absolute_distance', 'relative_distance'. 

    #First check if existingSamples is a string. If it's a string, we assume it's a filename, including extension.
    if isinstance(existingSamples, str):
        if ".csv" in existingSamples:
            existingSamples = np.genfromtxt(existingSamples, delimiter=',', dtype=float)
        elif ".pkl" in existingSamples:
            existingSamples = unpickleAnObject(existingSamples)
    else: #else it is already an array like object.
       pass 

    #Now, we need to remove any rows where existingSamples has '-inf' in the first column, because we don't want to sample from points with 0 probability:
    existingSamples = existingSamples[ existingSamples[:,0] > float('-inf')] #this is numpy syntax for returning a filtered array with a particular condition, and here the condition is that for all rows the first value is > float('-inf').

    if not isinstance(parameters_values, type(None)):
        referencePoint = parameters_values
    else: 
        # find Index where existingSamples[:,0] = logP_value, takes the first value encountered that has the lowest value. This handles equal differences.
        indexToUse = np.abs(existingSamples[:,0] - logP_value).argmin() # finds the value that is closest to the input logP value
        parameters_values = existingSamples[indexToUse]
        referencePoint = parameters_values[1:]

    #now we will add a 0 in front to represent a logP_value. This will come in useful during subtractions.
    referencePointWithZeroInFront =  np.hstack(([0],referencePoint))

    #Now calculate the sortBy array.
    sortByCalculationsArray = copy.deepcopy(existingSamples)
    if sortBy == 'absolute_delta': #take the deltas relative to the reference point, then take their absolute values.
        sortByCalculationsArray = (existingSamples - referencePointWithZeroInFront)
        sortByCalculationsArray[:,1:] = np.abs(sortByCalculationsArray[:,1:])
    if sortBy == 'relative_delta': #take the deltas relative to the reference point, then take their absolute values, then divide by absolute magnitudes.
        sortByCalculationsArray = (existingSamples - referencePointWithZeroInFront)
        sortByCalculationsArray[:,1:] = np.abs(sortByCalculationsArray[:,1:])/ np.abs(referencePointWithZeroInFront[1:]) #divide by all of the parameter magnitudes.
    # Distance is calculated according to Sqrt(Sum((xi – xi0)^2)). This section only squares the residual.
    if sortBy == 'absolute_distance': # take distance relative to reference point
        sortByCalculationsArray = (existingSamples - referencePointWithZeroInFront)**2
        sortByCalculationsArray[:,1:] = np.abs(sortByCalculationsArray[:,1:])
    if sortBy == 'relative_distance': #take distance relative to reference point
        sortByCalculationsArray = (existingSamples - referencePointWithZeroInFront)**2
        sortByCalculationsArray[:,1:] = np.abs(sortByCalculationsArray[:,1:])/ np.abs(referencePointWithZeroInFront[1:]**2) #this converts into relative distance since (xi - xi0)**2/xi0**2 = ((xi - xi0)/xi)**2

    # we must sum over the rows only, so axis=1 is necessary. 
    # The axis is added to allow for hstack to work. Must be a 2d array.
    # Sum((xi – xi0)^2) is guided by:
    objectiveFunctionArray = np.sum(sortByCalculationsArray[:,1:], axis=1)[:, np.newaxis] # add an axis to make 2d array

    # check if criteria is by distance, if so then wrap the evaluation in a sqrt. 
    # Sqrt(Sum((xi – xi0)^2)) is guided by:
    if 'distance' in sortBy:
        objectiveFunctionArray = np.sqrt(objectiveFunctionArray)

    #now we can stack this in front of the existingSamples for sorting.
    arrayToSort = np.hstack((objectiveFunctionArray, existingSamples))
    
    #now sort it.
    sortedArray = arrayToSort[arrayToSort[:,0].argsort()] #by default this will be smallest to largest, which is what we want.
    
    # have only unique points if unique_points is True
    if unique_points:
        sortedArray = np.unique(sortedArray, axis=0)

    extractedSamples_with_objective_function_and_logP = sortedArray[0:numPointsToGet].T #extract the relevant rows and transform to appropriate shape of (numPointsToGet, numParameters)

    # seperate values into separate variables. 
    extracted_objective_values = extractedSamples_with_objective_function_and_logP[0]
    extracted_logP_values = extractedSamples_with_objective_function_and_logP[1]
    extracted_parameter_samples = extractedSamples_with_objective_function_and_logP[2:].T

    #pickle pointes to easily be used as initial guess
    pickleAnObject(extracted_parameter_samples, pickleFileName)
    # return parameter samples, logP values, and objective values separately
    return extracted_parameter_samples, extracted_logP_values, extracted_objective_values

def truncateSamples(samples, parameterBoundsLower=None, parameterBoundsUpper=None, returnMask=False):
    """
    Truncate samples by bounding the parameter space. Put None in bounds that are not truncated.
    Parameter bounds are inclusive.

    :param samples: Samples after mcmc run. (:type: np.array)
    :param parameterBoundsLower: List of parameter lower bounds. Use None to indicate a bound not being applied. (:type: list)
    :param parameterBoundsUpper: List of parameter upper bounds. Use None to indicate a bound not being applied. (:type: list)
    :param returnMask: Boolean value to return the mask along with the samples. (:type: bool)
    """
    parameterBounds = zip(parameterBoundsLower, parameterBoundsUpper)
    # check length of parameter bounds
    if samples.shape[1] != len(parameterBounds):
        print('The samples must have shape (numSamples, numParameters) and parameterBounds must be a list of tuples containing the lower and upper bounds for a parameter. The parameters bounds must be in the same order as the parameters ordered in the samples variable.')
        sys.exit()
    # apply a mask to truncate samples relative to parameter bounds
    for param_index, paramBounds in enumerate(parameterBounds):
        lowerBound, upperBound = paramBounds
        # check if Nones were input, this indicates to not truncate the parameter
        if (isinstance(lowerBound, type(None))) and (isinstance(upperBound, type(None))):
            continue # skips to the next iteration
        elif isinstance(lowerBound, type(None)): # create mask for lower bound
            truncatedMask = (samples[:, param_index] <= upperBound)
        elif isinstance(upperBound, type(None)): # create mask for upper bound
            truncatedMask = (samples[:, param_index] >= lowerBound)
        else: # create mask for lower and upper bound
            truncatedMask = ((samples[:, param_index] >= lowerBound) & (samples[:, param_index] <= upperBound))
        samples = samples[truncatedMask, :] # truncate number of samples from the mask
    if returnMask:
        return samples, truncatedMask
    else:
        return samples

def splitSamples(samples, parameter_indices, all_parameters_splitting_values):
    """
    Split samples at a given value(s).
    The samples will be returned in order. 
    Only supports splitting across one parameter for now. 

    :param samples: Parameter samples with shape (numSamples, numParams) (:type: np.array)
    :param parameter_indicies: Indices of parameters that are considered when splitting. Only supports one parameter. Ex: [3] (:type: list of ints)
    :param all_parameters_splitting_values: List of values to split at. Only supports splitting for one parameter. Ex: [[1,2,3]] (:type: list of lists)
    """
    # check if parameter indices is not in a list
    if isinstance(parameter_indices, int):
        parameter_indices = [parameter_indices]
    # make sure the splitting_values variable is a list of lists, or something similar
    all_parameters_splitting_values = nestedObjectsFunctions.makeAtLeast_2dNested(all_parameters_splitting_values)
    # check if parameter indices is not one, right now only one parameter can be handled
    if len(parameter_indices) != 1:
        print('This function (splitSamples) only supports splitting across one parameter for now.')
        sys.exit()
    #TODO: change code to make handle multiple parameters, currently it will not
    parameter_index = parameter_indices[0]
    splitting_values = all_parameters_splitting_values[0]
    # sort samples
    sorted_indices = np.argsort(samples[:, parameter_index], axis=0)[:, np.newaxis] # add newaxis to make samples and sorted_indices the same dimensions
    sorted_samples = np.take_along_axis(samples, sorted_indices, axis=0)
    # find splitting spots
    split_at = sorted_samples[:, parameter_index].searchsorted(splitting_values) 
    split_samples = np.split(sorted_samples, split_at) # split_at must be a list-like object
    # return list of arrays
    return split_samples

def calculateAndPlotConvergenceDiagnostics(discrete_chains_post_burn_in_samples, parameterNamesAndMathTypeExpressionsDict, plot_settings={}, graphs_directory='./', createPlots=True, showFigure = None):
    """
    Calls other convergence functions to do calculations and make plots.

    :param discrete_chains_post_burn_in_samples: Samples with specific arrays for chains. (:type: np.array)
    :param parameterNamesAndMathTypeExpressionsDict: Dictionary with parameter name and symbol (:type dict)
    :param plot_settings: Plotting settings from UserInput (:type: dict)
    :param graphs_directory: Path to save graphs. (:type: str)
    :param createPlots: Flag to create plots after convergence analysis. (:type: bool)
    """
    from warnings import catch_warnings, simplefilter
    if showFigure == None: showFigure = True
    # makes sure the plot settings is populated before plotting
    if len(plot_settings)==0:
        createPlots=False
    try:
        # use the zeus AutoCorrTime function for all calculations.
        from zeus.autocorr import AutoCorrTime
        # create window sizes that increase on a log scale. 
        window_indices_act = np.exp(np.linspace(0, np.log(discrete_chains_post_burn_in_samples.shape[0]), 21)).astype(int)[1:]
        # initialize array with shape (N_intervals, numParams)
        taus_zeus = np.empty((len(window_indices_act), discrete_chains_post_burn_in_samples.shape[2])) 
        # populate taus using zeus AutoCorrTime function where lag length is determined by Sokal 1989.
        # For more information on Integrated Autocorrelation time see https://emcee.readthedocs.io/en/stable/tutorials/autocorr/ 
        with catch_warnings(): # suppress warnings from ACT function
            simplefilter('ignore')
            for i, n in enumerate(window_indices_act): # loop through the window indices to get larger and larger windows
                # since size is (numSamples, numChains, numParameters), we pass in limited samples up to the window size index
                # while passing in every chain and parameter
                taus_zeus[i] = AutoCorrTime(discrete_chains_post_burn_in_samples[:n,:,:]) 
        # create plots using PEUQSE plotting functions file.
        from PEUQSE.plotting_functions import createAutoCorrTimePlot
        # create plots for each parameter. The parameter names and symbols are unpacked from the dictionary.
        # loop through each parameter act values to plot and assign to self convergence
        parameter_act_for_each_window = {}
        combined_parameter_act_for_each_window = np.ones((len(window_indices_act),))
        heuristic_exponent_value = 1 # for individual parameters, the heuristic line is 50tau
        for param_taus, (parameter_name, parameter_math_name) in zip(taus_zeus.T, parameterNamesAndMathTypeExpressionsDict.items()):
            # only plot if createPlots is True
            if createPlots:
                createAutoCorrTimePlot(window_indices_act, param_taus, parameter_name, parameter_math_name, heuristic_exponent_value, graphs_directory, showFigure=showFigure)
            parameter_act_for_each_window[parameter_name] = param_taus
            # combine parameters by adding log(ACT) or just by multiplying
            combined_parameter_act_for_each_window *= param_taus
        # create combined parameters plot for ACT
        heuristic_exponent_value = discrete_chains_post_burn_in_samples.shape[2] # reassign to the number of combined parameters, which is all parameters
        createAutoCorrTimePlot(window_indices_act, combined_parameter_act_for_each_window, 'Combined_Parameters', 'All Parameters', heuristic_exponent_value, graphs_directory, showFigure=showFigure)
    except Exception as theError:
        window_indices_act = None
        taus_zeus = None
        parameter_act_for_each_window = None
        print('The AutoCorrelation Time plots have failed to be created. The error was:', theError)
    try: # prevents crashing when running convergence diagnostics on short chains or weird models
        # We previously used ARVIZ version 0.11.0 with the below syntax and switched in July 2022.
        # from arviz import geweke
        # local_z_score = geweke(discrete_chains_post_burn_in_samples[:window, chain_num, param_num])
        from PEUQSE.plotting_functions import createGewekePlot
        # create a linearly space array for creating window sizes for Geweke percent diagnostic
        window_indices_geweke = np.linspace(0, discrete_chains_post_burn_in_samples.shape[0], 21).astype(int)[1:]
        # loop through each param, each chain, and each window size
        # Geweke function is called for each window size. The full window (last one) is saved for plotting.
        total_z_scores = [] # initialize list for combining parameters.
        for param_num, (parameter_name, parameter_math_name) in enumerate(parameterNamesAndMathTypeExpressionsDict.items()):
            z_scores_array_per_chain = [] # initialize list for number of windows
            for chain_num in range(discrete_chains_post_burn_in_samples.shape[1]):
                z_scores_array_per_window = [] # initialize the list
                for window in window_indices_geweke:
                    # calculate z scores for each window. Use default settings of first 10% and last 50% of points to compare.
                    with catch_warnings():
                        simplefilter('ignore')
                        local_z_score = geweke_diagnostic(discrete_chains_post_burn_in_samples[:window, chain_num, param_num])
                    # checks if it is the last window. If yes, save the indices. Save for plotting and all last windows are the same.
                    if window == window_indices_geweke[-1]:
                        z_scores_final_indices = local_z_score.T[0]
                    z_scores_array_per_window.append(local_z_score.T[1])
                z_scores_array_per_chain.append(z_scores_array_per_window)
            z_scores_array_per_chain = np.array(z_scores_array_per_chain)
            # save all chains for combining all parameters.
            total_z_scores.append(z_scores_array_per_chain)
            z_scores_array = np.mean(np.abs(z_scores_array_per_chain), axis=0)
            # use numpy function to count how many z values fall outside 1 std. Divide by total values to get percent (decimal)
            z_scores_percentage_outlier = np.count_nonzero(z_scores_array>1, axis=1) / z_scores_array.shape[1]
            # save last window for plotting.
            z_scores_final = z_scores_array[:,-1]
            z_scores_geweke_final_plot_inputs = [z_scores_final_indices, z_scores_final] # allows for easier plotting with unpacking.
            # now plot using PEUQSE.plotting function if createPlots is True
            if createPlots:
                createGewekePlot(z_scores_geweke_final_plot_inputs, window_indices_geweke, z_scores_percentage_outlier, parameter_name, parameter_math_name, graphs_directory, showFigure=showFigure)
        # get combined parameter Geweke plot
        total_z_scores = np.array(total_z_scores)
        # abs and average across the parameters.
        z_scores_sum_params = np.mean(np.abs(total_z_scores), axis=0)
        # average across each chain after params are averaged.
        z_scores_sum_params_and_chains = np.mean(z_scores_sum_params, axis=0)
        # save final window for plotting and self convergence.
        z_scores_sum_params_final = z_scores_sum_params_and_chains[:, -1]
        # use numpy function to count how many z values fall outside 1 std. Divide by total values to get percent (decimal)
        z_scores_sum_params_percentage_outlier = np.count_nonzero(z_scores_sum_params_and_chains>1, axis=1) / z_scores_sum_params_and_chains.shape[1]
        z_scores_sum_params_geweke_final_plot_inputs = [z_scores_final_indices, z_scores_sum_params_final] # allows for easier plotting with unpacking.
        # now plot using PEUQSE.plotting function if createPlots is True
        if createPlots:
            createGewekePlot(z_scores_sum_params_geweke_final_plot_inputs, window_indices_geweke, z_scores_sum_params_percentage_outlier, 'Combined_Parameters', 'All Parameters', graphs_directory, showFigure=showFigure)
    except Exception as theError:
        print('Could not calculated Geweke convergence analysis. The chain length may be too small, so more samples are recommended.')
        print('The Geweke diagnostic graphs failed to be created. The error was:', theError)
        window_indices_geweke = None
        z_scores_sum_params_final = None
        z_scores_sum_params_percentage_outlier = None
    # return both window_indicies, final ACT values each param, final ACT values each param and window, final z scores summed parameters, and final summed parameters percent outliers
    return (window_indices_act, taus_zeus[-1,:], parameter_act_for_each_window, window_indices_geweke, z_scores_sum_params_final, z_scores_sum_params_percentage_outlier)
        
def geweke_diagnostic(post_burn_in_samples, initial_window=0.1, comparison_window=0.5, intervals=20):
    """ Geweke diagnostic for convergence of MCMC sampling. 
    Z scores are compared from the initial window to a final window of the sampling. 

    :param post_burn_in_samples: Samples in MCMC sampling after burn in period. (:type: np.array)
    :param initial_window: Percent of initial samples to be compared. (:type: float)
    :param comparison_window: Percent of final samples to be compared to initial values. (:type: float)
    :param intervals: Number of intervals for windows to be compared. (:type: int)

    Geweke function based on logic from arviz module file diagnostics.py version=0.11.0
    """
    for interval in (initial_window, comparison_window):
        if interval <= 0 or interval >= 1:
            raise ValueError("Invalid intervals for Geweke convergence analysis:", (initial_window, comparison_window), "Must be between 0 and 1")
    if initial_window + comparison_window >= 1:
        raise ValueError("Invalid intervals for Geweke convergence analysis:", (initial_window, comparison_window), "first and last intervals should not overlap.")

    # Initialize list of z-scores
    z_scores_total = []

    # Last index value of the input samples
    last_index = len(post_burn_in_samples) - 1

    # Start intervals going up to the start of the comparison window of the chain
    last_start_index = (1 - comparison_window) * last_index

    # Calculate starting indices
    start_indices = np.linspace(0, last_start_index, num=intervals, endpoint=True, dtype=int)

    # Loop over start indices
    for start in start_indices:
        # Calculate slices
        first_slice = post_burn_in_samples[start : start + int(initial_window * (last_index - start))]
        last_slice = post_burn_in_samples[int(last_index - comparison_window * (last_index - start)) :]

        z_score = first_slice.mean() - last_slice.mean()
        z_score /= np.sqrt(first_slice.var() + last_slice.var())

        z_scores_total.append([start, z_score])

    return np.array(z_scores_total)



if __name__ == "__main__":
    pass
<|MERGE_RESOLUTION|>--- conflicted
+++ resolved
@@ -2817,10 +2817,6 @@
             log_probability_metric = log_probability_metric + response_log_probability_metric
         return log_probability_metric, simulatedResponses_transformed
 
-<<<<<<< HEAD
-    def makeHistogramsForEachParameter(self, showFigure=None):
-        if showFigure == None: showFigure = True
-=======
     def truncatePostBurnInSamples(self, post_burn_in_samples=[], parameterBoundsLower=None, parameterBoundsUpper=None):
         """
         Truncate the post_burn_in_samples variable along with other variables that are relative to it. 
@@ -2843,8 +2839,8 @@
         # return post_burn_in_samples
         return truncated_post_burn_in_samples
 
-    def makeHistogramsForEachParameter(self):
->>>>>>> 97b5f579
+    def makeHistogramsForEachParameter(self, showFigure=None):
+        if showFigure == None: showFigure = True
         import PEUQSE.plotting_functions as plotting_functions 
         setMatPlotLibAgg(self.UserInput.plotting_ouput_settings['setMatPlotLibAgg'])
         parameterSamples = self.post_burn_in_samples

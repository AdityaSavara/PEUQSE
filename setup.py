--- conflicted
+++ resolved
@@ -1,144 +1,142 @@
-#!/usr/bin/env python
-# -*- coding: utf-8 -*-
-
-#This was modified from https://github.com/navdeep-G/setup.py/blob/master/setup.py
-#Which is part of the repository https://github.com/navdeep-G/setup.py
-
-# Note: To use the 'upload' functionality of this file, you must:
-#   $ pipenv install twine --dev
-
-import io
-import os
-import sys
-from shutil import rmtree
-
-from setuptools import find_packages, setup, Command
-
-# Package meta-data.
-NAME = 'PEUQSE'
-DESCRIPTION = 'This is the PEUQSE package which stands for Chemical Kinetics Parameter Estimation and Uncertainty Quantification. See https://github.com/AdityaSavara/PEUQSE for more information.'
-URL = 'https://github.com/AdityaSavara/PEUQSE'
-EMAIL = 'AditySavara2008@u.northwestern.edu'  #Eric A. Walker is a co-author and can be reached at WALKER, ERIC <walke299@email.sc.edu>
-AUTHOR = 'Aditya Savara'
-REQUIRES_PYTHON = '>=3.5.0'
-<<<<<<< HEAD
-VERSION = '1.1.9'
-=======
-VERSION = '1.1.10'
->>>>>>> f233ac39
-LICENSE = 'BSD-3-Clause'
-
-# What packages are required for this module to be executed?
-REQUIRED = [
-]
-
-# What packages are optional?
-EXTRAS = {
-    'COMPLETE': ['UnitTesterSG >= 6.2.2', 'matplotlib', 'scipy', 'numpy', 'pandas', 'CiteSoft', 'zeus-mcmc >= 2.4.0', 'dill', 'emcee']# 'uncertainties': ['uncertainties'], #pymc...
-}
-
-#To make sure the license etc. is included, I added the DATA_FILES object based on https://stackoverflow.com/questions/9977889/how-to-include-license-file-in-setup-py-script
-DATA_FILES = [
-       ("", ["./"+NAME+"/LICENSE.txt", "./"+NAME+"/MANUAL.txt"]),
-       ]
-
-# The rest you shouldn't have to touch too much :)
-# ------------------------------------------------
-# Except, perhaps the License and Trove Classifiers!
-# If you do change the License, remember to change the Trove Classifier for that!
-
-here = os.path.abspath(os.path.dirname(__file__))
-
-# Import the README and use it as the long-description.
-# Note: this will only work if 'README.md' is present in your MANIFEST.in file!
-try:
-    with io.open(os.path.join(here, 'README.md'), encoding='utf-8') as f:
-        long_description = '\n' + f.read()
-except FileNotFoundError:
-    long_description = DESCRIPTION
-
-# Load the package's __version__.py module as a dictionary.
-about = {}
-if not VERSION:
-    project_slug = NAME.lower().replace("-", "_").replace(" ", "_")
-    with open(os.path.join(here, project_slug, '__version__.py')) as f:
-        exec(f.read(), about)
-else:
-    about['__version__'] = VERSION
-
-
-class UploadCommand(Command):
-    """Support setup.py upload."""
-
-    description = 'Build and publish the package.'
-    user_options = []
-
-    @staticmethod
-    def status(s):
-        """Prints things in bold."""
-        print('\033[1m{0}\033[0m'.format(s))
-
-    def initialize_options(self):
-        pass
-
-    def finalize_options(self):
-        pass
-
-    def run(self):
-        try:
-            self.status('Removing previous builds…')
-            rmtree(os.path.join(here, 'dist'))
-        except OSError:
-            pass
-
-        self.status('Building Source and Wheel (universal) distribution…')
-        os.system('{0} setup.py sdist bdist_wheel --universal'.format(sys.executable))
-
-        self.status('Uploading the package to PyPI via Twine…')
-        os.system('twine upload dist/*')
-
-        self.status('Pushing git tags…')
-        os.system('git tag v{0}'.format(about['__version__']))
-        os.system('git push --tags')
-
-        sys.exit()
-
-
-# Where the magic happens:
-setup(
-    name=NAME,
-    version=about['__version__'],
-    description=DESCRIPTION,
-    long_description=long_description,
-    long_description_content_type='text/markdown',
-    author=AUTHOR,
-    author_email=EMAIL,
-    python_requires=REQUIRES_PYTHON,
-    url=URL,
-    data_files = DATA_FILES,
-    packages=find_packages(exclude=["tests", "*.tests", "*.tests.*", "tests.*"]),
-    # If your package is a single module, use this instead of 'packages':
-    # py_modules=['mypackage'],
-
-    # entry_points={
-    #     'console_scripts': ['mycli=mymodule:cli'],
-    # },
-    install_requires=REQUIRED,
-    extras_require=EXTRAS,
-    include_package_data=True,
-    license=LICENSE,
-    classifiers=[
-        # Trove classifiers
-        # Full list: https://pypi.python.org/pypi?%3Aaction=list_classifiers
-        'License :: OSI Approved :: BSD License',
-        'Programming Language :: Python',
-        'Programming Language :: Python :: 3',
-        'Programming Language :: Python :: 3.6',
-        'Programming Language :: Python :: Implementation :: CPython',
-        'Programming Language :: Python :: Implementation :: PyPy'
-    ],
-    # $ setup.py publish support.
-    cmdclass={
-        'upload': UploadCommand,
-    },
-)
+#!/usr/bin/env python
+# -*- coding: utf-8 -*-
+
+#This was modified from https://github.com/navdeep-G/setup.py/blob/master/setup.py
+#Which is part of the repository https://github.com/navdeep-G/setup.py
+
+# Note: To use the 'upload' functionality of this file, you must:
+#   $ pipenv install twine --dev
+
+import io
+import os
+import sys
+from shutil import rmtree
+
+from setuptools import find_packages, setup, Command
+
+# Package meta-data.
+NAME = 'PEUQSE'
+DESCRIPTION = 'This is the PEUQSE package which stands for Chemical Kinetics Parameter Estimation and Uncertainty Quantification. See https://github.com/AdityaSavara/PEUQSE for more information.'
+URL = 'https://github.com/AdityaSavara/PEUQSE'
+EMAIL = 'AditySavara2008@u.northwestern.edu'  #Eric A. Walker is a co-author and can be reached at WALKER, ERIC <walke299@email.sc.edu>
+AUTHOR = 'Aditya Savara'
+REQUIRES_PYTHON = '>=3.5.0'
+
+VERSION = '1.1.10'
+
+LICENSE = 'BSD-3-Clause'
+
+# What packages are required for this module to be executed?
+REQUIRED = [
+]
+
+# What packages are optional?
+EXTRAS = {
+    'COMPLETE': ['UnitTesterSG >= 6.2.2', 'matplotlib', 'scipy', 'numpy', 'pandas', 'CiteSoft', 'zeus-mcmc >= 2.4.0', 'dill', 'emcee']# 'uncertainties': ['uncertainties'], #pymc...
+}
+
+#To make sure the license etc. is included, I added the DATA_FILES object based on https://stackoverflow.com/questions/9977889/how-to-include-license-file-in-setup-py-script
+DATA_FILES = [
+       ("", ["./"+NAME+"/LICENSE.txt", "./"+NAME+"/MANUAL.txt"]),
+       ]
+
+# The rest you shouldn't have to touch too much :)
+# ------------------------------------------------
+# Except, perhaps the License and Trove Classifiers!
+# If you do change the License, remember to change the Trove Classifier for that!
+
+here = os.path.abspath(os.path.dirname(__file__))
+
+# Import the README and use it as the long-description.
+# Note: this will only work if 'README.md' is present in your MANIFEST.in file!
+try:
+    with io.open(os.path.join(here, 'README.md'), encoding='utf-8') as f:
+        long_description = '\n' + f.read()
+except FileNotFoundError:
+    long_description = DESCRIPTION
+
+# Load the package's __version__.py module as a dictionary.
+about = {}
+if not VERSION:
+    project_slug = NAME.lower().replace("-", "_").replace(" ", "_")
+    with open(os.path.join(here, project_slug, '__version__.py')) as f:
+        exec(f.read(), about)
+else:
+    about['__version__'] = VERSION
+
+
+class UploadCommand(Command):
+    """Support setup.py upload."""
+
+    description = 'Build and publish the package.'
+    user_options = []
+
+    @staticmethod
+    def status(s):
+        """Prints things in bold."""
+        print('\033[1m{0}\033[0m'.format(s))
+
+    def initialize_options(self):
+        pass
+
+    def finalize_options(self):
+        pass
+
+    def run(self):
+        try:
+            self.status('Removing previous builds…')
+            rmtree(os.path.join(here, 'dist'))
+        except OSError:
+            pass
+
+        self.status('Building Source and Wheel (universal) distribution…')
+        os.system('{0} setup.py sdist bdist_wheel --universal'.format(sys.executable))
+
+        self.status('Uploading the package to PyPI via Twine…')
+        os.system('twine upload dist/*')
+
+        self.status('Pushing git tags…')
+        os.system('git tag v{0}'.format(about['__version__']))
+        os.system('git push --tags')
+
+        sys.exit()
+
+
+# Where the magic happens:
+setup(
+    name=NAME,
+    version=about['__version__'],
+    description=DESCRIPTION,
+    long_description=long_description,
+    long_description_content_type='text/markdown',
+    author=AUTHOR,
+    author_email=EMAIL,
+    python_requires=REQUIRES_PYTHON,
+    url=URL,
+    data_files = DATA_FILES,
+    packages=find_packages(exclude=["tests", "*.tests", "*.tests.*", "tests.*"]),
+    # If your package is a single module, use this instead of 'packages':
+    # py_modules=['mypackage'],
+
+    # entry_points={
+    #     'console_scripts': ['mycli=mymodule:cli'],
+    # },
+    install_requires=REQUIRED,
+    extras_require=EXTRAS,
+    include_package_data=True,
+    license=LICENSE,
+    classifiers=[
+        # Trove classifiers
+        # Full list: https://pypi.python.org/pypi?%3Aaction=list_classifiers
+        'License :: OSI Approved :: BSD License',
+        'Programming Language :: Python',
+        'Programming Language :: Python :: 3',
+        'Programming Language :: Python :: 3.6',
+        'Programming Language :: Python :: Implementation :: CPython',
+        'Programming Language :: Python :: Implementation :: PyPy'
+    ],
+    # $ setup.py publish support.
+    cmdclass={
+        'upload': UploadCommand,
+    },
+)